general_options:
  sample_period: 0.05 # time[s] between points of generated joint trajectory
  map_frame: map
  debug: False # enables debug prints and prints the behavior tree state in the terminal
  fill_velocity_values: True # due to a bug, the pr2 does not want the velocity values to be filled
  joint_vel_limit: # giskard will use the min of this number and limits from the urdf
    linear: # m/s
      default: 1
      override:
        odom_x_joint: 0.5
        odom_y_joint: 0.5
    angular: # rad/s
      default: 1
      override:
        odom_z_joint: 0.6
  joint_acceleration_limit: # multiply your desired acc limit with sample period; experimental, don't touch
    linear:
      default: 100
      override: {}
    angular:
      default: 100
<<<<<<< HEAD
  joint_weights: # the planner prefers low weight joints to achieve solutions
    default: 0.01
    odom_x_joint: 0.1
    odom_y_joint: 0.1
    odom_z_joint: 0.1
=======
      override: {}
  joint_weights:
    # the planner prefers low weight joints to achieve solutions
    # higher weights reduce wiggling, but lower the maximum joint velocity, which might make the planner stop too early
    default: 0.01
    override:
      odom_x_joint: 0.1
      odom_y_joint: 0.1
      odom_z_joint: 0.1
>>>>>>> 4f6464cd
qp_solver:
  nWSR: None # None results in a nWSR estimation that's fine most of the time
plugins:
  GoalReached:
    joint_convergence_threshold: 0.02 # when the velocities fall below this value, the planning succeeds
    window_size: 21 # in sample points, should be identical to WiggleCancel window_size
  VisualizationBehavior: # planning visualization through markers, slows planning down a little bit
    enabled: True
  CPIMarker: # contact visualization, slows planning down a little bit
    enabled: True
  PlotTrajectory: # plots the joint trajectory at the end of planning, useful for debugging
    enabled: False
    velocity_threshold: 0.0 # only joints that exceed this velocity threshold will be added to the plot. Use a negative number if you want to include every joint
    scaling: 2.5 # determines how much the x axis is scaled with the length(time) of the trajectory
    normalize_position: False # centers the joint positions around 0 on the y axis
    tick_stride: 0.5 # the distance between ticks in the plot. if tick_stride <= 0 pyplot determines the ticks automatically
  WiggleCancel: # cancels planning if high frequencies are detected in the trajectory
    amplitude_threshold: 0.15 # the amplitude of a frequency must exceed this threshold to be detected as wiggling
    window_size: 21 # size of the moving window of sample points
    frequency_range: 0.4 # must be in the range [0,1]. Only frequencies in the range [max_detectable_frequency * wiggle_frequency_range, max_detectable_frequency] are considered as wiggling. So a value of 0 means that every frequency with an amplitude above wiggle_detection_threshold is detected as wiggling and a value of 1 means that only the max_detectable_frequency can trigger a wiggle detection.      max_detectable_frequency = 1 / (2 * sample_period)
reachability_check:
  sample_period: 0.5
  prismatic_velocity: 2.0
  continuous_velocity: 1
  revolute_velocity: 1
  other_velocity: 1
behavior_tree:
  tree_tick_rate: 0.1 # how often the tree updates. lower numbers increase responsiveness, but waste cpu time while idle
collision_avoidance:
<<<<<<< HEAD
  distance_thresholds:
    default:
      max_weight_distance: 0.0
      low_weight_distance: 0.01
      zero_weight_distance: 0.05
    high: &high
      max_weight_distance: 0.01
      low_weight_distance: 0.03
      zero_weight_distance: 0.05
    low: &low
      max_weight_distance: 0.005
      low_weight_distance: 0.01
      zero_weight_distance: 0.02
    low: &low2
      max_weight_distance: 0.00
      low_weight_distance: 0.01
      zero_weight_distance: 0.00001
    base_link:
      max_weight_distance: 0.04
      low_weight_distance: 0.06
      zero_weight_distance: 0.09
    ur5_wrist_1_link: *low
    ur5_wrist_2_link: *low
    ur5_wrist_3_link: *low
    ur5_forearm_link: *low
    ur5_upper_arm_link: *low
    gripper_gripper_left_link: *low2
    gripper_gripper_right_link: *low2
    refills_finger, refills_tool_frame: *low2
  self_collision_avoidance:
    ignore:
      - [ ur5_forearm_link, ur5_wrist_3_link ]
      - [ ur5_base_link, ur5_upper_arm_link ]
    add:
      - [plate, ur5_upper_arm_link]
  external_collision_avoidance:
    number_of_repeller: 4
=======
  external_collision_avoidance:
    distance_thresholds: # external thresholds are per joint, they therefore count for all directly controlled links
      default:
        hard_threshold: 0.0 # at this distance in [cm] that can not be surpassed
        soft_threshold: 0.05 # robot links are pushed to that distance, but it can be overpowered with high weight constraints
      override:
        odom_z_joint: # this affects all links between this and the next controlled joint
          hard_threshold: 0.05 # at this distance in [cm] that can not be surpassed
          soft_threshold: 0.1 # robot links are pushed to that distance, but it can be overpowered with high weight constraints
    # each controlled joint gets pushed away from its X nearest objects
    # to reduce the runtime, you can set different values for joints that control end effectors
    number_of_repeller:
      default: 1
      end_effector_joints: 4
  self_collision_avoidance:
    distance_thresholds: # thresholds for self collision avoidance are set for each link pair
      default: &default # you can set variables and reuse them
        hard_threshold: 0.0 # at this distance in [cm] that can not be surpassed
        soft_threshold: 0.05 # robot links are pushed to that distance, but it can be overpowered with high weight constraints
      override:
        low: &low
          hard_threshold: 0.005
          soft_threshold: 0.02
        low2: &low2
          hard_threshold: 0.0
          soft_threshold: 0.00001
        ur5_wrist_1_link: *low
        ur5_wrist_2_link: *low
        ur5_wrist_3_link: *low
        ur5_forearm_link: *low
        ur5_upper_arm_link: *low
        gripper_gripper_left_link: *low2
        gripper_gripper_right_link: *low2
        refills_finger, refills_tool_frame: *low2
    ignore: # list pairs of links that should be removed from the self collision avoidance
#    ignore: #example
#      - [base_link, l_upper_arm_link]
      - [ur5_forearm_link, ur5_wrist_3_link]
      - [ur5_base_link, ur5_upper_arm_link]
    add: # list pairs of links that should be added to the self collision matrix
      - [plate, ur5_upper_arm_link]
    number_of_repeller: 1 # each movable joint gets pushed away from the X objects closest to it



#    low: &low
#      max_weight_distance: 0.005
#      low_weight_distance: 0.01
#      zero_weight_distance: 0.02
#    base_link:
#      max_weight_distance: 0.04
#      low_weight_distance: 0.06
#      zero_weight_distance: 0.09
#    ur5_wrist_1_link: *low
#    ur5_wrist_2_link: *low
#    ur5_wrist_3_link: *low
#    ur5_forearm_link: *low
#    ur5_upper_arm_link: *low
>>>>>>> 4f6464cd
<|MERGE_RESOLUTION|>--- conflicted
+++ resolved
@@ -19,13 +19,6 @@
       override: {}
     angular:
       default: 100
-<<<<<<< HEAD
-  joint_weights: # the planner prefers low weight joints to achieve solutions
-    default: 0.01
-    odom_x_joint: 0.1
-    odom_y_joint: 0.1
-    odom_z_joint: 0.1
-=======
       override: {}
   joint_weights:
     # the planner prefers low weight joints to achieve solutions
@@ -35,7 +28,6 @@
       odom_x_joint: 0.1
       odom_y_joint: 0.1
       odom_z_joint: 0.1
->>>>>>> 4f6464cd
 qp_solver:
   nWSR: None # None results in a nWSR estimation that's fine most of the time
 plugins:
@@ -65,45 +57,6 @@
 behavior_tree:
   tree_tick_rate: 0.1 # how often the tree updates. lower numbers increase responsiveness, but waste cpu time while idle
 collision_avoidance:
-<<<<<<< HEAD
-  distance_thresholds:
-    default:
-      max_weight_distance: 0.0
-      low_weight_distance: 0.01
-      zero_weight_distance: 0.05
-    high: &high
-      max_weight_distance: 0.01
-      low_weight_distance: 0.03
-      zero_weight_distance: 0.05
-    low: &low
-      max_weight_distance: 0.005
-      low_weight_distance: 0.01
-      zero_weight_distance: 0.02
-    low: &low2
-      max_weight_distance: 0.00
-      low_weight_distance: 0.01
-      zero_weight_distance: 0.00001
-    base_link:
-      max_weight_distance: 0.04
-      low_weight_distance: 0.06
-      zero_weight_distance: 0.09
-    ur5_wrist_1_link: *low
-    ur5_wrist_2_link: *low
-    ur5_wrist_3_link: *low
-    ur5_forearm_link: *low
-    ur5_upper_arm_link: *low
-    gripper_gripper_left_link: *low2
-    gripper_gripper_right_link: *low2
-    refills_finger, refills_tool_frame: *low2
-  self_collision_avoidance:
-    ignore:
-      - [ ur5_forearm_link, ur5_wrist_3_link ]
-      - [ ur5_base_link, ur5_upper_arm_link ]
-    add:
-      - [plate, ur5_upper_arm_link]
-  external_collision_avoidance:
-    number_of_repeller: 4
-=======
   external_collision_avoidance:
     distance_thresholds: # external thresholds are per joint, they therefore count for all directly controlled links
       default:
@@ -145,8 +98,7 @@
       - [ur5_base_link, ur5_upper_arm_link]
     add: # list pairs of links that should be added to the self collision matrix
       - [plate, ur5_upper_arm_link]
-    number_of_repeller: 1 # each movable joint gets pushed away from the X objects closest to it
-
+    number_of_repeller: 1
 
 
 #    low: &low
@@ -161,5 +113,4 @@
 #    ur5_wrist_2_link: *low
 #    ur5_wrist_3_link: *low
 #    ur5_forearm_link: *low
-#    ur5_upper_arm_link: *low
->>>>>>> 4f6464cd
+#    ur5_upper_arm_link: *low
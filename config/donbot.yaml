--- conflicted
+++ resolved
@@ -3,24 +3,18 @@
 plot_trajectory: True
 debug: False
 map_frame: map 
-sample_period: 0.05
+sample_period: 1
 fill_velocity_values: True
 joint_convergence_threshold: 0.001
 wiggle_precision_threshold: 5
 tree_tick_rate: 0.1
 nWSR: None # None results in a nWSR estimation that's fine most of the time
 max_traj_length: 30 # not implemented
-<<<<<<< HEAD
-sample_period: 0.1
-default_joint_vel_limit: 0.25
-default_joint_weight: 0.001
-=======
 collision_time_threshold: 15 # not implemented
 joint_vel_limit:
-  default: 0.25
+  default: 10
 joint_acceleration_limit: # multiply your desired acc limit with sample period
-  default: 100
->>>>>>> 4fe4b2a1
+  default: 10000
 joint_weights:
   default: 0.001
   odom_x_joint: 1

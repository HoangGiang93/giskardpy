--- conflicted
+++ resolved
@@ -303,11 +303,7 @@
         result_msg = deepcopy(msg)
         try:
             if not self.is_standalone():
-<<<<<<< HEAD
-                return tf.transform_msg(target_frame, msg, timeout=timeout)
-=======
                 return tf.transform_msg(target_frame, result_msg, timeout=timeout)
->>>>>>> 4c221048
             else:
                 raise LookupException('just to trigger except block')
         except (LookupException, ExtrapolationException) as e:

--- conflicted
+++ resolved
@@ -28,14 +28,10 @@
 from giskardpy.python_interface import GiskardWrapper
 from giskardpy.robot import Robot
 from giskardpy.tfwrapper import transform_pose, lookup_pose
-<<<<<<< HEAD
-from giskardpy.utils import msg_to_list, KeyDefaultDict, dict_to_joint_states, get_ros_pkg_path, to_joint_state_dict2
 from giskardpy.world import World
 from kineverse.visualization.bpb_visualizer import ROSBPBVisualizer
-=======
 from giskardpy.utils import msg_to_list, KeyDefaultDict, position_dict_to_joint_states, get_ros_pkg_path, \
     to_joint_state_position_dict
->>>>>>> 4f6464cd
 
 BIG_NUMBER = 1e100
 SMALL_NUMBER = 1e-100
@@ -191,11 +187,7 @@
 def sq_matrix(draw):
     i = draw(st.integers(min_value=1, max_value=10))
     i_sq = i ** 2
-<<<<<<< HEAD
-    l = draw(st.lists(limited_float(), min_size=i_sq, max_size=i_sq))
-=======
     l = draw(st.lists(float_no_nan_no_inf(), min_size=i_sq, max_size=i_sq))
->>>>>>> 4f6464cd
     return np.array(l).reshape((i, i))
 
 
@@ -361,16 +353,10 @@
         """
         :type goal: dict
         """
-<<<<<<< HEAD
-        self.set_joint_goal(goal)
-        self.send_and_check_goal()
-        self.check_joint_state(goal, decimal=decimal)
-=======
         self.set_joint_goal(goal, weight=weight)
         self.send_and_check_goal(expected_error_codes=expected_error_codes)
         if expected_error_codes == [MoveResult.SUCCESS]:
             self.check_joint_state(goal, decimal=decimal)
->>>>>>> 4f6464cd
 
     #
     # CART GOAL STUFF ##################################################################################################
@@ -487,15 +473,6 @@
         result = self.results.get()
         return result
 
-<<<<<<< HEAD
-    def send_and_check_goal(self, expected_error_code=MoveResult.SUCCESS, goal_type=MoveGoal.PLAN_AND_EXECUTE,
-                            goal=None):
-        r = self.send_goal(goal=goal, goal_type=goal_type)
-        assert r.error_code == expected_error_code, \
-            u'got: {}, expected: {} | error_massage: {}'.format(move_result_error_code(r.error_code),
-                                                                move_result_error_code(expected_error_code),
-                                                                r.error_message)
-=======
     def send_goal_and_dont_wait(self, goal=None, goal_type=MoveGoal.PLAN_AND_EXECUTE, stop_after=20):
         if goal is None:
             goal = MoveActionGoal()
@@ -518,7 +495,8 @@
         result = self.results.get()
         return result
 
-    def send_and_check_goal(self, expected_error_codes=None, goal_type=MoveGoal.PLAN_AND_EXECUTE, goal=None):
+    def send_and_check_goal(self, expected_error_codes=None, goal_type=MoveGoal.PLAN_AND_EXECUTE,
+                            goal=None):
         r = self.send_goal(goal=goal, goal_type=goal_type)
         for i in range(len(r.error_codes)):
             error_code = r.error_codes[i]
@@ -532,7 +510,6 @@
                                                                                 move_result_error_code(
                                                                                     expected_error_code),
                                                                                 error_message)
->>>>>>> 4f6464cd
         return r.trajectory
 
     def add_waypoint(self):
@@ -556,11 +533,7 @@
         return trajectory2
 
     def are_joint_limits_violated(self):
-<<<<<<< HEAD
         controllable_joints = self.get_robot().controlled_joints
-=======
-        controllable_joints = self.get_robot().get_movable_joints()
->>>>>>> 4f6464cd
         trajectory_pos = self.get_result_trajectory_position()
         trajectory_vel = self.get_result_trajectory_velocity()
 
@@ -604,13 +577,9 @@
         if expected_response == UpdateWorldResponse.SUCCESS:
             p = self.get_robot().get_fk_pose(self.get_robot().get_root(), name)
             p = transform_pose(u'map', p)
-<<<<<<< HEAD
-            assert name in self.wrapper.get_attached_objects().object_names, 'there is no attached object named {}'.format(
+            assert name in self.wrapper.get_attached_objects().object_names, \
+                'there is no attached object named {}'.format(
                 name)
-=======
-            assert name in self.wrapper.get_attached_objects().object_names, \
-                'there is no attached object named {}'.format(name)
->>>>>>> 4f6464cd
         r = self.wrapper.detach_object(name)
         assert r.error_codes == expected_response, \
             u'got: {}, expected: {}'.format(update_world_error_code(r.error_codes),
@@ -939,8 +908,6 @@
         self.allow_all_collisions()
         self.send_and_check_joint_goal(js)
 
-<<<<<<< HEAD
-=======
     def open_gripper(self):
         self.set_gripper(0.109)
 
@@ -956,12 +923,11 @@
         goal = PositionCmd()
         goal.pos = width * 1000
         self.gripper_pub.publish(goal)
-        rospy.sleep(0.5)
+        rospy.sleep(0.75)
         js = self.get_current_joint_state()
         index = js.name.index(gripper_joint)
         np.testing.assert_almost_equal(js.position[index], width, decimal=3)
 
->>>>>>> 4f6464cd
 
 class KMR_IIWA(GiskardTestWrapper):
     def __init__(self):

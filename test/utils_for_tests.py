import keyword
from collections import defaultdict
from copy import deepcopy, copy
from multiprocessing import Queue
from time import time
from typing import Tuple, Optional

import actionlib
import control_msgs
import hypothesis.strategies as st
import numpy as np
import rospy
from angles import shortest_angular_distance
from control_msgs.msg import FollowJointTrajectoryActionGoal
from geometry_msgs.msg import PoseStamped, Pose, Point, Quaternion, Vector3Stamped, PointStamped, QuaternionStamped
from hypothesis import assume
from hypothesis.strategies import composite
from numpy import pi
from rospy import Timer
from sensor_msgs.msg import JointState
from std_msgs.msg import ColorRGBA
from std_srvs.srv import Trigger
from tf.transformations import rotation_from_matrix, quaternion_matrix
from tf2_py import LookupException
from visualization_msgs.msg import Marker

import giskardpy.utils.tfwrapper as tf
from giskard_msgs.msg import CollisionEntry, MoveResult, MoveGoal
from giskard_msgs.srv import UpdateWorldResponse, DyeGroupResponse
from giskardpy import identifier, RobotPrefix
from giskardpy.configs.boxy import Boxy
from giskardpy.configs.data_types import CollisionAvoidanceConfig, GeneralConfig
from giskardpy.configs.default_config import ControlModes
from giskardpy.data_types import KeyDefaultDict, JointStates, PrefixName
from giskardpy.exceptions import UnknownGroupException
from giskardpy.goals.goal import WEIGHT_ABOVE_CA
from giskardpy.god_map import GodMap
from giskardpy.model.joints import OneDofJoint
from giskardpy.model.world import WorldTree, SubWorldTree
from giskardpy.my_types import goal_parameter
from giskardpy.python_interface import GiskardWrapper
from giskardpy.utils import logging, utils
from giskardpy.utils.math import compare_poses
from giskardpy.utils.utils import msg_to_list, position_dict_to_joint_states
from iai_naive_kinematics_sim.srv import SetJointState, SetJointStateRequest, UpdateTransform, UpdateTransformRequest

BIG_NUMBER = 1e100
SMALL_NUMBER = 1e-100

folder_name = 'tmp_data/'


def vector(x):
    return st.lists(float_no_nan_no_inf(), min_size=x, max_size=x)


update_world_error_codes = {value: name for name, value in vars(UpdateWorldResponse).items() if
                            isinstance(value, int) and name[0].isupper()}


def update_world_error_code(code):
    return update_world_error_codes[code]


move_result_error_codes = {value: name for name, value in vars(MoveResult).items() if
                           isinstance(value, int) and name[0].isupper()}


def move_result_error_code(code):
    return move_result_error_codes[code]


def robot_urdfs():
    return st.sampled_from(['urdfs/pr2.urdfs', 'urdfs/boxy.urdfs', 'urdfs/iai_donbot.urdfs'])


def angle_positive():
    return st.floats(0, 2 * np.pi)


def angle():
    return st.floats(-np.pi, np.pi)


def keys_values(max_length=10, value_type=st.floats(allow_nan=False)):
    return lists_of_same_length([variable_name(), value_type], max_length=max_length, unique=True)


def compare_axis_angle(actual_angle, actual_axis, expected_angle, expected_axis, decimal=3):
    try:
        np.testing.assert_array_almost_equal(actual_axis, expected_axis, decimal=decimal)
        np.testing.assert_almost_equal(shortest_angular_distance(actual_angle, expected_angle), 0, decimal=decimal)
    except AssertionError:
        try:
            np.testing.assert_array_almost_equal(actual_axis, -expected_axis, decimal=decimal)
            np.testing.assert_almost_equal(shortest_angular_distance(actual_angle, abs(expected_angle - 2 * pi)), 0,
                                           decimal=decimal)
        except AssertionError:
            np.testing.assert_almost_equal(shortest_angular_distance(actual_angle, 0), 0, decimal=decimal)
            np.testing.assert_almost_equal(shortest_angular_distance(0, expected_angle), 0, decimal=decimal)
            assert not np.any(np.isnan(actual_axis))
            assert not np.any(np.isnan(expected_axis))


@composite
def variable_name(draw):
    variable = draw(st.text('qwertyuiopasdfghjklzxcvbnm', min_size=1))
    assume(variable not in keyword.kwlist)
    return variable


@composite
def lists_of_same_length(draw, data_types=(), min_length=1, max_length=10, unique=False):
    length = draw(st.integers(min_value=min_length, max_value=max_length))
    lists = []
    for elements in data_types:
        lists.append(draw(st.lists(elements, min_size=length, max_size=length, unique=unique)))
    return lists


@composite
def rnd_joint_state(draw, joint_limits):
    return {jn: draw(st.floats(ll, ul, allow_nan=False, allow_infinity=False)) for jn, (ll, ul) in joint_limits.items()}


@composite
def rnd_joint_state2(draw, joint_limits):
    muh = draw(joint_limits)
    muh = {jn: ((ll if ll is not None else pi * 2), (ul if ul is not None else pi * 2))
           for (jn, (ll, ul)) in muh.items()}
    return {jn: draw(st.floats(ll, ul, allow_nan=False, allow_infinity=False)) for jn, (ll, ul) in muh.items()}


@composite
def pr2_joint_state(draw):
    pass


def pr2_urdf():
    with open('urdfs/pr2_with_base.urdf', 'r') as f:
        urdf_string = f.read()
    return urdf_string


def pr2_without_base_urdf():
    with open('urdfs/pr2.urdf', 'r') as f:
        urdf_string = f.read()
    return urdf_string


def base_bot_urdf():
    with open('urdfs/2d_base_bot.urdf', 'r') as f:
        urdf_string = f.read()
    return urdf_string


def donbot_urdf():
    with open('urdfs/iai_donbot.urdf', 'r') as f:
        urdf_string = f.read()
    return urdf_string


def boxy_urdf():
    with open('urdfs/boxy.urdf', 'r') as f:
        urdf_string = f.read()
    return urdf_string


def hsr_urdf():
    with open('urdfs/hsr.urdf', 'r') as f:
        urdf_string = f.read()
    return urdf_string


def float_no_nan_no_inf(outer_limit=None, min_dist_to_zero=None):
    if outer_limit is not None:
        return st.floats(allow_nan=False, allow_infinity=False, max_value=outer_limit, min_value=-outer_limit)
    else:
        return st.floats(allow_nan=False, allow_infinity=False)
    # f = st.floats(allow_nan=False, allow_infinity=False, max_value=outer_limit, min_value=-outer_limit)
    # # f = st.floats(allow_nan=False, allow_infinity=False)
    # if min_dist_to_zero is not None:
    #     f = f.filter(lambda x: (outer_limit > abs(x) and abs(x) > min_dist_to_zero) or x == 0)
    # else:
    #     f = f.filter(lambda x: abs(x) < outer_limit)
    # return f


@composite
def sq_matrix(draw):
    i = draw(st.integers(min_value=1, max_value=10))
    i_sq = i ** 2
    l = draw(st.lists(float_no_nan_no_inf(outer_limit=1000), min_size=i_sq, max_size=i_sq))
    return np.array(l).reshape((i, i))


def unit_vector(length, elements=None):
    if elements is None:
        elements = float_no_nan_no_inf(min_dist_to_zero=1e-10)
    vector = st.lists(elements,
                      min_size=length,
                      max_size=length).filter(lambda x: SMALL_NUMBER < np.linalg.norm(x) < BIG_NUMBER)

    def normalize(v):
        v = [round(x, 4) for x in v]
        l = np.linalg.norm(v)
        if l == 0:
            return np.array([0] * (length - 1) + [1])
        return np.array([x / l for x in v])

    return st.builds(normalize, vector)


def quaternion(elements=None):
    return unit_vector(4, elements)


def pykdl_frame_to_numpy(pykdl_frame):
    return np.array([[pykdl_frame.M[0, 0], pykdl_frame.M[0, 1], pykdl_frame.M[0, 2], pykdl_frame.p[0]],
                     [pykdl_frame.M[1, 0], pykdl_frame.M[1, 1], pykdl_frame.M[1, 2], pykdl_frame.p[1]],
                     [pykdl_frame.M[2, 0], pykdl_frame.M[2, 1], pykdl_frame.M[2, 2], pykdl_frame.p[2]],
                     [0, 0, 0, 1]])


class GiskardTestWrapper(GiskardWrapper):
    god_map: GodMap
    default_pose = {}
    better_pose = {}
    odom_root = 'odom'

    def __init__(self, config_file):
        self.total_time_spend_giskarding = 0
        self.total_time_spend_moving = 0

        self.set_localization_srv = rospy.ServiceProxy('/map_odom_transform_publisher/update_map_odom_transform',
                                                       UpdateTransform)

        self.giskard = config_file()
        self.giskard.grow()
        self.tree = self.giskard._tree
        # self.tree = TreeManager.from_param_server(robot_names, namespaces)
        self.god_map = self.tree.god_map
        self.tick_rate = self.god_map.unsafe_get_data(identifier.tree_tick_rate)
        self.heart = Timer(rospy.Duration(self.tick_rate), self.heart_beat)
        # self.namespaces = namespaces
        self.robot_names = [c.name for c in self.god_map.get_data(identifier.robot_interface_configs)]
        super().__init__(node_name='tests')
        self.results = Queue(100)
        self.default_root = str(self.world.root_link_name)
        self.goal_checks = defaultdict(list)

        def create_publisher(topic):
            p = rospy.Publisher(topic, JointState, queue_size=10)
            rospy.sleep(.2)
            return p

        self.joint_state_publisher = KeyDefaultDict(create_publisher)
        # rospy.sleep(1)
        self.original_number_of_links = len(self.world.links)

<<<<<<< HEAD
    def set_seed_odometry(self, group_name, base_pose):
=======
    def is_standalone(self):
        return self.general_config.control_mode == self.general_config.control_mode.stand_alone

    def set_seed_odometry(self, base_pose):
>>>>>>> 3e9b202f
        self.set_json_goal('SetOdometry',
                           group_name=group_name,
                           base_pose=base_pose)

    def set_seed_configuration(self, seed_configuration):
        self.set_json_goal('SetSeedConfiguration',
                           seed_configuration=seed_configuration)

    def set_localization(self, map_T_odom: PoseStamped):
        map_T_odom.pose.position.z = 0
        req = UpdateTransformRequest()
        req.transform.translation = map_T_odom.pose.position
        req.transform.rotation = map_T_odom.pose.orientation
        assert self.set_localization_srv(req).success
        self.wait_heartbeats(15)
        p2 = self.world.compute_fk_pose(self.world.root_link_name, self.odom_root)
        compare_poses(p2.pose, map_T_odom.pose)

    def transform_msg(self, target_frame, msg, timeout=1):
        try:
            return tf.transform_msg(target_frame, msg, timeout=timeout)
        except LookupException as e:
            try:
                group_name = self.world.get_group_containing_link_short_name(msg.header.frame_id)
                msg.header.frame_id = PrefixName(msg.header.frame_id, group_name)
            except UnknownGroupException:
                pass
            return self.world.transform_msg(target_frame, msg)

    def wait_heartbeats(self, number=2):
        behavior_tree = self.tree.tree
        c = behavior_tree.count
        while behavior_tree.count < c + number:
            rospy.sleep(0.001)

    @property
    def collision_scene(self):
        """
        :rtype: giskardpy.model.collision_world_syncer.CollisionWorldSynchronizer
        """
        return self.god_map.unsafe_get_data(identifier.collision_scene)

    def get_robot(self, group_name):
        """
        :rtype: giskardpy.model.world.SubWorldTree
        """
        return self.world.groups[group_name]

    def dye_group(self, group_name: str, rgba: Tuple[float, float, float, float],
                  expected_error_codes=(DyeGroupResponse.SUCCESS,)):
        res = super().dye_group(group_name, rgba)
        assert res.error_codes in expected_error_codes

    def heart_beat(self, timer_thing):
        self.tree.tick()

    def tear_down(self):
        self.god_map.unsafe_get_data(identifier.timer_collector).print()
        rospy.sleep(1)
        self.heart.shutdown()
        # TODO it is strange that I need to kill the services... should be investigated. (:
        self.tree.kill_all_services()
        giskarding_time = self.total_time_spend_giskarding
        if self.god_map.get_data(identifier.control_mode) != ControlModes.stand_alone:
            giskarding_time -= self.total_time_spend_moving
        logging.loginfo(f'total time spend giskarding: {giskarding_time}')
        logging.loginfo(f'total time spend moving: {self.total_time_spend_moving}')
        logging.loginfo('stopping tree')

    def set_object_joint_state(self, object_name, joint_state):
        super().set_object_joint_state(object_name, joint_state)
        self.wait_heartbeats(2)
        current_js = self.world.groups[object_name].state
        joint_names_with_prefix = set(j.long_name for j in current_js)
        joint_state_names = list()
        for j_n in joint_state.keys():
            if type(j_n) == PrefixName or '/' in j_n:
                joint_state_names.append(j_n)
            else:
                joint_state_names.append(str(PrefixName(j_n, object_name)))
        assert set(joint_state_names).difference(joint_names_with_prefix) == set()
        for joint_name, state in current_js.items():
            if joint_name.short_name in joint_state:
                np.testing.assert_almost_equal(state.position, joint_state[joint_name.short_name], 2)

    def set_kitchen_js(self, joint_state, object_name='kitchen'):
        if self.is_standalone():
            self.set_seed_configuration(joint_state)
            self.allow_all_collisions()
            self.plan_and_execute()
        else:
            self.set_object_joint_state(object_name, joint_state)

    def set_apartment_js(self, joint_state, object_name='apartment'):
        self.set_object_joint_state(object_name, joint_state)

    def compare_joint_state(self, current_js, goal_js, decimal=2):
        """
        :type current_js: dict
        :type goal_js: dict
        :type decimal: int
        """
        for joint_name in goal_js:
            goal = goal_js[joint_name]
            current = current_js[joint_name]
            if self.world.is_joint_continuous(joint_name):
                np.testing.assert_almost_equal(shortest_angular_distance(goal, current), 0, decimal=decimal,
                                               err_msg='{}: actual: {} desired: {}'.format(joint_name, current,
                                                                                           goal))
            else:
                np.testing.assert_almost_equal(current, goal, decimal,
                                               err_msg='{}: actual: {} desired: {}'.format(joint_name, current,
                                                                                           goal))

    def get_robot_short_root_link_name(self, root_group: str = None):
        # If robots exist
        if len(self.world.robot_names) != 0:
            # If a group is given, just return the root_link_name of the SubTreeWorld
            if root_group is not None:
                root_link = self.world.groups[root_group].root_link_name
            else:
                # If only one robot is imported
                if len(self.world.robot_names) == 1:
                    root_link = self.world.groups[self.world.robot_names[0]].root_link_name
                else:
                    raise Exception('Multiple Robots detected: root group is needed'
                                    ' to get the root link automatically.')
            return root_link.short_name if type(root_link) == PrefixName else root_link

    def get_root_and_tip_link(self, root_link: str, tip_link: str,
                              root_group: str = None, tip_group: str = None) -> Tuple[PrefixName, PrefixName]:
        if root_group is None:
            try:
                root_group = self.world.get_group_containing_link_short_name(root_link)
            except UnknownGroupException:
                pass
        root_link = PrefixName(root_link, root_group)
        if tip_group is None:
            try:
                tip_group = self.world.get_group_containing_link_short_name(tip_link)
            except UnknownGroupException:
                pass
        tip_link = PrefixName(tip_link, tip_group)
        return root_link, tip_link

    #
    # GOAL STUFF #################################################################################################
    #

    def set_joint_goal(self, goal, weight=None, hard=False, decimal=2, expected_error_codes=(MoveResult.SUCCESS,),
                       check=True, group_name=None):
        """
        :type goal: dict
        """
        super().set_joint_goal(goal, group_name, weight=weight, hard=hard)
        if check:
            self.add_goal_check(JointGoalChecker(giskard=self,
                                                 goal_state=goal,
                                                 decimal=decimal))

    def teleport_base(self, goal_pose):
        raise Exception()
        goal_pose = tf.transform_pose(self.default_root, goal_pose)
        js = {'odom_x_joint': goal_pose.pose.position.x,
              'odom_y_joint': goal_pose.pose.position.y,
              'odom_z_joint': rotation_from_matrix(quaternion_matrix([goal_pose.pose.orientation.x,
                                                                      goal_pose.pose.orientation.y,
                                                                      goal_pose.pose.orientation.z,
                                                                      goal_pose.pose.orientation.w]))[0]}
        goal = SetJointStateRequest()
        goal.state = position_dict_to_joint_states(js)
        # self.set_base.call(goal)
        rospy.sleep(0.5)

    def set_rotation_goal(self, goal_orientation, tip_link, root_link=None, tip_group=None, root_group=None,
                          weight=None, max_velocity=None, check=False,
                          **kwargs):
        if root_link is None:
            root_link = self.get_robot_short_root_link_name(root_group)
        super().set_rotation_goal(goal_orientation=goal_orientation,
                                  tip_link=tip_link,
                                  tip_group=tip_group,
                                  root_link=root_link,
                                  root_group=root_group,
                                  max_velocity=max_velocity,
                                  weight=weight, **kwargs)
        if check:
            full_tip_link, full_root_link = self.get_root_and_tip_link(root_link=root_link, root_group=root_group,
                                                                       tip_link=tip_link, tip_group=tip_group)
            self.add_goal_check(RotationGoalChecker(self, full_tip_link, full_root_link, goal_orientation))

    def set_translation_goal(self, goal_point, tip_link, root_link=None, tip_group=None, root_group=None,
                             weight=None, max_velocity=None, check=False,
                             **kwargs):
        if root_link is None:
            root_link = self.get_robot_short_root_link_name(root_group)
        super().set_translation_goal(goal_point=goal_point,
                                     tip_link=tip_link,
                                     tip_group=tip_group,
                                     root_link=root_link,
                                     root_group=root_group,
                                     max_velocity=max_velocity,
                                     weight=weight,
                                     **kwargs)
        if check:
            full_tip_link, full_root_link = self.get_root_and_tip_link(root_link=root_link, root_group=root_group,
                                                                       tip_link=tip_link, tip_group=tip_group)
            self.add_goal_check(TranslationGoalChecker(self, full_tip_link, full_root_link, goal_point))

    def set_straight_translation_goal(self, goal_pose, tip_link, root_link=None, tip_group=None, root_group=None,
                                      weight=None, max_velocity=None,
                                      **kwargs):
        if root_link is None:
            root_link = self.get_robot_short_root_link_name(root_group)
        super().set_straight_translation_goal(goal_pose=goal_pose,
                                              tip_link=tip_link,
                                              root_link=root_link,
                                              tip_group=tip_group,
                                              root_group=root_group,
                                              max_velocity=max_velocity, weight=weight,
                                              **kwargs)

    def set_cart_goal(self, goal_pose, tip_link, root_link=None, tip_group=None, root_group=None, weight=None,
                      linear_velocity=None,
                      angular_velocity=None, check=False, **kwargs):
        goal_point = PointStamped()
        goal_point.header = goal_pose.header
        goal_point.point = goal_pose.pose.position
        self.set_translation_goal(goal_point=goal_point,
                                  tip_link=tip_link,
                                  tip_group=tip_group,
                                  root_link=root_link,
                                  root_group=root_group,
                                  weight=weight,
                                  max_velocity=linear_velocity,
                                  check=check,
                                  **kwargs)
        goal_orientation = QuaternionStamped()
        goal_orientation.header = goal_pose.header
        goal_orientation.quaternion = goal_pose.pose.orientation
        self.set_rotation_goal(goal_orientation=goal_orientation,
                               tip_link=tip_link,
                               tip_group=tip_group,
                               root_link=root_link,
                               root_group=root_group,
                               weight=weight,
                               max_velocity=angular_velocity,
                               check=check,
                               **kwargs)

    def set_diff_drive_base_goal(self, goal_pose, tip_link=None, root_link=None, weight=None, linear_velocity=None,
                                 angular_velocity=None, check=True, **kwargs):
        if tip_link is None:
            tip_link = 'base_footprint'
        if root_link is None:
            root_link = self.default_root
        self.set_json_goal(constraint_type='DiffDriveBaseGoal',
                           tip_link=tip_link,
                           root_link=root_link,
                           goal_pose=goal_pose,
                           max_linear_velocity=linear_velocity,
                           max_angular_velocity=angular_velocity,
                           weight=weight)
        if check:
            goal_point = PointStamped()
            goal_point.header = goal_pose.header
            goal_point.point = goal_pose.pose.position
            self.add_goal_check(TranslationGoalChecker(self, tip_link, root_link, goal_point))
            goal_orientation = QuaternionStamped()
            goal_orientation.header = goal_pose.header
            goal_orientation.quaternion = goal_pose.pose.orientation
            self.add_goal_check(RotationGoalChecker(self, tip_link, root_link, goal_orientation))

    def set_keep_hand_in_workspace(self, tip_link, map_frame=None, base_footprint=None):
        self.set_json_goal('KeepHandInWorkspace',
                           tip_link=tip_link,
                           map_frame=map_frame,
                           base_footprint=base_footprint)

    def set_diff_drive_tangential_to_point(self, goal_point: PointStamped, weight: float = WEIGHT_ABOVE_CA, **kwargs):
        self.set_json_goal('DiffDriveTangentialToPoint',
                           goal_point=goal_point,
                           weight=weight,
                           **kwargs)

<<<<<<< HEAD
    def set_pointing_goal(self, tip_link, goal_point, root_link=None, tip_group=None, root_group=None,
                          pointing_axis=None, weight=None, check=False):
        if root_link is None:
            root_link = self.get_robot_short_root_link_name(root_group)
=======
    def set_pointing_goal(self, tip_link, goal_point, root_link=None, pointing_axis=None, weight=None, check=True,
                          **kwargs: goal_parameter):
        root_link = root_link if root_link else self.default_root
>>>>>>> 3e9b202f
        super().set_pointing_goal(tip_link=tip_link,
                                  tip_group=tip_group,
                                  goal_point=goal_point,
                                  root_link=root_link,
                                  root_group=root_group,
                                  pointing_axis=pointing_axis,
                                  weight=weight)
        if check:
            full_tip_link, full_root_link = self.get_root_and_tip_link(root_link=root_link, root_group=root_group,
                                                                       tip_link=tip_link, tip_group=tip_group)
            self.add_goal_check(PointingGoalChecker(self,
                                                    tip_link=full_tip_link,
                                                    goal_point=goal_point,
<<<<<<< HEAD
                                                    root_link=full_root_link,
=======
                                                    root_link=root_link,
>>>>>>> 3e9b202f
                                                    pointing_axis=pointing_axis))

    def set_align_planes_goal(self, tip_link, tip_normal, root_link=None, tip_group=None, root_group=None,
                              root_normal=None, max_angular_velocity=None,
                              weight=None, check=False):
        if root_link is None:
<<<<<<< HEAD
            root_link = self.get_robot_short_root_link_name(root_group)
        super().set_align_planes_goal(tip_link=tip_link,
                                      tip_group=tip_group,
                                      root_link=root_link,
                                      root_group=root_group,
=======
            root_link = self.world.root_link_name
        super().set_align_planes_goal(tip_link=str(tip_link),
>>>>>>> 3e9b202f
                                      tip_normal=tip_normal,
                                      root_normal=root_normal,
                                      max_angular_velocity=max_angular_velocity,
                                      weight=weight)
        if check:
            full_tip_link, full_root_link = self.get_root_and_tip_link(root_link=root_link, root_group=root_group,
                                                                       tip_link=tip_link, tip_group=tip_group)
            self.add_goal_check(
                AlignPlanesGoalChecker(self, full_tip_link, tip_normal, full_root_link, root_normal))

    def add_goal_check(self, goal_checker):
        self.goal_checks[self.number_of_cmds - 1].append(goal_checker)

    def set_straight_cart_goal(self, goal_pose, tip_link, root_link=None, tip_group=None, root_group=None,
                               weight=None, linear_velocity=None, angular_velocity=None,
                               check=False):
        if root_link is None:
            root_link = self.get_robot_short_root_link_name(root_group)
        super().set_straight_cart_goal(goal_pose,
                                       tip_link,
                                       root_link,
                                       tip_group=tip_group,
                                       root_group=root_group,
                                       weight=weight,
                                       max_linear_velocity=linear_velocity,
                                       max_angular_velocity=angular_velocity)

        if check:
            full_tip_link, full_root_link = self.get_root_and_tip_link(root_link=root_link, root_group=root_group,
                                                                       tip_link=tip_link, tip_group=tip_group)
            goal_point = PointStamped()
            goal_point.header = goal_pose.header
            goal_point.point = goal_pose.pose.position
            self.add_goal_check(TranslationGoalChecker(self, full_tip_link, full_root_link, goal_point))
            goal_orientation = QuaternionStamped()
            goal_orientation.header = goal_pose.header
            goal_orientation.quaternion = goal_pose.pose.orientation
            self.add_goal_check(RotationGoalChecker(self, full_tip_link, full_root_link, goal_orientation))

    #
    # GENERAL GOAL STUFF ###############################################################################################
    #

    def plan_and_execute(self, expected_error_codes=None, stop_after=None, wait=True):
        return self.send_goal(expected_error_codes=expected_error_codes, stop_after=stop_after, wait=wait)

    def plan(self, expected_error_codes=None, wait: bool = True) -> MoveResult:
        return self.send_goal(expected_error_codes, MoveGoal.PLAN_ONLY, wait)

    def send_goal(self, expected_error_codes=None, goal_type=MoveGoal.PLAN_AND_EXECUTE, goal=None, stop_after=None,
                  wait=True):
        try:
            time_spend_giskarding = time()
            if stop_after is not None:
                super().send_goal(goal_type, wait=False)
                rospy.sleep(stop_after)
                self.interrupt()
                rospy.sleep(1)
                r = self.get_result(rospy.Duration(3))
            elif not wait:
                super().send_goal(goal_type, wait=wait)
                return
            else:
                r = super().send_goal(goal_type, wait=wait)
            self.wait_heartbeats()
            diff = time() - time_spend_giskarding
            self.total_time_spend_giskarding += diff
            self.total_time_spend_moving += len(self.god_map.get_data(identifier.trajectory).keys()) * \
                                            self.god_map.get_data(identifier.sample_period)
            logging.logwarn(f'Goal processing took {diff}')
            for cmd_id in range(len(r.error_codes)):
                error_code = r.error_codes[cmd_id]
                error_message = r.error_messages[cmd_id]
                if expected_error_codes is None:
                    expected_error_code = MoveResult.SUCCESS
                else:
                    expected_error_code = expected_error_codes[cmd_id]
                assert error_code == expected_error_code, \
                    f'in goal {cmd_id}; ' \
                    f'got: {move_result_error_code(error_code)}, ' \
                    f'expected: {move_result_error_code(expected_error_code)} | error_massage: {error_message}'
            if error_code == MoveResult.SUCCESS:
                try:
                    self.wait_heartbeats(30)
                    for goal_checker in self.goal_checks[len(r.error_codes) - 1]:
                        goal_checker()
                except:
                    logging.logerr(f'Goal #{cmd_id} did\'t pass test.')
                    raise
            # self.are_joint_limits_violated()
        finally:
            self.goal_checks = defaultdict(list)
            self.sync_world_with_trajectory()
        return r

    def sync_world_with_trajectory(self):
        t = self.god_map.get_data(identifier.trajectory)
        whole_last_joint_state = t.get_last().to_position_dict()
        for group_name in self._object_js_topics:
            group_joints = self.get_group_info(group_name).joint_state.name
            group_last_joint_state = {str(k): v for k, v in whole_last_joint_state.items() if k in group_joints}
            self.set_object_joint_state(group_name, group_last_joint_state)

    def get_result_trajectory_position(self):
        trajectory = self.god_map.unsafe_get_data(identifier.trajectory)
        trajectory2 = {}
        for joint_name in trajectory.get_exact(0).keys():
            trajectory2[joint_name] = np.array([p[joint_name].position for t, p in trajectory.items()])
        return trajectory2

    def get_result_trajectory_velocity(self):
        trajectory = self.god_map.get_data(identifier.trajectory)
        trajectory2 = {}
        for joint_name in trajectory.get_exact(0).keys():
            trajectory2[joint_name] = np.array([p[joint_name].velocity for t, p in trajectory.items()])
        return trajectory2

    def are_joint_limits_violated(self):
        joints = list(self.world.controlled_joints)
        for joint in joints:
            try:
                lower_limit, upper_limit = self.world.joints[joint].get_limit_expressions(0)
            except:
                continue
            assert lower_limit < self.world.state[joint].position < upper_limit, \
                f'joint limit of {joint} is violated {lower_limit} < {self.world.state[joint].position} < {upper_limit}'

    def are_joint_limits_in_traj_violated(self):
        trajectory_vel = self.get_result_trajectory_velocity()
        trajectory_pos = self.get_result_trajectory_position()
        controlled_joints = self.god_map.get_data(identifier.controlled_joints)
        for joint_name in controlled_joints:
            if isinstance(self.world.joints[joint_name], OneDofJoint):
                if not self.world.is_joint_continuous(joint_name):
                    joint_limits = self.world.get_joint_position_limits(joint_name)
                    error_msg = f'{joint_name} has violated joint position limit'
                    eps = 0.0001
                    np.testing.assert_array_less(trajectory_pos[joint_name], joint_limits[1] + eps, error_msg)
                    np.testing.assert_array_less(-trajectory_pos[joint_name], -joint_limits[0] + eps, error_msg)
                vel_limit = self.world.get_joint_velocity_limits(joint_name)[1] * 1.001
                vel = trajectory_vel[joint_name]
                error_msg = f'{joint_name} has violated joint velocity limit {vel} > {vel_limit}'
                assert np.all(np.less_equal(vel, vel_limit)), error_msg
                assert np.all(np.greater_equal(vel, -vel_limit)), error_msg

    #
    # BULLET WORLD #####################################################################################################
    #

    TimeOut = 5000

    def register_group(self, group_name: str, parent_group_name: str, root_link_name: str):
        super().register_group(group_name=group_name,
                               parent_group_name=parent_group_name,
                               root_link_name=root_link_name)
        assert group_name in self.get_group_names()

    @property
    def world(self):
        """
        :rtype: giskardpy.model.world.WorldTree
        """
        return self.god_map.get_data(identifier.world)

    def clear_world(self, timeout: float = TimeOut) -> UpdateWorldResponse:
        respone = super().clear_world(timeout=timeout)
        assert respone.error_codes == UpdateWorldResponse.SUCCESS
        assert len(self.world.groups) == 1
        assert len(self.get_group_names()) == 1
        assert self.original_number_of_links == len(self.world.links)
        return respone

    def remove_group(self,
                     name: str,
                     timeout: float = TimeOut,
                     expected_response: int = UpdateWorldResponse.SUCCESS) -> UpdateWorldResponse:
        if expected_response == UpdateWorldResponse.SUCCESS:
            old_link_names = self.world.groups[name].link_names
            old_joint_names = self.world.groups[name].joint_names
        r = super(GiskardTestWrapper, self).remove_group(name, timeout=timeout)
        assert r.error_codes == expected_response, \
            f'Got: \'{update_world_error_code(r.error_codes)}\', ' \
            f'expected: \'{update_world_error_code(expected_response)}.\''
        assert name not in self.world.groups
        assert name not in self.get_group_names()
        if expected_response == UpdateWorldResponse.SUCCESS:
            for old_link_name in old_link_names:
                assert old_link_name not in self.world.link_names
            for old_joint_name in old_joint_names:
                assert old_joint_name not in self.world.joint_names
        return r

    def detach_group(self, name, timeout: float = TimeOut, expected_response=UpdateWorldResponse.SUCCESS):
        if expected_response == UpdateWorldResponse.SUCCESS:
            response = super().detach_group(name, timeout=timeout)
            self.check_add_object_result(response=response,
                                         name=name,
                                         size=None,
                                         pose=None,
                                         parent_link=self.world.root_link_name,
                                         parent_link_group='',
                                         expected_error_code=expected_response)

    def check_add_object_result(self,
                                response: UpdateWorldResponse,
                                name: str,
                                size: Optional,
                                pose: Optional[PoseStamped],
                                parent_link: str,
                                parent_link_group: str,
                                expected_error_code: int):
        assert response.error_codes == expected_error_code, \
            f'Got: \'{update_world_error_code(response.error_codes)}\', ' \
            f'expected: \'{update_world_error_code(expected_error_code)}.\''
        if expected_error_code == UpdateWorldResponse.SUCCESS:
            assert name in self.get_group_names()
            response2 = self.get_group_info(name)
            if pose is not None:
                p = self.transform_msg(self.world.root_link_name, pose)
                o_p = self.world.groups[name].base_pose
                compare_poses(p.pose, o_p)
                compare_poses(o_p, response2.root_link_pose.pose)
            if parent_link_group != '':
                robot = self.get_group_info(parent_link_group)
                assert name in robot.child_groups
                short_parent_link = self.world.groups[parent_link_group].get_link_short_name_match(parent_link)
                assert short_parent_link == self.world.get_parent_link_of_link(self.world.groups[name].root_link_name)
            else:
                if parent_link == '':
                    parent_link = self.world.root_link_name
                else:
                    parent_link_group = self.world.get_group_containing_link_short_name(parent_link)
                    parent_link = PrefixName(parent_link, parent_link_group)
                assert parent_link == self.world.get_parent_link_of_link(self.world.groups[name].root_link_name)
        else:
            if expected_error_code != UpdateWorldResponse.DUPLICATE_GROUP_ERROR:
                assert name not in self.world.groups
                assert name not in self.get_group_names()

    def add_box(self,
                name: str,
                size: Tuple[float, float, float],
                pose: PoseStamped,
                parent_link: str = '',
                parent_link_group: str = '',
                timeout: float = TimeOut,
                expected_error_code: int = UpdateWorldResponse.SUCCESS) -> UpdateWorldResponse:
        response = super().add_box(name=name,
                                   size=size,
                                   pose=pose,
                                   parent_link=parent_link,
                                   parent_link_group=parent_link_group,
                                   timeout=timeout)
        self.check_add_object_result(response=response,
                                     name=name,
                                     size=size,
                                     pose=pose,
                                     parent_link=parent_link,
                                     parent_link_group=parent_link_group,
                                     expected_error_code=expected_error_code)
        return response

    def update_group_pose(self, group_name: str, new_pose: PoseStamped, timeout: float = TimeOut,
                          expected_error_code=UpdateWorldResponse.SUCCESS):
        try:
            res = super().update_group_pose(group_name, new_pose, timeout)
        except UnknownGroupException as e:
            assert expected_error_code == UpdateWorldResponse.UNKNOWN_GROUP_ERROR
        if expected_error_code == UpdateWorldResponse.SUCCESS:
            info = self.get_group_info(group_name)
            map_T_group = tf.transform_pose(self.world.root_link_name, new_pose)
            compare_poses(info.root_link_pose.pose, map_T_group.pose)

    def add_sphere(self,
                   name: str,
                   radius: float = 1,
                   pose: PoseStamped = None,
                   parent_link: str = '',
                   parent_link_group: str = '',
                   timeout: float = TimeOut,
                   expected_error_code=UpdateWorldResponse.SUCCESS) -> UpdateWorldResponse:
        response = super().add_sphere(name=name,
                                      radius=radius,
                                      pose=pose,
                                      parent_link=parent_link,
                                      parent_link_group=parent_link_group,
                                      timeout=timeout)
        self.check_add_object_result(response=response,
                                     name=name,
                                     size=None,
                                     pose=pose,
                                     parent_link=parent_link,
                                     parent_link_group=parent_link_group,
                                     expected_error_code=expected_error_code)
        return response

    def add_cylinder(self,
                     name: str,
                     height: float,
                     radius: float,
                     pose: PoseStamped = None,
                     parent_link: str = '',
                     parent_link_group: str = '',
                     timeout: float = TimeOut,
                     expected_error_code=UpdateWorldResponse.SUCCESS) -> UpdateWorldResponse:
        response = super().add_cylinder(name=name,
                                        height=height,
                                        radius=radius,
                                        pose=pose,
                                        parent_link=parent_link,
                                        parent_link_group=parent_link_group,
                                        timeout=timeout)
        self.check_add_object_result(response=response,
                                     name=name,
                                     size=None,
                                     pose=pose,
                                     parent_link=parent_link,
                                     parent_link_group=parent_link_group,
                                     expected_error_code=expected_error_code)
        return response

    def add_mesh(self,
                 name: str = 'meshy',
                 mesh: str = '',
                 pose: PoseStamped = None,
                 parent_link: str = '',
                 parent_link_group: str = '',
                 scale: Tuple[float, float, float] = (1, 1, 1),
                 timeout: float = TimeOut,
                 expected_error_code=UpdateWorldResponse.SUCCESS) -> UpdateWorldResponse:
        response = super().add_mesh(name=name,
                                    mesh=mesh,
                                    pose=pose,
                                    parent_link=parent_link,
                                    parent_link_group=parent_link_group,
                                    scale=scale,
                                    timeout=timeout)
        pose = utils.make_pose_from_parts(pose=pose, frame_id=pose.header.frame_id,
                                          position=pose.pose.position, orientation=pose.pose.orientation)
        self.check_add_object_result(response=response,
                                     name=name,
                                     size=None,
                                     pose=pose,
                                     parent_link=parent_link,
                                     parent_link_group=parent_link_group,
                                     expected_error_code=expected_error_code)
        return response

    def add_urdf(self,
                 name: str,
                 urdf: str,
                 pose: PoseStamped,
                 parent_link: str = '',
                 parent_link_group: str = '',
                 js_topic: Optional[str] = '',
                 set_js_topic: Optional[str] = '',
                 timeout: float = TimeOut,
                 expected_error_code=UpdateWorldResponse.SUCCESS) -> UpdateWorldResponse:
        response = super().add_urdf(name=name,
                                    urdf=urdf,
                                    pose=pose,
                                    parent_link=parent_link,
                                    parent_link_group=parent_link_group,
                                    js_topic=js_topic,
                                    set_js_topic=set_js_topic,
                                    timeout=timeout)
        self.check_add_object_result(response=response,
                                     name=name,
                                     size=None,
                                     pose=pose,
                                     parent_link=parent_link,
                                     parent_link_group=parent_link_group,
                                     expected_error_code=expected_error_code)
        return response

    def update_parent_link_of_group(self,
                                    name: str,
                                    parent_link: str = '',
                                    parent_link_group: str = '',
                                    timeout: float = TimeOut,
                                    expected_response: int = UpdateWorldResponse.SUCCESS) -> UpdateWorldResponse:
        r = super(GiskardTestWrapper, self).update_parent_link_of_group(name=name,
                                                                        parent_link=parent_link,
                                                                        parent_link_group=parent_link_group,
                                                                        timeout=timeout)
        self.wait_heartbeats()
        assert r.error_codes == expected_response, \
            f'Got: \'{update_world_error_code(r.error_codes)}\', ' \
            f'expected: \'{update_world_error_code(expected_response)}.\''
        if r.error_codes == r.SUCCESS:
            self.check_add_object_result(response=r,
                                         name=name,
                                         size=None,
                                         pose=None,
                                         parent_link=parent_link,
                                         parent_link_group=parent_link_group,
                                         expected_error_code=expected_response)
        return r

    @property
    def collision_avoidance_config(self) -> CollisionAvoidanceConfig:
        return self.god_map.unsafe_get_data(identifier.collision_avoidance_config)

    @property
    def general_config(self) -> GeneralConfig:
        return self.god_map.unsafe_get_data(identifier.general_options)

    def get_external_collisions(self, link, distance_threshold):
        """
        :param distance_threshold:
        :rtype: list
        """
        self.collision_scene.reset_cache()
        collision_goals = []
        for robot_name in self.robot_names:
            collision_goals.append(CollisionEntry(type=CollisionEntry.AVOID_COLLISION,
                                                  distance=distance_threshold,
                                                  group1=robot_name))
            collision_goals.append(CollisionEntry(type=CollisionEntry.ALLOW_COLLISION,
                                                  distance=distance_threshold,
                                                  group1=robot_name,
                                                  group2=robot_name))
        collision_matrix = self.collision_scene.collision_goals_to_collision_matrix(collision_goals,
                                                                                    defaultdict(lambda: 0.3),
<<<<<<< HEAD
                                                                                    self.collision_scene.ignored_self_collion_pairs)
        collisions = self.collision_scene.check_collisions(collision_matrix, 15)
        controlled_parent_joint = self.world.get_controlled_parent_joint_of_link(link)
        controlled_parent_link = self.world.joints[controlled_parent_joint].child_link_name
=======
                                                                                    set(self.collision_avoidance_config.ignored_collisions))
        collisions = self.collision_scene.check_collisions(collision_matrix)
        controlled_parent_joint = self.robot.get_controlled_parent_joint_of_link(link)
        controlled_parent_link = self.robot.joints[controlled_parent_joint].child_link_name
>>>>>>> 3e9b202f
        collision_list = collisions.get_external_collisions(controlled_parent_link)
        for key, self_collisions in collisions.self_collisions.items():
            if controlled_parent_link in key:
                collision_list.update(self_collisions)
        return collision_list

    def check_cpi_geq(self, links, distance_threshold):
        for link in links:
            collisions = self.get_external_collisions(link, distance_threshold)
            assert collisions[0].contact_distance >= distance_threshold, \
                f'distance for {link}: {collisions[0].contact_distance} < {distance_threshold} ' \
                f'({collisions[0].original_link_a} with {collisions[0].original_link_b})'

    def check_cpi_leq(self, links, distance_threshold):
        for link in links:
            collisions = self.get_external_collisions(link, distance_threshold)
            assert collisions[0].contact_distance <= distance_threshold, \
                f'distance for {link}: {collisions[0].contact_distance} > {distance_threshold} ' \
                f'({collisions[0].original_link_a} with {collisions[0].original_link_b})'

    def move_base(self, goal_pose):
        """
        :type goal_pose: PoseStamped
        """
        pass

    def reset(self):
        pass

    def reset_base(self):
        p = PoseStamped()
        p.header.frame_id = tf.get_tf_root()
        p.pose.orientation.w = 1
        self.set_localization(p)
        self.wait_heartbeats()
        self.teleport_base(p)



class PR2AndDonbot(GiskardTestWrapper):
    default_pose_pr2 = {'r_elbow_flex_joint': -0.15,
                        'r_forearm_roll_joint': 0,
                        'r_shoulder_lift_joint': 0,
                        'r_shoulder_pan_joint': 0,
                        'r_upper_arm_roll_joint': 0,
                        'r_wrist_flex_joint': -0.10001,
                        'r_wrist_roll_joint': 0,
                        'l_elbow_flex_joint': -0.15,
                        'l_forearm_roll_joint': 0,
                        'l_shoulder_lift_joint': 0,
                        'l_shoulder_pan_joint': 0,
                        'l_upper_arm_roll_joint': 0,
                        'l_wrist_flex_joint': -0.10001,
                        'l_wrist_roll_joint': 0,
                        'torso_lift_joint': 0.2,
                        'head_pan_joint': 0,
                        'head_tilt_joint': 0}

    better_pose_pr2 = {'r_shoulder_pan_joint': -1.7125,
                       'r_shoulder_lift_joint': -0.25672,
                       'r_upper_arm_roll_joint': -1.46335,
                       'r_elbow_flex_joint': -2.12,
                       'r_forearm_roll_joint': 1.76632,
                       'r_wrist_flex_joint': -0.10001,
                       'r_wrist_roll_joint': 0.05106,
                       'l_shoulder_pan_joint': 1.9652,
                       'l_shoulder_lift_joint': - 0.26499,
                       'l_upper_arm_roll_joint': 1.3837,
                       'l_elbow_flex_joint': -2.12,
                       'l_forearm_roll_joint': 16.99,
                       'l_wrist_flex_joint': - 0.10001,
                       'l_wrist_roll_joint': 0,
                       'torso_lift_joint': 0.2,

                       'head_pan_joint': 0,
                       'head_tilt_joint': 0,
                       }

    default_pose_donbot = {
        'ur5_elbow_joint': 0.0,
        'ur5_shoulder_lift_joint': 0.0,
        'ur5_shoulder_pan_joint': 0.0,
        'ur5_wrist_1_joint': 0.0,
        'ur5_wrist_2_joint': 0.0,
        'ur5_wrist_3_joint': 0.0
    }

    better_pose_donbot = {
        'ur5_shoulder_pan_joint': -np.pi / 2,
        'ur5_shoulder_lift_joint': -2.44177755311,
        'ur5_elbow_joint': 2.15026930371,
        'ur5_wrist_1_joint': 0.291547812391,
        'ur5_wrist_2_joint': np.pi / 2,
        'ur5_wrist_3_joint': np.pi / 2
    }

    def __init__(self):
        self.r_tips = dict()
        self.l_tips = dict()
        self.r_grippers = dict()
        self.l_grippers = dict()
        self.set_localization_srvs = dict()
        self.set_bases = dict()
        self.default_roots = dict()
        self.tf_prefix = dict()
        self.camera_tip = 'camera_link'
        self.gripper_tip = 'gripper_tool_frame'
        self.gripper_pub_topic = 'wsg_50_driver/goal_position'
        self.camera_tips = dict()
        self.gripper_tips = dict()
        self.gripper_pubs = dict()
        self.default_poses = dict()
        self.better_poses = dict()
        self.pr2 = 'pr2'
        self.donbot = 'donbot'
        robot_names = [self.pr2, self.donbot]
        super(PR2AndDonbot, self).__init__(u'package://giskardpy/config/pr2_and_donbot.yaml',
                                           robot_names=robot_names, namespaces=robot_names)
        for robot_name in self.collision_scene.robot_names:
            if self.pr2 == robot_name:
                self.r_tips[robot_name] = u'r_gripper_tool_frame'
                self.l_tips[robot_name] = u'l_gripper_tool_frame'
                self.tf_prefix[robot_name] = robot_name.replace('/', '')
                self.r_grippers[robot_name] = rospy.ServiceProxy(
                    u'/{}/r_gripper_simulator/set_joint_states'.format(robot_name), SetJointState)
                self.l_grippers[robot_name] = rospy.ServiceProxy(
                    u'/{}/l_gripper_simulator/set_joint_states'.format(robot_name), SetJointState)
                self.set_localization_srvs[robot_name] = rospy.ServiceProxy(
                    '/{}/map_odom_transform_publisher/update_map_odom_transform'.format(robot_name),
                    UpdateTransform)
                self.set_bases[robot_name] = rospy.ServiceProxy(
                    '/{}/base_simulator/set_joint_states'.format(robot_name), SetJointState)
                self.default_roots[robot_name] = self.world.groups[robot_name].root_link_name
                self.default_poses[robot_name] = self.default_pose_pr2
                self.better_poses[robot_name] = self.better_pose_pr2
            else:
                self.camera_tips[robot_name] = PrefixName(self.camera_tip, robot_name)
                self.gripper_tips[robot_name] = PrefixName(self.gripper_tip, robot_name)
                self.default_roots[robot_name] = self.world.groups[robot_name].root_link_name
                self.set_localization_srvs[robot_name] = rospy.ServiceProxy(
                    '/{}/map_odom_transform_publisher/update_map_odom_transform'.format(robot_name),
                    UpdateTransform)
                self.gripper_pubs[robot_name] = rospy.Publisher(
                    '/{}'.format(str(PrefixName(self.gripper_pub_topic, robot_name))),
                    PositionCmd, queue_size=10)
                self.default_poses[robot_name] = self.default_pose_donbot
                self.better_poses[robot_name] = self.better_pose_donbot

    def set_localization(self, map_T_odom, robot_name):
        """
        :type map_T_odom: PoseStamped
        """
        req = UpdateTransformRequest()
        req.transform.translation = map_T_odom.pose.position
        req.transform.rotation = map_T_odom.pose.orientation
        assert self.set_localization_srvs[robot_name](req).success
        self.wait_heartbeats(10)
        p2 = self.world.compute_fk_pose(self.world.root_link_name, self.world.groups[robot_name].root_link_name)
        compare_poses(p2.pose, map_T_odom.pose)

    def open_gripper(self, robot_name):
        self.set_gripper(robot_name, 0.109)

    def close_gripper(self, robot_name):
        self.set_gripper(robot_name, 0)

    def set_gripper(self, robot_name, width, gripper_joint='gripper_joint'):
        """
        :param width: goal width in m
        :type width: float
        """
        width = max(0.0065, min(0.109, width))
        goal = PositionCmd()
        goal.pos = width * 1000
        rospy.sleep(0.5)
        self.gripper_pubs[robot_name].publish(goal)
        rospy.sleep(0.5)
        self.wait_heartbeats()
        np.testing.assert_almost_equal(self.world.state[PrefixName(gripper_joint, robot_name)].position, width,
                                       decimal=3)

    def reset_base(self, robot_name):
        p = PoseStamped()
        p.header.frame_id = self.map
        p.pose.orientation.w = 1
        self.set_localization(p, robot_name)
        self.wait_heartbeats()
        self.move_base(p, robot_name)

    def clear_world(self):
        return_val = super(GiskardTestWrapper, self).clear_world()
        assert return_val.error_codes == UpdateWorldResponse.SUCCESS
        assert len(self.world.groups) == 2
        assert len(self.world.robot_names) == 2
        assert self.original_number_of_links == len(self.world.links)

    def reset(self):
        self.clear_world()
        for robot_name in self.namespaces:
            self.reset_base(robot_name)
            self.open_gripper(robot_name)

    def move_base(self, goal_pose, robot_name):
        if robot_name == self.pr2:
            self.teleport_base(goal_pose, robot_name)
        else:
            goal_pose = tf.transform_pose(str(self.default_roots[robot_name]), goal_pose)
            js = {'odom_x_joint': goal_pose.pose.position.x,
                  'odom_y_joint': goal_pose.pose.position.y,
                  'odom_z_joint': rotation_from_matrix(quaternion_matrix([goal_pose.pose.orientation.x,
                                                                          goal_pose.pose.orientation.y,
                                                                          goal_pose.pose.orientation.z,
                                                                          goal_pose.pose.orientation.w]))[0]}
            self.allow_all_collisions()
            self.set_joint_goal(js, group_name=robot_name, decimal=1)
            self.plan_and_execute()

    def get_l_gripper_links(self):
        if 'l_gripper' not in self.world.group_names:
            self.world.register_group('l_gripper', 'l_wrist_roll_link')
        return [str(x) for x in self.world.groups['l_gripper'].link_names_with_collisions]

    def get_r_gripper_links(self):
        if 'r_gripper' not in self.world.group_names:
            self.world.register_group('r_gripper', 'r_wrist_roll_link')
        return [str(x) for x in self.world.groups['r_gripper'].link_names_with_collisions]

    def get_r_forearm_links(self):
        return [u'r_wrist_flex_link', u'r_wrist_roll_link', u'r_forearm_roll_link', u'r_forearm_link',
                u'r_forearm_link']

    def get_allow_l_gripper(self, body_b=u'box'):
        links = self.get_l_gripper_links()
        return [CollisionEntry(CollisionEntry.ALLOW_COLLISION, 0, [link], body_b, []) for link in links]

    def get_l_gripper_collision_entries(self, body_b=u'box', distance=0, action=CollisionEntry.ALLOW_COLLISION):
        links = self.get_l_gripper_links()
        return [CollisionEntry(action, distance, [link], body_b, []) for link in links]

    def open_r_gripper(self, robot_name):
        sjs = SetJointStateRequest()
        sjs.state.name = [u'r_gripper_l_finger_joint', u'r_gripper_r_finger_joint', u'r_gripper_l_finger_tip_joint',
                          u'r_gripper_r_finger_tip_joint']
        sjs.state.position = [0.54, 0.54, 0.54, 0.54]
        sjs.state.velocity = [0, 0, 0, 0]
        sjs.state.effort = [0, 0, 0, 0]
        self.r_grippers[robot_name].call(sjs)

    def close_r_gripper(self, robot_name):
        sjs = SetJointStateRequest()
        sjs.state.name = [u'r_gripper_l_finger_joint', u'r_gripper_r_finger_joint', u'r_gripper_l_finger_tip_joint',
                          u'r_gripper_r_finger_tip_joint']
        sjs.state.position = [0, 0, 0, 0]
        sjs.state.velocity = [0, 0, 0, 0]
        sjs.state.effort = [0, 0, 0, 0]
        self.r_grippers[robot_name].call(sjs)

    def open_l_gripper(self, robot_name):
        sjs = SetJointStateRequest()
        sjs.state.name = [u'l_gripper_l_finger_joint', u'l_gripper_r_finger_joint', u'l_gripper_l_finger_tip_joint',
                          u'l_gripper_r_finger_tip_joint']
        sjs.state.position = [0.54, 0.54, 0.54, 0.54]
        sjs.state.velocity = [0, 0, 0, 0]
        sjs.state.effort = [0, 0, 0, 0]
        self.l_grippers[robot_name].call(sjs)

    def close_l_gripper(self, robot_name):
        sjs = SetJointStateRequest()
        sjs.state.name = [u'l_gripper_l_finger_joint', u'l_gripper_r_finger_joint', u'l_gripper_l_finger_tip_joint',
                          u'l_gripper_r_finger_tip_joint']
        sjs.state.position = [0, 0, 0, 0]
        sjs.state.velocity = [0, 0, 0, 0]
        sjs.state.effort = [0, 0, 0, 0]
        self.l_grippers[robot_name].call(sjs)

    def teleport_base(self, goal_pose, robot_name):
        goal_pose = tf.transform_pose(str(self.default_roots[robot_name]), goal_pose)
        js = {'odom_x_joint': goal_pose.pose.position.x,
              'odom_y_joint': goal_pose.pose.position.y,
              'odom_z_joint': rotation_from_matrix(quaternion_matrix([goal_pose.pose.orientation.x,
                                                                      goal_pose.pose.orientation.y,
                                                                      goal_pose.pose.orientation.z,
                                                                      goal_pose.pose.orientation.w]))[0]}
        goal = SetJointStateRequest()
        goal.state = position_dict_to_joint_states(js)
        self.set_bases[robot_name].call(goal)
        rospy.sleep(0.5)


class PR2(GiskardTestWrapper):
    default_pose = {'r_elbow_flex_joint': -0.15,
                    'r_forearm_roll_joint': 0,
                    'r_shoulder_lift_joint': 0,
                    'r_shoulder_pan_joint': 0,
                    'r_upper_arm_roll_joint': 0,
                    'r_wrist_flex_joint': -0.10001,
                    'r_wrist_roll_joint': 0,
                    'l_elbow_flex_joint': -0.15,
                    'l_forearm_roll_joint': 0,
                    'l_shoulder_lift_joint': 0,
                    'l_shoulder_pan_joint': 0,
                    'l_upper_arm_roll_joint': 0,
                    'l_wrist_flex_joint': -0.10001,
                    'l_wrist_roll_joint': 0,
                    'torso_lift_joint': 0.2,
                    'head_pan_joint': 0,
                    'head_tilt_joint': 0}

    better_pose = {'r_shoulder_pan_joint': -1.7125,
                   'r_shoulder_lift_joint': -0.25672,
                   'r_upper_arm_roll_joint': -1.46335,
                   'r_elbow_flex_joint': -2.12,
                   'r_forearm_roll_joint': 1.76632,
                   'r_wrist_flex_joint': -0.10001,
                   'r_wrist_roll_joint': 0.05106,
                   'l_shoulder_pan_joint': 1.9652,
                   'l_shoulder_lift_joint': - 0.26499,
                   'l_upper_arm_roll_joint': 1.3837,
                   'l_elbow_flex_joint': -2.12,
                   'l_forearm_roll_joint': 16.99,
                   'l_wrist_flex_joint': - 0.10001,
                   'l_wrist_roll_joint': 0,
                   'torso_lift_joint': 0.2,

                   'head_pan_joint': 0,
                   'head_tilt_joint': 0,
                   }

    def __init__(self):
        self.r_tip = 'r_gripper_tool_frame'
        self.l_tip = 'l_gripper_tool_frame'
        self.l_gripper_group = 'l_gripper'
        self.r_gripper_group = 'r_gripper'
        self.r_gripper = rospy.ServiceProxy('r_gripper_simulator/set_joint_states', SetJointState)
        self.l_gripper = rospy.ServiceProxy('l_gripper_simulator/set_joint_states', SetJointState)
        self.robot_name = 'pr2'
        super(PR2, self).__init__('package://giskardpy/config/pr2.yaml', [self.robot_name], [''])

    def move_base(self, goal_pose):
        self.set_cart_goal(goal_pose, tip_link='base_footprint', root_link='odom_combined')
        self.plan_and_execute()

    def get_l_gripper_links(self):
        return [str(x) for x in self.world.groups[self.l_gripper_group].link_names_with_collisions]

    def get_r_gripper_links(self):
        return [str(x) for x in self.world.groups[self.r_gripper_group].link_names_with_collisions]

    def get_r_forearm_links(self):
        return ['r_wrist_flex_link', 'r_wrist_roll_link', 'r_forearm_roll_link', 'r_forearm_link',
                'r_forearm_link']

    def open_r_gripper(self):
        sjs = SetJointStateRequest()
        sjs.state.name = ['r_gripper_l_finger_joint', 'r_gripper_r_finger_joint', 'r_gripper_l_finger_tip_joint',
                          'r_gripper_r_finger_tip_joint']
        sjs.state.position = [0.54, 0.54, 0.54, 0.54]
        sjs.state.velocity = [0, 0, 0, 0]
        sjs.state.effort = [0, 0, 0, 0]
        self.r_gripper.call(sjs)

    def close_r_gripper(self):
        sjs = SetJointStateRequest()
        sjs.state.name = ['r_gripper_l_finger_joint', 'r_gripper_r_finger_joint', 'r_gripper_l_finger_tip_joint',
                          'r_gripper_r_finger_tip_joint']
        sjs.state.position = [0, 0, 0, 0]
        sjs.state.velocity = [0, 0, 0, 0]
        sjs.state.effort = [0, 0, 0, 0]
        self.r_gripper.call(sjs)

    def open_l_gripper(self):
        sjs = SetJointStateRequest()
        sjs.state.name = ['l_gripper_l_finger_joint', 'l_gripper_r_finger_joint', 'l_gripper_l_finger_tip_joint',
                          'l_gripper_r_finger_tip_joint']
        sjs.state.position = [0.54, 0.54, 0.54, 0.54]
        sjs.state.velocity = [0, 0, 0, 0]
        sjs.state.effort = [0, 0, 0, 0]
        self.l_gripper.call(sjs)

    def close_l_gripper(self):
        sjs = SetJointStateRequest()
        sjs.state.name = ['l_gripper_l_finger_joint', 'l_gripper_r_finger_joint', 'l_gripper_l_finger_tip_joint',
                          'l_gripper_r_finger_tip_joint']
        sjs.state.position = [0, 0, 0, 0]
        sjs.state.velocity = [0, 0, 0, 0]
        sjs.state.effort = [0, 0, 0, 0]
        self.l_gripper.call(sjs)

    def reset(self):
        self.open_l_gripper()
        self.open_r_gripper()
        self.clear_world()
        self.reset_base(self.robot_name)
        self.register_group('l_gripper',
                            parent_group_name=self.robot_name,
                            root_link_name='l_wrist_roll_link')
        self.register_group('r_gripper',
                            parent_group_name=self.robot_name,
                            root_link_name='r_wrist_roll_link')


class PR2CloseLoop(PR2):

    def __init__(self):
        self.r_tip = 'r_gripper_tool_frame'
        self.l_tip = 'l_gripper_tool_frame'
        # self.r_gripper = rospy.ServiceProxy('r_gripper_simulator/set_joint_states', SetJointState)
        # self.l_gripper = rospy.ServiceProxy('l_gripper_simulator/set_joint_states', SetJointState)
        GiskardTestWrapper.__init__(self, 'package://giskardpy/config/pr2_closed_loop.yaml')

    def reset_base(self):
        p = PoseStamped()
        p.header.frame_id = 'map'
        p.pose.orientation.w = 1
        self.move_base(p)

    def reset(self):
        self.clear_world()
        self.reset_base()


class Donbot(GiskardTestWrapper):
    default_pose = {
        'ur5_elbow_joint': 0.0,
        'ur5_shoulder_lift_joint': 0.0,
        'ur5_shoulder_pan_joint': 0.0,
        'ur5_wrist_1_joint': 0.0,
        'ur5_wrist_2_joint': 0.0,
        'ur5_wrist_3_joint': 0.0
    }

    better_pose = {
        'ur5_shoulder_pan_joint': -np.pi / 2,
        'ur5_shoulder_lift_joint': -2.44177755311,
        'ur5_elbow_joint': 2.15026930371,
        'ur5_wrist_1_joint': 0.291547812391,
        'ur5_wrist_2_joint': np.pi / 2,
        'ur5_wrist_3_joint': np.pi / 2
    }

    def __init__(self):
        self.camera_tip = 'camera_link'
        self.gripper_tip = 'gripper_tool_frame'
        self.gripper_pub = rospy.Publisher('/wsg_50_driver/goal_position', PositionCmd, queue_size=10)
        self.robot_name = 'donbot'
        super(Donbot, self).__init__('package://giskardpy/config/donbot.yaml', [self.robot_name], [''])

    def move_base(self, goal_pose):
        goal_pose = tf.transform_pose(self.default_root, goal_pose)
        js = {'odom_x_joint': goal_pose.pose.position.x,
              'odom_y_joint': goal_pose.pose.position.y,
              'odom_z_joint': rotation_from_matrix(quaternion_matrix([goal_pose.pose.orientation.x,
                                                                      goal_pose.pose.orientation.y,
                                                                      goal_pose.pose.orientation.z,
                                                                      goal_pose.pose.orientation.w]))[0]}
        self.allow_all_collisions()
        self.set_joint_goal(js)
        self.plan_and_execute()

    def open_gripper(self):
        self.set_gripper(0.109)

    def close_gripper(self):
        self.set_gripper(0)

    def set_gripper(self, width, gripper_joint='gripper_joint'):
        """
        :param width: goal width in m
        :type width: float
        """
        width = max(0.0065, min(0.109, width))
        goal = PositionCmd()
        goal.pos = width * 1000
        self.gripper_pub.publish(goal)
        rospy.sleep(0.5)
        self.wait_heartbeats()
        np.testing.assert_almost_equal(self.world.state[gripper_joint].position, width, decimal=3)

    def reset(self):
        self.clear_world()
        self.reset_base()
        self.open_gripper()


class Donbot2(GiskardTestWrapper):
    default_pose = {
        'ur5_elbow_joint': 0.0,
        'ur5_shoulder_lift_joint': 0.0,
        'ur5_shoulder_pan_joint': 0.0,
        'ur5_wrist_1_joint': 0.0,
        'ur5_wrist_2_joint': 0.0,
        'ur5_wrist_3_joint': 0.0
    }

    better_pose = {
        'ur5_shoulder_pan_joint': -np.pi / 2,
        'ur5_shoulder_lift_joint': -2.44177755311,
        'ur5_elbow_joint': 2.15026930371,
        'ur5_wrist_1_joint': 0.291547812391,
        'ur5_wrist_2_joint': np.pi / 2,
        'ur5_wrist_3_joint': np.pi / 2
    }

    def __init__(self):
        self.camera_tip = 'camera_link'
        self.gripper_tip = 'gripper_tool_frame'
        self.gripper_pub_topic = 'wsg_50_driver/goal_position'
        self.camera_tips = dict()
        self.gripper_tips = dict()
        self.gripper_pubs = dict()
        self.default_roots = dict()
        self.set_localization_srvs = dict()
        self.robot_names = ['donbot_a', 'donbot_b']
        super(Donbot2, self).__init__('package://giskardpy/config/donbot_twice.yaml', self.robot_names,
                                      self.robot_names)
        for robot_name in self.namespaces:
            self.camera_tips[robot_name] = PrefixName(self.camera_tip, robot_name)
            self.gripper_tips[robot_name] = PrefixName(self.gripper_tip, robot_name)
            self.default_roots[robot_name] = self.world.groups[robot_name].root_link_name
            self.set_localization_srvs[robot_name] = rospy.ServiceProxy(
                '/{}/map_odom_transform_publisher/update_map_odom_transform'.format(robot_name),
                UpdateTransform)
            self.gripper_pubs[robot_name] = rospy.Publisher(
                '/{}'.format(str(PrefixName(self.gripper_pub_topic, robot_name))),
                PositionCmd, queue_size=10)

    def move_base(self, robot_name, goal_pose):
        goal_pose = tf.transform_pose(str(self.default_roots[robot_name]), goal_pose)
        js = {'odom_x_joint': goal_pose.pose.position.x,
              'odom_y_joint': goal_pose.pose.position.y,
              'odom_z_joint': rotation_from_matrix(quaternion_matrix([goal_pose.pose.orientation.x,
                                                                      goal_pose.pose.orientation.y,
                                                                      goal_pose.pose.orientation.z,
                                                                      goal_pose.pose.orientation.w]))[0]}
        self.allow_all_collisions()
        self.set_joint_goal(js, group_name=robot_name, decimal=1)
        self.plan_and_execute()

    def set_localization(self, map_T_odom, robot_name):
        """
        :type map_T_odom: PoseStamped
        """
        req = UpdateTransformRequest()
        req.transform.translation = map_T_odom.pose.position
        req.transform.rotation = map_T_odom.pose.orientation
        assert self.set_localization_srvs[robot_name](req).success
        self.wait_heartbeats(10)
        p2 = self.world.compute_fk_pose(self.world.root_link_name, self.world.groups[robot_name].root_link_name)
        compare_poses(p2.pose, map_T_odom.pose)

    def open_gripper(self, robot_name):
        self.set_gripper(robot_name, 0.109)

    def close_gripper(self, robot_name):
        self.set_gripper(robot_name, 0)

    def set_gripper(self, robot_name, width, gripper_joint='gripper_joint'):
        """
        :param width: goal width in m
        :type width: float
        """
        width = max(0.0065, min(0.109, width))
        goal = PositionCmd()
        goal.pos = width * 1000
        self.gripper_pubs[robot_name].publish(goal)
        rospy.sleep(0.5)
        self.wait_heartbeats()
        np.testing.assert_almost_equal(
            self.world.groups[robot_name].state[str(PrefixName(gripper_joint, robot_name))].position, width, decimal=3)

    def reset_base(self, robot_name):
        p = PoseStamped()
        p.header.frame_id = self.map
        p.pose.orientation.w = 1
        self.set_localization(p, robot_name)
        self.wait_heartbeats()
        self.move_base(robot_name, p)

    def clear_world(self):
        return_val = super(GiskardTestWrapper, self).clear_world()
        assert return_val.error_codes == UpdateWorldResponse.SUCCESS
        assert len(self.world.groups) == 2
        assert len(self.robot_names) == 2
        assert self.original_number_of_links == len(self.world.links)

    def reset(self):
        self.clear_world()
        for robot_name in self.namespaces:
            self.reset_base(robot_name)
            self.open_gripper(robot_name)


class BaseBot(GiskardTestWrapper):
    default_pose = {
        'joint_x': 0.0,
        'joint_y': 0.0,
        'rot_z': 0.0,
    }

    def __init__(self):
        self.robot_name = 'base_bot'
        super().__init__('package://giskardpy/config/base_bot.yaml', [self.robot_name], [''])

    def reset(self):
        self.clear_world()
        # self.set_joint_goal(self.default_pose)
        # self.plan_and_execute()


class BoxyTestWrapper(GiskardTestWrapper):
    default_pose = {
        'neck_shoulder_pan_joint': 0.0,
        'neck_shoulder_lift_joint': 0.0,
        'neck_elbow_joint': 0.0,
        'neck_wrist_1_joint': 0.0,
        'neck_wrist_2_joint': 0.0,
        'neck_wrist_3_joint': 0.0,
        'triangle_base_joint': 0.0,
        'left_arm_0_joint': 0.0,
        'left_arm_1_joint': 0.0,
        'left_arm_2_joint': 0.0,
        'left_arm_3_joint': 0.0,
        'left_arm_4_joint': 0.0,
        'left_arm_5_joint': 0.0,
        'left_arm_6_joint': 0.0,
        'right_arm_0_joint': 0.0,
        'right_arm_1_joint': 0.0,
        'right_arm_2_joint': 0.0,
        'right_arm_3_joint': 0.0,
        'right_arm_4_joint': 0.0,
        'right_arm_5_joint': 0.0,
        'right_arm_6_joint': 0.0,
    }

    better_pose = {
        'neck_shoulder_pan_joint': -1.57,
        'neck_shoulder_lift_joint': -1.88,
        'neck_elbow_joint': -2.0,
        'neck_wrist_1_joint': 0.139999387693,
        'neck_wrist_2_joint': 1.56999999998,
        'neck_wrist_3_joint': 0,
        'triangle_base_joint': -0.24,
        'left_arm_0_joint': -0.68,
        'left_arm_1_joint': 1.08,
        'left_arm_2_joint': -0.13,
        'left_arm_3_joint': -1.35,
        'left_arm_4_joint': 0.3,
        'left_arm_5_joint': 0.7,
        'left_arm_6_joint': -0.01,
        'right_arm_0_joint': 0.68,
        'right_arm_1_joint': -1.08,
        'right_arm_2_joint': 0.13,
        'right_arm_3_joint': 1.35,
        'right_arm_4_joint': -0.3,
        'right_arm_5_joint': -0.7,
        'right_arm_6_joint': 0.01,
    }

    def __init__(self, config=None):
        self.camera_tip = 'camera_link'
        self.r_tip = 'right_gripper_tool_frame'
        self.l_tip = 'left_gripper_tool_frame'
        self.robot_name = 'boxy'
        self.r_gripper_group = 'r_gripper'
<<<<<<< HEAD
        if config is None:
            super(Boxy, self).__init__('package://giskardpy/config/boxy_sim.yaml', [self.robot_name], [''])
        else:
            super(Boxy, self).__init__(config)
=======
        super().__init__(Boxy)
>>>>>>> 3e9b202f

    def move_base(self, goal_pose):
        goal_pose = tf.transform_pose(self.default_root, goal_pose)
        js = {'odom_x_joint': goal_pose.pose.position.x,
              'odom_y_joint': goal_pose.pose.position.y,
              'odom_z_joint': rotation_from_matrix(quaternion_matrix([goal_pose.pose.orientation.x,
                                                                      goal_pose.pose.orientation.y,
                                                                      goal_pose.pose.orientation.z,
                                                                      goal_pose.pose.orientation.w]))[0]}
        self.allow_all_collisions()
        self.set_joint_goal(js)
        self.plan_and_execute()

    def reset(self):
        self.clear_world()
        self.reset_base()
        self.register_group(self.r_gripper_group, self.get_robot_name(), 'right_arm_7_link')


class BoxyCloseLoop(BoxyTestWrapper):

    def __init__(self, config=None):
        super().__init__('package://giskardpy/config/boxy_closed_loop.yaml')

    def reset_base(self):
        p = PoseStamped()
        p.header.frame_id = 'map'
        p.pose.orientation.w = 1
        self.move_base(p)

    def reset(self):
        self.clear_world()
        self.reset_base()


class HSR(GiskardTestWrapper):
    default_pose = {
        'arm_flex_joint': 0.0,
        'arm_lift_joint': 0.0,
        'arm_roll_joint': 0.0,
        'head_pan_joint': 0.0,
        'head_tilt_joint': 0.0,
        'odom_t': 0.0,
        'odom_x': 0.0,
        'odom_y': 0.0,
        'wrist_flex_joint': 0.0,
        'wrist_roll_joint': 0.0,
        'hand_l_spring_proximal_joint': 0,
        'hand_r_spring_proximal_joint': 0
    }
    better_pose = default_pose

    def __init__(self):
        self.tip = 'hand_gripper_tool_frame'
        self.robot_name = 'hsr'
        super(HSR, self).__init__('package://giskardpy/config/hsr.yaml', [self.robot_name], [''])

    def move_base(self, goal_pose):
        goal_pose = tf.transform_pose(self.default_root, goal_pose)
        js = {'odom_x': goal_pose.pose.position.x,
              'odom_y': goal_pose.pose.position.y,
              'odom_t': rotation_from_matrix(quaternion_matrix([goal_pose.pose.orientation.x,
                                                                goal_pose.pose.orientation.y,
                                                                goal_pose.pose.orientation.z,
                                                                goal_pose.pose.orientation.w]))[0]}
        self.allow_all_collisions()
        self.set_joint_goal(js)
        self.plan_and_execute()

    def open_gripper(self):
        self.command_gripper(1.24)

    def close_gripper(self):
        self.command_gripper(0)

    def command_gripper(self, width):
        js = {'hand_motor_joint': width}
        self.set_joint_goal(js)
        self.plan_and_execute()

    def reset_base(self):
        p = PoseStamped()
        p.header.frame_id = 'map'
        p.pose.orientation.w = 1
        self.move_base(p)

    def reset(self):
        self.clear_world()
        self.close_gripper()
        self.reset_base()


def publish_marker_sphere(position, frame_id='map', radius=0.05, id_=0):
    m = Marker()
    m.action = m.ADD
    m.ns = 'debug'
    m.id = id_
    m.type = m.SPHERE
    m.header.frame_id = frame_id
    m.pose.position.x = position[0]
    m.pose.position.y = position[1]
    m.pose.position.z = position[2]
    m.color = ColorRGBA(1, 0, 0, 1)
    m.scale.x = radius
    m.scale.y = radius
    m.scale.z = radius

    pub = rospy.Publisher('/visualization_marker', Marker, queue_size=1)
    start = rospy.get_rostime()
    while pub.get_num_connections() < 1 and (rospy.get_rostime() - start).to_sec() < 2:
        # wait for a connection to publisher
        # you can do whatever you like here or simply do nothing
        pass

    pub.publish(m)


def publish_marker_vector(start, end, diameter_shaft=0.01, diameter_head=0.02, id_=0):
    """
    assumes points to be in frame map
    :type start: Point
    :type end: Point
    :type diameter_shaft: float
    :type diameter_head: float
    :type id_: int
    """
    m = Marker()
    m.action = m.ADD
    m.ns = 'debug'
    m.id = id_
    m.type = m.ARROW
    m.points.append(start)
    m.points.append(end)
    m.color = ColorRGBA(1, 0, 0, 1)
    m.scale.x = diameter_shaft
    m.scale.y = diameter_head
    m.scale.z = 0
    m.header.frame_id = 'map'

    pub = rospy.Publisher('/visualization_marker', Marker, queue_size=1)
    start = rospy.get_rostime()
    while pub.get_num_connections() < 1 and (rospy.get_rostime() - start).to_sec() < 2:
        # wait for a connection to publisher
        # you can do whatever you like here or simply do nothing
        pass
    rospy.sleep(0.3)

    pub.publish(m)


class SuccessfulActionServer(object):
    def __init__(self):
        self.name_space = rospy.get_param('~name_space')
        self.joint_names = rospy.get_param('~joint_names')
        self.state = {j: 0 for j in self.joint_names}
        self.pub = rospy.Publisher('{}/state'.format(self.name_space), control_msgs.msg.JointTrajectoryControllerState,
                                   queue_size=10)
        self.timer = rospy.Timer(rospy.Duration(0.1), self.state_cb)
        self._as = actionlib.SimpleActionServer(self.name_space, control_msgs.msg.FollowJointTrajectoryAction,
                                                execute_cb=self.execute_cb, auto_start=False)
        self._as.start()
        self._as.register_preempt_callback(self.preempt_requested)

    def state_cb(self, timer_event):
        msg = control_msgs.msg.JointTrajectoryControllerState()
        msg.header.stamp = timer_event.current_real
        msg.joint_names = self.joint_names
        self.pub.publish(msg)

    def preempt_requested(self):
        print('cancel called')
        self._as.set_preempted()

    def execute_cb(self, goal):
        rospy.sleep(goal.trajectory.points[-1].time_from_start)
        if self._as.is_active():
            self._as.set_succeeded()


class GoalChecker:
    def __init__(self, giskard: GiskardTestWrapper):
        self.giskard = giskard
        self.god_map = giskard.god_map
        self.world: WorldTree = self.god_map.unsafe_get_data(identifier.world)
        # self.robot: SubWorldTree = self.world.groups[self.god_map.unsafe_get_data(identifier.robot_group_name)]


class JointGoalChecker(GoalChecker):
    def __init__(self, giskard, goal_state, decimal=2):
        super().__init__(giskard)
        self.goal_state = goal_state
        self.decimal = decimal

    def get_current_joint_state(self) -> JointStates:
        return self.world.state

    def __call__(self):
        current_joint_state = self.get_current_joint_state()
        self.compare_joint_state(current_joint_state, self.goal_state, decimal=self.decimal)

    def compare_joint_state(self, current_js, goal_js, decimal=2):
        """
        :type current_js: dict
        :type goal_js: dict
        :type decimal: int
        """
        for joint_name in goal_js:
            group_name = self.world.get_group_containing_joint_short_name(joint_name)
            full_joint_name = PrefixName(joint_name, group_name)
            goal = goal_js[joint_name]
            current = current_js[full_joint_name].position
            if self.world.is_joint_continuous(full_joint_name):
                np.testing.assert_almost_equal(shortest_angular_distance(goal, current), 0, decimal=decimal,
                                               err_msg='{}: actual: {} desired: {}'.format(full_joint_name, current,
                                                                                           goal))
            else:
                np.testing.assert_almost_equal(current, goal, decimal,
                                               err_msg='{}: actual: {} desired: {}'.format(full_joint_name, current,
                                                                                           goal))


class TranslationGoalChecker(GoalChecker):
    def __init__(self, giskard, tip_link, root_link, expected):
        super().__init__(giskard)
        self.expected = deepcopy(expected)
        self.tip_link = tip_link
        self.root_link = root_link
        self.expected = self.giskard.transform_msg(self.root_link, self.expected)

    def __call__(self):
        expected = self.expected
        current_pose = self.world.compute_fk_pose(self.root_link, self.tip_link)
        np.testing.assert_array_almost_equal(msg_to_list(expected.point),
                                             msg_to_list(current_pose.pose.position), decimal=2)


class AlignPlanesGoalChecker(GoalChecker):
    def __init__(self, giskard, tip_link, tip_normal, root_link, root_normal):
        super().__init__(giskard)
        self.tip_normal = tip_normal
        self.tip_link = tip_link
        self.root_link = root_link
        self.expected = self.giskard.transform_msg(self.root_link, root_normal)

    def __call__(self):
        expected = self.expected
        current = self.giskard.transform_msg(self.root_link, self.tip_normal)
        np.testing.assert_array_almost_equal(msg_to_list(expected.vector), msg_to_list(current.vector), decimal=2)


class PointingGoalChecker(GoalChecker):
    def __init__(self, giskard, tip_link, goal_point, root_link, pointing_axis=None):
        super().__init__(giskard)
        self.tip_link = tip_link
        self.root_link = root_link
        if pointing_axis:
            self.tip_V_pointer = self.giskard.transform_msg(self.tip_link, pointing_axis)
        else:
            self.tip_V_pointer = Vector3Stamped()
            self.tip_V_pointer.vector.z = 1
            self.tip_V_pointer.header.frame_id = tip_link
        self.tip_V_pointer = tf.msg_to_homogeneous_matrix(self.tip_V_pointer)
        self.goal_point = self.giskard.transform_msg(self.root_link, goal_point)
        self.goal_point.header.stamp = rospy.Time()

    def __call__(self):
        tip_P_goal = tf.msg_to_homogeneous_matrix(self.giskard.transform_msg(self.tip_link, self.goal_point))
        tip_P_goal[-1] = 0
        tip_P_goal = tip_P_goal / np.linalg.norm(tip_P_goal)
        np.testing.assert_array_almost_equal(tip_P_goal, self.tip_V_pointer, decimal=2)


class RotationGoalChecker(GoalChecker):
    def __init__(self, giskard, tip_link, root_link, expected):
        super().__init__(giskard)
        self.expected = deepcopy(expected)
        self.tip_link = tip_link
        self.root_link = root_link
        self.expected = self.giskard.transform_msg(self.root_link, self.expected)

    def __call__(self):
        expected = self.expected
        current_pose = self.world.compute_fk_pose(self.root_link, self.tip_link)

        try:
            np.testing.assert_array_almost_equal(msg_to_list(expected.pose.quaternion),
                                                 msg_to_list(current_pose.pose.orientation), decimal=2)
        except AssertionError:
            np.testing.assert_array_almost_equal(msg_to_list(expected.pose.quaternion),
                                                 -np.array(msg_to_list(current_pose.pose.orientation)), decimal=2)<|MERGE_RESOLUTION|>--- conflicted
+++ resolved
@@ -258,14 +258,10 @@
         # rospy.sleep(1)
         self.original_number_of_links = len(self.world.links)
 
-<<<<<<< HEAD
-    def set_seed_odometry(self, group_name, base_pose):
-=======
     def is_standalone(self):
         return self.general_config.control_mode == self.general_config.control_mode.stand_alone
 
-    def set_seed_odometry(self, base_pose):
->>>>>>> 3e9b202f
+    def set_seed_odometry(self, group_name, base_pose):
         self.set_json_goal('SetOdometry',
                            group_name=group_name,
                            base_pose=base_pose)
@@ -551,16 +547,10 @@
                            weight=weight,
                            **kwargs)
 
-<<<<<<< HEAD
     def set_pointing_goal(self, tip_link, goal_point, root_link=None, tip_group=None, root_group=None,
                           pointing_axis=None, weight=None, check=False):
         if root_link is None:
             root_link = self.get_robot_short_root_link_name(root_group)
-=======
-    def set_pointing_goal(self, tip_link, goal_point, root_link=None, pointing_axis=None, weight=None, check=True,
-                          **kwargs: goal_parameter):
-        root_link = root_link if root_link else self.default_root
->>>>>>> 3e9b202f
         super().set_pointing_goal(tip_link=tip_link,
                                   tip_group=tip_group,
                                   goal_point=goal_point,
@@ -574,27 +564,18 @@
             self.add_goal_check(PointingGoalChecker(self,
                                                     tip_link=full_tip_link,
                                                     goal_point=goal_point,
-<<<<<<< HEAD
                                                     root_link=full_root_link,
-=======
-                                                    root_link=root_link,
->>>>>>> 3e9b202f
                                                     pointing_axis=pointing_axis))
 
     def set_align_planes_goal(self, tip_link, tip_normal, root_link=None, tip_group=None, root_group=None,
                               root_normal=None, max_angular_velocity=None,
                               weight=None, check=False):
         if root_link is None:
-<<<<<<< HEAD
             root_link = self.get_robot_short_root_link_name(root_group)
         super().set_align_planes_goal(tip_link=tip_link,
                                       tip_group=tip_group,
                                       root_link=root_link,
                                       root_group=root_group,
-=======
-            root_link = self.world.root_link_name
-        super().set_align_planes_goal(tip_link=str(tip_link),
->>>>>>> 3e9b202f
                                       tip_normal=tip_normal,
                                       root_normal=root_normal,
                                       max_angular_velocity=max_angular_velocity,
@@ -1019,17 +1000,10 @@
                                                   group2=robot_name))
         collision_matrix = self.collision_scene.collision_goals_to_collision_matrix(collision_goals,
                                                                                     defaultdict(lambda: 0.3),
-<<<<<<< HEAD
                                                                                     self.collision_scene.ignored_self_collion_pairs)
         collisions = self.collision_scene.check_collisions(collision_matrix, 15)
         controlled_parent_joint = self.world.get_controlled_parent_joint_of_link(link)
         controlled_parent_link = self.world.joints[controlled_parent_joint].child_link_name
-=======
-                                                                                    set(self.collision_avoidance_config.ignored_collisions))
-        collisions = self.collision_scene.check_collisions(collision_matrix)
-        controlled_parent_joint = self.robot.get_controlled_parent_joint_of_link(link)
-        controlled_parent_link = self.robot.joints[controlled_parent_joint].child_link_name
->>>>>>> 3e9b202f
         collision_list = collisions.get_external_collisions(controlled_parent_link)
         for key, self_collisions in collisions.self_collisions.items():
             if controlled_parent_link in key:
@@ -1694,14 +1668,7 @@
         self.l_tip = 'left_gripper_tool_frame'
         self.robot_name = 'boxy'
         self.r_gripper_group = 'r_gripper'
-<<<<<<< HEAD
-        if config is None:
-            super(Boxy, self).__init__('package://giskardpy/config/boxy_sim.yaml', [self.robot_name], [''])
-        else:
-            super(Boxy, self).__init__(config)
-=======
         super().__init__(Boxy)
->>>>>>> 3e9b202f
 
     def move_base(self, goal_pose):
         goal_pose = tf.transform_pose(self.default_root, goal_pose)

from time import time
import keyword
import yaml
from collections import defaultdict
from copy import deepcopy
from multiprocessing import Queue
from threading import Thread

import hypothesis.strategies as st
import numpy as np
import rospy
from actionlib_msgs.msg import GoalID
from angles import shortest_angular_distance
from control_msgs.msg import FollowJointTrajectoryActionGoal, FollowJointTrajectoryActionResult
from geometry_msgs.msg import PoseStamped, Pose, Point, Quaternion
from giskard_msgs.msg import MoveActionResult, CollisionEntry, MoveActionGoal, MoveResult, MoveGoal
from giskard_msgs.srv import UpdateWorldResponse
from hypothesis import assume
from hypothesis.strategies import composite
from iai_naive_kinematics_sim.srv import SetJointState, SetJointStateRequest
from iai_wsg_50_msgs.msg import PositionCmd
from numpy import pi
from py_trees import Blackboard
from sensor_msgs.msg import JointState
from tf.transformations import rotation_from_matrix, quaternion_matrix

from giskardpy import logging, identifier
from giskardpy.garden import grow_tree
from giskardpy.identifier import robot, world
from giskardpy.python_interface import GiskardWrapper
from giskardpy.robot import Robot
from giskardpy.tfwrapper import transform_pose, lookup_pose
from giskardpy.world import World
from kineverse.visualization.bpb_visualizer import ROSBPBVisualizer
from giskardpy.utils import msg_to_list, KeyDefaultDict, position_dict_to_joint_states, get_ros_pkg_path, \
    to_joint_state_position_dict

BIG_NUMBER = 1e100
SMALL_NUMBER = 1e-100

vector = lambda x: st.lists(float_no_nan_no_inf(), min_size=x, max_size=x)

update_world_error_codes = {value: name for name, value in vars(UpdateWorldResponse).items() if
                            isinstance(value, int) and name[0].isupper()}


def update_world_error_code(code):
    return update_world_error_codes[code]


move_result_error_codes = {value: name for name, value in vars(MoveResult).items() if
                           isinstance(value, int) and name[0].isupper()}


def move_result_error_code(code):
    return move_result_error_codes[code]


def robot_urdfs():
    return st.sampled_from([u'urdfs/pr2.urdfs', u'urdfs/boxy.urdfs', u'urdfs/iai_donbot.urdfs'])
    # return st.sampled_from([u'pr2.urdfs'])


def angle_positive():
    return st.floats(0, 2 * np.pi)


def angle():
    return st.floats(-np.pi, np.pi)


def keys_values(max_length=10, value_type=st.floats(allow_nan=False)):
    return lists_of_same_length([variable_name(), value_type], max_length=max_length, unique=True)


def compare_axis_angle(actual_angle, actual_axis, expected_angle, expected_axis, decimal=3):
    try:
        np.testing.assert_array_almost_equal(actual_axis, expected_axis, decimal=decimal)
        np.testing.assert_almost_equal(shortest_angular_distance(actual_angle, expected_angle), 0, decimal=decimal)
    except AssertionError:
        try:
            np.testing.assert_array_almost_equal(actual_axis, -expected_axis, decimal=decimal)
            np.testing.assert_almost_equal(shortest_angular_distance(actual_angle, abs(expected_angle - 2 * pi)), 0,
                                           decimal=decimal)
        except AssertionError:
            np.testing.assert_almost_equal(shortest_angular_distance(actual_angle, 0), 0, decimal=decimal)
            np.testing.assert_almost_equal(shortest_angular_distance(0, expected_angle), 0, decimal=decimal)
            assert not np.any(np.isnan(actual_axis))
            assert not np.any(np.isnan(expected_axis))


def compare_poses(pose1, pose2, decimal=2):
    """
    :type pose1: Pose
    :type pose2: Pose
    """
    np.testing.assert_almost_equal(pose1.position.x, pose2.position.x, decimal=decimal)
    np.testing.assert_almost_equal(pose1.position.y, pose2.position.y, decimal=decimal)
    np.testing.assert_almost_equal(pose1.position.z, pose2.position.z, decimal=decimal)
    try:
        np.testing.assert_almost_equal(pose1.orientation.x, pose2.orientation.x, decimal=decimal)
        np.testing.assert_almost_equal(pose1.orientation.y, pose2.orientation.y, decimal=decimal)
        np.testing.assert_almost_equal(pose1.orientation.z, pose2.orientation.z, decimal=decimal)
        np.testing.assert_almost_equal(pose1.orientation.w, pose2.orientation.w, decimal=decimal)
    except:
        np.testing.assert_almost_equal(pose1.orientation.x, -pose2.orientation.x, decimal=decimal)
        np.testing.assert_almost_equal(pose1.orientation.y, -pose2.orientation.y, decimal=decimal)
        np.testing.assert_almost_equal(pose1.orientation.z, -pose2.orientation.z, decimal=decimal)
        np.testing.assert_almost_equal(pose1.orientation.w, -pose2.orientation.w, decimal=decimal)


@composite
def variable_name(draw):
    variable = draw(st.text(u'qwertyuiopasdfghjklzxcvbnm', min_size=1))
    assume(variable not in keyword.kwlist)
    return variable


@composite
def lists_of_same_length(draw, data_types=(), min_length=1, max_length=10, unique=False):
    length = draw(st.integers(min_value=min_length, max_value=max_length))
    lists = []
    for elements in data_types:
        lists.append(draw(st.lists(elements, min_size=length, max_size=length, unique=unique)))
    return lists


@composite
def rnd_joint_state(draw, joint_limits):
    return {jn: draw(st.floats(ll, ul, allow_nan=False, allow_infinity=False)) for jn, (ll, ul) in joint_limits.items()}


@composite
def rnd_joint_state2(draw, joint_limits):
    muh = draw(joint_limits)
    muh = {jn: ((ll if ll is not None else pi * 2), (ul if ul is not None else pi * 2))
           for (jn, (ll, ul)) in muh.items()}
    return {jn: draw(st.floats(ll, ul, allow_nan=False, allow_infinity=False)) for jn, (ll, ul) in muh.items()}


@composite
def pr2_joint_state(draw):
    pr2 = Robot.from_urdf_file(pr2_urdf())
    return draw(rnd_joint_state(*pr2.get_joint_limits()))


def pr2_urdf():
    with open(u'urdfs/pr2_with_base.urdf', u'r') as f:
        urdf_string = f.read()
    return urdf_string


def pr2_without_base_urdf():
    with open(u'urdfs/pr2.urdf', u'r') as f:
        urdf_string = f.read()
    return urdf_string


def base_bot_urdf():
    with open(u'urdfs/2d_base_bot.urdf', u'r') as f:
        urdf_string = f.read()
    return urdf_string


def donbot_urdf():
    with open(u'urdfs/iai_donbot.urdf', u'r') as f:
        urdf_string = f.read()
    return urdf_string


def boxy_urdf():
    with open(u'urdfs/boxy.urdf', u'r') as f:
        urdf_string = f.read()
    return urdf_string


def float_no_nan_no_inf(outer_limit=None, min_dist_to_zero=None):
    return st.floats(allow_nan=False, allow_infinity=False, max_value=outer_limit, min_value=outer_limit)
    # f = st.floats(allow_nan=False, allow_infinity=False, max_value=outer_limit, min_value=-outer_limit)
    # # f = st.floats(allow_nan=False, allow_infinity=False)
    # if min_dist_to_zero is not None:
    #     f = f.filter(lambda x: (outer_limit > abs(x) and abs(x) > min_dist_to_zero) or x == 0)
    # else:
    #     f = f.filter(lambda x: abs(x) < outer_limit)
    # return f


@composite
def sq_matrix(draw):
    i = draw(st.integers(min_value=1, max_value=10))
    i_sq = i ** 2
    l = draw(st.lists(float_no_nan_no_inf(), min_size=i_sq, max_size=i_sq))
    return np.array(l).reshape((i, i))


def unit_vector(length, elements=None):
    if elements is None:
        elements = float_no_nan_no_inf(min_dist_to_zero=1e-10)
    vector = st.lists(elements,
                      min_size=length,
                      max_size=length).filter(lambda x: np.linalg.norm(x) > SMALL_NUMBER and
                                                        np.linalg.norm(x) < BIG_NUMBER)

    def normalize(v):
        v = [round(x, 4) for x in v]
        l = np.linalg.norm(v)
        if l == 0:
            return np.array([0] * (length - 1) + [1])
        return np.array([x / l for x in v])

    return st.builds(normalize, vector)


def quaternion(elements=None):
    return unit_vector(4, elements)


def pykdl_frame_to_numpy(pykdl_frame):
    return np.array([[pykdl_frame.M[0, 0], pykdl_frame.M[0, 1], pykdl_frame.M[0, 2], pykdl_frame.p[0]],
                     [pykdl_frame.M[1, 0], pykdl_frame.M[1, 1], pykdl_frame.M[1, 2], pykdl_frame.p[1]],
                     [pykdl_frame.M[2, 0], pykdl_frame.M[2, 1], pykdl_frame.M[2, 2], pykdl_frame.p[2]],
                     [0, 0, 0, 1]])


class GiskardTestWrapper(GiskardWrapper):
    def __init__(self, config_file):
        self.total_time_spend_giskarding = 0
        self.total_time_spend_moving = 0
        with open(get_ros_pkg_path(u'giskardpy') + u'/config/' + config_file) as f:
            config = yaml.load(f)
        rospy.set_param('~', config)
        rospy.set_param('~path_to_data_folder', u'tmp_data/')
        rospy.set_param('~enable_gui', False)
        rospy.set_param('~plugins/PlotTrajectory/enabled', True)

        self.sub_result = rospy.Subscriber('~command/result', MoveActionResult, self.cb, queue_size=100)
        self.cancel_goal = rospy.Publisher('~command/cancel', GoalID, queue_size=100)
        self.start_motion_sub = rospy.Subscriber('/whole_body_controller/follow_joint_trajectory/goal',
                                                FollowJointTrajectoryActionGoal, self.start_motion_cb,
                                                 queue_size=100)
        self.stop_motion_sub = rospy.Subscriber('/whole_body_controller/follow_joint_trajectory/result',
                                               FollowJointTrajectoryActionResult, self.stop_motion_cb,
                                                queue_size=100)

        self.tree = grow_tree()
        self.loop_once()
        # rospy.sleep(1)
        super(GiskardTestWrapper, self).__init__(node_name=u'tests')
        self.results = Queue(100)
        self.default_root = self.get_robot().get_root()
        self.map = u'map'
        self.simple_base_pose_pub = rospy.Publisher('/move_base_simple/goal', PoseStamped, queue_size=10)
        self.set_base = rospy.ServiceProxy('/base_simulator/set_joint_states', SetJointState)
        self.tick_rate = 10

        def create_publisher(topic):
            p = rospy.Publisher(topic, JointState, queue_size=10)
            rospy.sleep(.2)
            return p

        self.km_visualizer = ROSBPBVisualizer(u'~visualization_marker_array', u'map')
        self.joint_state_publisher = KeyDefaultDict(create_publisher)
        # rospy.sleep(1)

    def start_motion_cb(self, msg):
        self.time = time()

    def stop_motion_cb(self, msg):
        self.total_time_spend_moving += time() - self.time

    def wait_for_synced(self):
        sleeper = rospy.Rate(self.tick_rate)
        self.loop_once()
        # while self.tree.tip().name != u'has goal':
        #     self.loop_once()
        #     sleeper.sleep()
        # self.loop_once()
        # while self.tree.tip().name != u'has goal':
        #     self.loop_once()
        #     sleeper.sleep()

    def get_robot(self):
        """
        :rtype: Robot
        """
        return self.get_god_map().get_data(robot)

    def get_god_map(self):
        """
        :rtype: giskardpy.god_map.GodMap
        """
        return Blackboard().god_map

    def cb(self, msg):
        """
        :type msg: MoveActionResult
        """
        self.results.put(msg.result)

    def loop_once(self):
        self.tree.tick()

    def get_controlled_joint_names(self):
        """
        :rtype: dict
        """
        return self.get_robot().controlled_joints

    def get_controllable_links(self):
        return self.get_robot().get_controlled_links()

    def get_current_joint_state(self):
        """
        :rtype: JointState
        """
        return rospy.wait_for_message('joint_states', JointState)

    def tear_down(self):
        rospy.sleep(1)
        logging.loginfo(u'total time spend giskarding: {}'.format(self.total_time_spend_giskarding-self.total_time_spend_moving))
        logging.loginfo(u'total time spend moving: {}'.format(self.total_time_spend_moving))
        logging.loginfo(u'stopping plugins')

    def set_object_joint_state(self, object_name, joint_state):
        super(GiskardTestWrapper, self).set_object_joint_state(object_name, joint_state)
        rospy.sleep(0.5)
        self.wait_for_synced()
        current_js = self.get_world().get_object(object_name).joint_state
        for joint_name, state in joint_state.items():
            np.testing.assert_almost_equal(current_js[joint_name].position, state, 2)

    def set_kitchen_js(self, joint_state, object_name=u'kitchen'):
        self.set_object_joint_state(object_name, joint_state)

    #
    # JOINT GOAL STUFF #################################################################################################
    #

    def compare_joint_state(self, current_js, goal_js, decimal=2):
        """
        :type current_js: dict
        :type goal_js: dict
        :type decimal: int
        """
        joint_names = set(current_js.keys()).intersection(set(goal_js.keys()))
        for joint_name in joint_names:
            goal = goal_js[joint_name]
            current = current_js[joint_name]
            if self.get_robot().is_joint_continuous(joint_name):
                np.testing.assert_almost_equal(shortest_angular_distance(goal, current), 0, decimal=decimal,
                                               err_msg=u'{} at {} insteand of {}'.format(joint_name, current, goal))
            else:
                np.testing.assert_almost_equal(current, goal, decimal,
                                               err_msg='{} at {} insteand of {}'.format(joint_name, current, goal))

    def check_current_joint_state(self, expected, decimal=2):
        current_joint_state = to_joint_state_position_dict(self.get_current_joint_state())
        self.compare_joint_state(current_joint_state, expected, decimal=decimal)

    def send_and_check_joint_goal(self, goal, weight=None, decimal=2, expected_error_codes=None):
        """
        :type goal: dict
        """
        self.set_joint_goal(goal, weight=weight)
        self.send_and_check_goal(expected_error_codes=expected_error_codes)
        if expected_error_codes == [MoveResult.SUCCESS]:
            self.check_current_joint_state(goal, decimal=decimal)

    #
    # CART GOAL STUFF ##################################################################################################
    #
    def teleport_base(self, goal_pose):
        goal_pose = transform_pose(self.default_root, goal_pose)
        js = {u'odom_x_joint': goal_pose.pose.position.x,
              u'odom_y_joint': goal_pose.pose.position.y,
              u'odom_z_joint': rotation_from_matrix(quaternion_matrix([goal_pose.pose.orientation.x,
                                                                       goal_pose.pose.orientation.y,
                                                                       goal_pose.pose.orientation.z,
                                                                       goal_pose.pose.orientation.w]))[0]}
        goal = SetJointStateRequest()
        goal.state = position_dict_to_joint_states(js)
        self.set_base.call(goal)
        self.loop_once()
        rospy.sleep(0.5)
        self.loop_once()

    def keep_position(self, tip, root=None):
        if root is None:
            root = self.default_root
        goal = PoseStamped()
        goal.header.frame_id = tip
        goal.pose.orientation.w = 1
        self.set_cart_goal(goal, tip, root)

    def keep_orientation(self, tip, root=None):
        goal = PoseStamped()
        goal.header.frame_id = tip
        goal.pose.orientation.w = 1
        self.set_rotation_goal(goal, tip, root)

    def set_rotation_goal(self, goal_pose, tip_link, root_link=None, weight=None, max_velocity=None):
        if not root_link:
            root_link = self.default_root
        super(GiskardTestWrapper, self).set_rotation_goal(goal_pose, tip_link, root_link, max_velocity=max_velocity)

    def set_translation_goal(self, goal_pose, tip_link, root_link=None, weight=None, max_velocity=None):
        if not root_link:
            root_link = self.default_root
        super(GiskardTestWrapper, self).set_translation_goal(goal_pose, tip_link, root_link, max_velocity=max_velocity)

    def set_cart_goal(self, goal_pose, tip_link, root_link=None, weight=None, linear_velocity=None, angular_velocity=None):
        if not root_link:
            root_link = self.default_root
        if weight is not None:
            super(GiskardTestWrapper, self).set_cart_goal(goal_pose, tip_link, root_link, weight=weight, max_linear_velocity=linear_velocity,
                                       max_angular_velocity=angular_velocity)
        else:
            super(GiskardTestWrapper, self).set_cart_goal(goal_pose, tip_link, root_link, max_linear_velocity=linear_velocity,
                                       max_angular_velocity=angular_velocity)

    def set_and_check_cart_goal(self, goal_pose, tip_link, root_link=None, weight=None, linear_velocity=None, angular_velocity=None,
                                expected_error_codes=None):
        goal_pose_in_map = transform_pose(u'map', goal_pose)
        self.set_cart_goal(goal_pose, tip_link, root_link, weight, linear_velocity=linear_velocity, angular_velocity=angular_velocity)
        self.loop_once()
        self.send_and_check_goal(expected_error_codes)
        self.loop_once()
        if expected_error_codes is None:
            self.check_cart_goal(tip_link, goal_pose_in_map)

    def check_cart_goal(self, tip_link, goal_pose):
        goal_in_base = transform_pose(u'map', goal_pose)
        current_pose = lookup_pose(u'map', tip_link)
        np.testing.assert_array_almost_equal(msg_to_list(goal_in_base.pose.position),
                                             msg_to_list(current_pose.pose.position), decimal=2)

        try:
            np.testing.assert_array_almost_equal(msg_to_list(goal_in_base.pose.orientation),
                                                 msg_to_list(current_pose.pose.orientation), decimal=2)
        except AssertionError:
            np.testing.assert_array_almost_equal(msg_to_list(goal_in_base.pose.orientation),
                                                 -np.array(msg_to_list(current_pose.pose.orientation)), decimal=2)

    #
    # GENERAL GOAL STUFF ###############################################################################################
    #

    def interrupt(self):
        self.cancel_goal.publish(GoalID())

    def check_reachability(self, expected_error_codes=None):
        self.send_and_check_goal(expected_error_codes=expected_error_codes,
                                 goal_type=MoveGoal.PLAN_AND_CHECK_REACHABILITY)

    def get_as(self):
        return Blackboard().get(u'~command')

    def send_goal(self, goal=None, goal_type=MoveGoal.PLAN_AND_EXECUTE, wait=True):
        """
        :rtype: MoveResult
        """
        if goal is None:
            goal = MoveActionGoal()
            goal.goal = self._get_goal()
            goal.goal.type = goal_type
        i = 0
        self.loop_once()
        t = time()
        t1 = Thread(target=self.get_as()._as.action_server.internal_goal_callback, args=(goal,))
        self.loop_once()
        t1.start()
        sleeper = rospy.Rate(self.tick_rate)
        while self.results.empty():
            self.loop_once()
            sleeper.sleep()
            i += 1
        t1.join()
        t = time() - t
        self.total_time_spend_giskarding += t
        self.loop_once()
        result = self.results.get()
        return result

    def send_goal_and_dont_wait(self, goal=None, goal_type=MoveGoal.PLAN_AND_EXECUTE, stop_after=20):
        if goal is None:
            goal = MoveActionGoal()
            goal.goal = self._get_goal()
            goal.goal.type = goal_type
        i = 0
        self.loop_once()
        t1 = Thread(target=self.get_as()._as.action_server.internal_goal_callback, args=(goal,))
        self.loop_once()
        t1.start()
        sleeper = rospy.Rate(self.tick_rate)
        while self.results.empty():
            self.loop_once()
            sleeper.sleep()
            i += 1
            if i > stop_after:
                self.interrupt()
        t1.join()
        self.loop_once()
        result = self.results.get()
        return result

    def send_and_check_goal(self, expected_error_codes=None, goal_type=MoveGoal.PLAN_AND_EXECUTE,
                            goal=None):
        r = self.send_goal(goal=goal, goal_type=goal_type)
        for i in range(len(r.error_codes)):
            error_code = r.error_codes[i]
            error_message = r.error_messages[i]
            if expected_error_codes is None:
                expected_error_code = MoveResult.SUCCESS
            else:
                expected_error_code = expected_error_codes[i]
            assert error_code == expected_error_code, \
                u'in goal {}; got: {}, expected: {} | error_massage: {}'.format(i, move_result_error_code(error_code),
                                                                                move_result_error_code(
                                                                                    expected_error_code),
                                                                                error_message)
        return r.trajectory

    def get_result_trajectory_position(self):
        trajectory = self.get_god_map().unsafe_get_data(identifier.trajectory)
        trajectory2 = []
        for t, p in trajectory._points.items():
            trajectory2.append({joint_name: js.position for joint_name, js in p.items()})
        return trajectory2

    def get_result_trajectory_velocity(self):
        trajectory = self.get_god_map().get_data(identifier.trajectory)
        trajectory2 = []
        for t, p in trajectory._points.items():
            trajectory2.append({joint_name: js.velocity for joint_name, js in p.items()})
        return trajectory2

    def are_joint_limits_violated(self):
        controllable_joints = self.get_robot().controlled_joints
        trajectory_pos = self.get_result_trajectory_position()
        trajectory_vel = self.get_result_trajectory_velocity()

        for joint in controllable_joints:
            joint_limits = self.get_robot().get_joint_limits(joint)
            vel_limit = self.get_robot().get_joint_velocity_limit(joint)
            trajectory_pos_joint = [p[joint] for p in trajectory_pos]
            trajectory_vel_joint = [p[joint] for p in trajectory_vel]
            if any(round(p, 7) < joint_limits[0] and round(p, 7) > joint_limits[1] for p in trajectory_pos_joint):
                return True
            if any(round(p, 7) < vel_limit and round(p, 7) > vel_limit for p in trajectory_vel_joint):
                return True

        return False

    #
    # BULLET WORLD #####################################################################################################
    #
    def get_world(self):
        """
        :rtype: World
        """
        return self.get_god_map().get_data(world)

    def clear_world(self):
        assert super(GiskardTestWrapper, self).clear_world().error_codes == UpdateWorldResponse.SUCCESS
        assert len(self.get_world().get_object_names()) == 0
<<<<<<< HEAD
        assert len(self.wrapper.get_object_names().object_names) == 0
        assert len(self.get_robot().attached_objects) == 0
=======
        assert len(self.get_object_names().object_names) == 0
        # assert len(self.get_robot().get_attached_objects()) == 0
>>>>>>> 6712c9f3
        # assert self.get_world().has_object(u'plane')

    def remove_object(self, name, expected_response=UpdateWorldResponse.SUCCESS):
        r = super(GiskardTestWrapper, self).remove_object(name)
        assert r.error_codes == expected_response, \
            u'got: {}, expected: {}'.format(update_world_error_code(r.error_codes),
                                            update_world_error_code(expected_response))
        assert not self.get_world().has_object(name)
        assert not name in self.get_object_names().object_names

    def detach_object(self, name, expected_response=UpdateWorldResponse.SUCCESS):
        if expected_response == UpdateWorldResponse.SUCCESS:
            p = self.get_robot().get_fk_pose(self.get_robot().get_root(), name)
            p = transform_pose(u'map', p)
<<<<<<< HEAD
            assert name in self.wrapper.get_attached_objects().object_names, \
                'there is no attached object named {}'.format(
                name)
        r = self.wrapper.detach_object(name)
=======
            assert name in self.get_attached_objects().object_names, \
                'there is no attached object named {}'.format(name)
        r = super(GiskardTestWrapper, self).detach_object(name)
>>>>>>> 6712c9f3
        assert r.error_codes == expected_response, \
            u'got: {}, expected: {}'.format(update_world_error_code(r.error_codes),
                                            update_world_error_code(expected_response))
        if expected_response == UpdateWorldResponse.SUCCESS:
            assert self.get_world().has_object(name)
            assert not name in self.get_attached_objects().object_names, 'the object was not detached'
            compare_poses(self.get_world().get_object(name).base_pose, p.pose, decimal=2)

    def add_box(self, name=u'box', size=(1, 1, 1), pose=None, expected_response=UpdateWorldResponse.SUCCESS):
        r = super(GiskardTestWrapper, self).add_box(name, size, pose=pose)
        assert r.error_codes == expected_response, \
            u'got: {}, expected: {}'.format(update_world_error_code(r.error_codes),
                                            update_world_error_code(expected_response))
<<<<<<< HEAD
        if expected_response == UpdateWorldResponse.SUCCESS:
            p = transform_pose(u'map', pose)
            o_p = self.get_world().get_object(name).base_pose
            assert self.get_world().has_object(name)
            compare_poses(p.pose, o_p)
            assert name in self.wrapper.get_object_names().object_names
            compare_poses(o_p, self.wrapper.get_object_info(name).pose.pose)
=======
        p = transform_pose(u'map', pose)
        o_p = self.get_world().get_object(name).base_pose
        assert self.get_world().has_object(name)
        compare_poses(p.pose, o_p)
        assert name in self.get_object_names().object_names
        compare_poses(o_p, self.get_object_info(name).pose.pose)
>>>>>>> 6712c9f3

    def add_sphere(self, name=u'sphere', size=1, pose=None):
        r = super(GiskardTestWrapper, self).add_sphere(name=name, size=size, pose=pose)
        assert r.error_codes == UpdateWorldResponse.SUCCESS, \
            u'got: {}, expected: {}'.format(update_world_error_code(r.error_codes),
                                            update_world_error_code(UpdateWorldResponse.SUCCESS))
        assert self.get_world().has_object(name)
        assert name in self.get_object_names().object_names
        o_p = self.get_world().get_object(name).base_pose
        compare_poses(o_p, self.get_object_info(name).pose.pose)

    def add_cylinder(self, name=u'cylinder', size=[1, 1], pose=None):
        r = super(GiskardTestWrapper, self).add_cylinder(name=name, height=size[0], radius=size[1], pose=pose)
        assert r.error_codes == UpdateWorldResponse.SUCCESS, \
            u'got: {}, expected: {}'.format(update_world_error_code(r.error_codes),
                                            update_world_error_code(UpdateWorldResponse.SUCCESS))
        assert self.get_world().has_object(name)
        assert name in self.get_object_names().object_names

    def add_mesh(self, name=u'cylinder', path=u'', pose=None, expected_error=UpdateWorldResponse.SUCCESS):
        r = super(GiskardTestWrapper, self).add_mesh(name=name, mesh=path, pose=pose)
        assert r.error_codes == expected_error, \
            u'got: {}, expected: {}'.format(update_world_error_code(r.error_codes),
                                            update_world_error_code(expected_error))
        if expected_error == UpdateWorldResponse.SUCCESS:
            assert self.get_world().has_object(name)
            assert name in self.get_object_names().object_names
            o_p = self.get_world().get_object(name).base_pose
            compare_poses(o_p, self.get_object_info(name).pose.pose)
        else:
            assert not self.get_world().has_object(name)
            assert name not in self.get_object_names().object_names

    def add_urdf(self, name, urdf, pose, js_topic=u'', set_js_topic=None):
        r = super(GiskardTestWrapper, self).add_urdf(name, urdf, pose, js_topic, set_js_topic=set_js_topic)
        assert r.error_codes == UpdateWorldResponse.SUCCESS, \
            u'got: {}, expected: {}'.format(update_world_error_code(r.error_codes),
                                            update_world_error_code(UpdateWorldResponse.SUCCESS))
        assert self.get_world().has_object(name)
        assert name in self.get_object_names().object_names

    def avoid_all_collisions(self, distance=0.5):
        super(GiskardTestWrapper, self).avoid_all_collisions(distance)
        self.loop_once()

    def attach_box(self, name=u'box', size=None, frame_id=None, position=None, orientation=None, pose=None,
                   expected_response=UpdateWorldResponse.SUCCESS):
        scm = self.get_robot().get_self_collision_matrix()
        if pose is None:
            expected_pose = PoseStamped()
            expected_pose.header.frame_id = frame_id
            expected_pose.pose.position = Point(*position)
            if orientation:
                expected_pose.pose.orientation = Quaternion(*orientation)
            else:
                expected_pose.pose.orientation = Quaternion(0, 0, 0, 1)
        else:
            expected_pose = deepcopy(pose)
        r = super(GiskardTestWrapper, self).attach_box(name, size, frame_id, position, orientation, pose)
        assert r.error_codes == expected_response, \
            u'got: {}, expected: {}'.format(update_world_error_code(r.error_codes),
                                            update_world_error_code(expected_response))
        if expected_response == UpdateWorldResponse.SUCCESS:
            self.wait_for_synced()
            assert name in self.get_controllable_links()
            assert not self.get_world().has_object(name)
            assert not name in self.get_object_names().object_names
            assert name in self.get_attached_objects().object_names, 'object {} was not attached'
            assert scm.difference(self.get_robot().get_self_collision_matrix()) == set()
            assert len(scm) < len(self.get_robot().get_self_collision_matrix())
            compare_poses(expected_pose.pose, lookup_pose(frame_id, name).pose)
        self.loop_once()

    def attach_cylinder(self, name=u'cylinder', height=1, radius=1, frame_id=None, position=None, orientation=None,
                        expected_response=UpdateWorldResponse.SUCCESS):
        scm = self.get_robot().get_self_collision_matrix()
        expected_pose = PoseStamped()
        expected_pose.header.frame_id = frame_id
        expected_pose.pose.position = Point(*position)
        if orientation:
            expected_pose.pose.orientation = Quaternion(*orientation)
        else:
            expected_pose.pose.orientation = Quaternion(0, 0, 0, 1)
        r = super(GiskardTestWrapper, self).attach_cylinder(name, height, radius, frame_id, position, orientation)
        assert r.error_codes == expected_response, \
            u'got: {}, expected: {}'.format(update_world_error_code(r.error_codes),
                                            update_world_error_code(expected_response))
        if expected_response == UpdateWorldResponse.SUCCESS:
            self.wait_for_synced()
            assert name in self.get_controllable_links()
            assert not self.get_world().has_object(name)
            assert not name in self.get_object_names().object_names
            assert name in self.get_attached_objects().object_names
            assert scm.difference(self.get_robot().get_self_collision_matrix()) == set()
            assert len(scm) < len(self.get_robot().get_self_collision_matrix())
            compare_poses(expected_pose.pose, lookup_pose(frame_id, name).pose)
        self.loop_once()

    def attach_object(self, name=u'box', frame_id=None, expected_response=UpdateWorldResponse.SUCCESS):
        scm = self.get_robot().get_self_collision_matrix()
        r = super(GiskardTestWrapper, self).attach_object(name, frame_id)
        assert r.error_codes == expected_response, \
            u'got: {}, expected: {}'.format(update_world_error_code(r.error_codes),
                                            update_world_error_code(expected_response))
        self.wait_for_synced()
        # assert name in self.get_controllable_links() # fixme
        assert not self.get_world().has_object(name)
<<<<<<< HEAD
        assert not name in self.wrapper.get_object_names().object_names
        assert name in self.wrapper.get_attached_objects().object_names
        # assert scm.difference(self.get_robot().get_self_collision_matrix()) == set() # fixme
        # assert len(scm) < len(self.get_robot().get_self_collision_matrix())
=======
        assert not name in self.get_object_names().object_names
        assert name in self.get_attached_objects().object_names
        assert scm.difference(self.get_robot().get_self_collision_matrix()) == set()
        assert len(scm) < len(self.get_robot().get_self_collision_matrix())
>>>>>>> 6712c9f3
        self.loop_once()

    def get_external_collisions(self, link, distance_threshold):
        """
        :param distance_threshold:
        :rtype: list
        """
        collision_goals = [CollisionEntry(type=CollisionEntry.AVOID_ALL_COLLISIONS, min_dist=distance_threshold)]
        self.get_world().pb_subworld.closest_distances({link: distance_threshold})
        collision_matrix = self.get_world().collision_goals_to_collision_matrix(collision_goals,
                                                                                defaultdict(lambda: 0.3))
        collisions = self.get_world().check_collisions(collision_matrix)
        controlled_parent_joint = self.get_robot().get_controlled_parent_joint(link)
        controlled_parent_link = self.get_robot().get_child_link_of_joint(controlled_parent_joint)
        collision_list = collisions.get_external_collisions(controlled_parent_link)
        for key, self_collisions in collisions.self_collisions.items():
            if controlled_parent_link in key:
                collision_list.update(self_collisions)
        return collision_list

    def check_cpi_geq(self, links, body_b, distance_threshold, check_distance=0.2):
        for link in links:
            collisions = self.get_world().get_closest_distances(self.get_robot().get_name(), link, body_b,
                                                                check_distance)
            closest_key, closest_value = collisions.items()[0]
            assert closest_value >= distance_threshold, \
                u'distance for {} with {}: {} < {}'.format(link, closest_key,
                                                            closest_value,
                                                            distance_threshold)

    def check_cpi_leq(self, links, body_b, distance_threshold, check_distance=0.2):
        for link in links:
            collisions = self.get_world().get_closest_distances(self.get_robot().get_name(), link, body_b,
                                                                check_distance)
            closest_key, closest_value = collisions.items()[0]
            assert closest_value <= distance_threshold, \
                u'distance for {} with {}: {} > {}'.format(link, closest_key,
                                                            closest_value,
                                                            distance_threshold)

    def move_base(self, goal_pose):
        """
        :type goal_pose: PoseStamped
        """
        self.simple_base_pose_pub.publish(goal_pose)
        rospy.sleep(.07)
        self.wait_for_synced()
        current_pose = self.get_robot().base_pose
        goal_pose = transform_pose(u'map', goal_pose)
        compare_poses(goal_pose.pose, current_pose.pose, decimal=1)

    def reset_base(self):
        p = PoseStamped()
        p.header.frame_id = self.map
        p.pose.orientation.w = 1
        self.teleport_base(p)


class PR2(GiskardTestWrapper):
    def __init__(self):
        self.r_tip = u'r_gripper_tool_frame'
        self.l_tip = u'l_gripper_tool_frame'
        self.r_gripper = rospy.ServiceProxy(u'r_gripper_simulator/set_joint_states', SetJointState)
        self.l_gripper = rospy.ServiceProxy(u'l_gripper_simulator/set_joint_states', SetJointState)
        super(PR2, self).__init__(u'pr2.yaml')
        self.default_root = self.get_robot().get_root()

    def move_base(self, goal_pose):
        goal_pose = transform_pose(self.default_root, goal_pose)
        js = {u'odom_x_joint': goal_pose.pose.position.x,
              u'odom_y_joint': goal_pose.pose.position.y,
              u'odom_z_joint': rotation_from_matrix(quaternion_matrix([goal_pose.pose.orientation.x,
                                                                       goal_pose.pose.orientation.y,
                                                                       goal_pose.pose.orientation.z,
                                                                       goal_pose.pose.orientation.w]))[0]}
        self.send_and_check_joint_goal(js)

    def get_l_gripper_links(self):
        return [u'l_gripper_l_finger_tip_link', u'l_gripper_r_finger_tip_link', u'l_gripper_l_finger_link',
                u'l_gripper_r_finger_link', u'l_gripper_r_finger_link', u'l_gripper_palm_link']

    def get_r_gripper_links(self):
        return [u'r_gripper_l_finger_tip_link', u'r_gripper_r_finger_tip_link', u'r_gripper_l_finger_link',
                u'r_gripper_r_finger_link', u'r_gripper_r_finger_link', u'r_gripper_palm_link']

    def get_r_upper_arm(self):
        return [u'r_shoulder_lift_link', u'r_upper_arm_roll_link', u'r_upper_arm_link']

    def get_r_forearm_links(self):
        return [u'r_wrist_flex_link', u'r_wrist_roll_link', u'r_forearm_roll_link', u'r_forearm_link',
                u'r_forearm_link']

    def get_allow_l_gripper(self, body_b=u'box'):
        links = self.get_l_gripper_links()
        return [CollisionEntry(CollisionEntry.ALLOW_COLLISION, 0, [link], body_b, []) for link in links]

    def get_l_gripper_collision_entries(self, body_b=u'box', distance=0, action=CollisionEntry.ALLOW_COLLISION):
        links = self.get_l_gripper_links()
        return [CollisionEntry(action, distance, [link], body_b, []) for link in links]

    def open_r_gripper(self):
        sjs = SetJointStateRequest()
        sjs.state.name = [u'r_gripper_l_finger_joint', u'r_gripper_r_finger_joint', u'r_gripper_l_finger_tip_joint',
                          u'r_gripper_r_finger_tip_joint']
        sjs.state.position = [0.54, 0.54, 0.54, 0.54]
        sjs.state.velocity = [0, 0, 0, 0]
        sjs.state.effort = [0, 0, 0, 0]
        self.r_gripper.call(sjs)

    def close_r_gripper(self):
        sjs = SetJointStateRequest()
        sjs.state.name = [u'r_gripper_l_finger_joint', u'r_gripper_r_finger_joint', u'r_gripper_l_finger_tip_joint',
                          u'r_gripper_r_finger_tip_joint']
        sjs.state.position = [0, 0, 0, 0]
        sjs.state.velocity = [0, 0, 0, 0]
        sjs.state.effort = [0, 0, 0, 0]
        self.r_gripper.call(sjs)

    def open_l_gripper(self):
        sjs = SetJointStateRequest()
        sjs.state.name = [u'l_gripper_l_finger_joint', u'l_gripper_r_finger_joint', u'l_gripper_l_finger_tip_joint',
                          u'l_gripper_r_finger_tip_joint']
        sjs.state.position = [0.54, 0.54, 0.54, 0.54]
        sjs.state.velocity = [0, 0, 0, 0]
        sjs.state.effort = [0, 0, 0, 0]
        self.l_gripper.call(sjs)

    def close_l_gripper(self):
        sjs = SetJointStateRequest()
        sjs.state.name = [u'l_gripper_l_finger_joint', u'l_gripper_r_finger_joint', u'l_gripper_l_finger_tip_joint',
                          u'l_gripper_r_finger_tip_joint']
        sjs.state.position = [0, 0, 0, 0]
        sjs.state.velocity = [0, 0, 0, 0]
        sjs.state.effort = [0, 0, 0, 0]
        self.l_gripper.call(sjs)

    def move_pr2_base(self, goal_pose):
        """
        :type goal_pose: PoseStamped
        """
        self.simple_base_pose_pub.publish(goal_pose)

    def reset_pr2_base(self):
        p = PoseStamped()
        p.header.frame_id = self.map
        p.pose.orientation.w = 1
        self.move_pr2_base(p)


class Donbot(GiskardTestWrapper):
    def __init__(self):
        self.camera_tip = u'camera_link'
        self.gripper_tip = u'gripper_tool_frame'
        self.gripper_pub = rospy.Publisher(u'/wsg_50_driver/goal_position', PositionCmd, queue_size=10)
        super(Donbot, self).__init__(u'donbot.yaml')

    def move_base(self, goal_pose):
        goal_pose = transform_pose(self.default_root, goal_pose)
        js = {u'odom_x_joint': goal_pose.pose.position.x,
              u'odom_y_joint': goal_pose.pose.position.y,
              u'odom_z_joint': rotation_from_matrix(quaternion_matrix([goal_pose.pose.orientation.x,
                                                                       goal_pose.pose.orientation.y,
                                                                       goal_pose.pose.orientation.z,
                                                                       goal_pose.pose.orientation.w]))[0]}
        self.allow_all_collisions()
        self.send_and_check_joint_goal(js)

    def open_gripper(self):
        self.set_gripper(0.109)

    def close_gripper(self):
        self.set_gripper(0)

    def set_gripper(self, width, gripper_joint=u'gripper_joint'):
        """
        :param width: goal width in m
        :type width: float
        """
        width = max(0.0065, min(0.109, width))
        goal = PositionCmd()
        goal.pos = width * 1000
        self.gripper_pub.publish(goal)
        rospy.sleep(0.75)
        js = self.get_current_joint_state()
        index = js.name.index(gripper_joint)
        np.testing.assert_almost_equal(js.position[index], width, decimal=3)


class KMR_IIWA(GiskardTestWrapper):
    def __init__(self):
        self.camera_tip = u'camera_link'
        self.gripper_tip = u'gripper_tool_frame'
        super(KMR_IIWA, self).__init__(u'kmr_iiwa.yaml')

    def move_base(self, goal_pose):
        goal_pose = transform_pose(self.default_root, goal_pose)
        js = {u'odom_x_joint': goal_pose.pose.position.x,
              u'odom_y_joint': goal_pose.pose.position.y,
              u'odom_z_joint': rotation_from_matrix(quaternion_matrix([goal_pose.pose.orientation.x,
                                                                       goal_pose.pose.orientation.y,
                                                                       goal_pose.pose.orientation.z,
                                                                       goal_pose.pose.orientation.w]))[0]}
        self.allow_all_collisions()
        self.send_and_check_joint_goal(js)


class Boxy(GiskardTestWrapper):
    def __init__(self):
        self.camera_tip = u'camera_link'
        self.r_tip = u'right_gripper_tool_frame'
        self.l_tip = u'left_gripper_tool_frame'
        super(Boxy, self).__init__(u'boxy_sim.yaml')

    def move_base(self, goal_pose):
        goal_pose = transform_pose(self.default_root, goal_pose)
        js = {u'odom_x_joint': goal_pose.pose.position.x,
              u'odom_y_joint': goal_pose.pose.position.y,
              u'odom_z_joint': rotation_from_matrix(quaternion_matrix([goal_pose.pose.orientation.x,
                                                                       goal_pose.pose.orientation.y,
                                                                       goal_pose.pose.orientation.z,
                                                                       goal_pose.pose.orientation.w]))[0]}
        self.allow_all_collisions()
        self.send_and_check_joint_goal(js)


class HSR(GiskardTestWrapper):
    def __init__(self):
        self.tip = u'hand_gripper_tool_frame'
        super(HSR, self).__init__(u'hsr.yaml')

    def move_base(self, goal_pose):
        goal_pose = transform_pose(self.default_root, goal_pose)
        js = {u'odom_x': goal_pose.pose.position.x,
              u'odom_y': goal_pose.pose.position.y,
              u'odom_t': rotation_from_matrix(quaternion_matrix([goal_pose.pose.orientation.x,
                                                                 goal_pose.pose.orientation.y,
                                                                 goal_pose.pose.orientation.z,
                                                                 goal_pose.pose.orientation.w]))[0]}
        self.allow_all_collisions()
        self.send_and_check_joint_goal(js)

    def open_gripper(self):
        js = {u'hand_l_spring_proximal_joint': 0.7,
              u'hand_r_spring_proximal_joint': 0.7}
        self.send_and_check_joint_goal(js)

    def close_gripper(self):
        js = {u'hand_l_spring_proximal_joint': 0,
              u'hand_r_spring_proximal_joint': 0}
        self.send_and_check_joint_goal(js)

    # def command_gripper(self, width):
    #     js = {u'hand_motor_joint': width}
    #     self.send_and_check_joint_goal(js)<|MERGE_RESOLUTION|>--- conflicted
+++ resolved
@@ -563,13 +563,8 @@
     def clear_world(self):
         assert super(GiskardTestWrapper, self).clear_world().error_codes == UpdateWorldResponse.SUCCESS
         assert len(self.get_world().get_object_names()) == 0
-<<<<<<< HEAD
-        assert len(self.wrapper.get_object_names().object_names) == 0
+        assert len(self.get_object_names().object_names) == 0
         assert len(self.get_robot().attached_objects) == 0
-=======
-        assert len(self.get_object_names().object_names) == 0
-        # assert len(self.get_robot().get_attached_objects()) == 0
->>>>>>> 6712c9f3
         # assert self.get_world().has_object(u'plane')
 
     def remove_object(self, name, expected_response=UpdateWorldResponse.SUCCESS):
@@ -584,16 +579,10 @@
         if expected_response == UpdateWorldResponse.SUCCESS:
             p = self.get_robot().get_fk_pose(self.get_robot().get_root(), name)
             p = transform_pose(u'map', p)
-<<<<<<< HEAD
-            assert name in self.wrapper.get_attached_objects().object_names, \
+            assert name in self.get_attached_objects().object_names, \
                 'there is no attached object named {}'.format(
                 name)
-        r = self.wrapper.detach_object(name)
-=======
-            assert name in self.get_attached_objects().object_names, \
-                'there is no attached object named {}'.format(name)
         r = super(GiskardTestWrapper, self).detach_object(name)
->>>>>>> 6712c9f3
         assert r.error_codes == expected_response, \
             u'got: {}, expected: {}'.format(update_world_error_code(r.error_codes),
                                             update_world_error_code(expected_response))
@@ -607,22 +596,13 @@
         assert r.error_codes == expected_response, \
             u'got: {}, expected: {}'.format(update_world_error_code(r.error_codes),
                                             update_world_error_code(expected_response))
-<<<<<<< HEAD
         if expected_response == UpdateWorldResponse.SUCCESS:
             p = transform_pose(u'map', pose)
             o_p = self.get_world().get_object(name).base_pose
             assert self.get_world().has_object(name)
             compare_poses(p.pose, o_p)
-            assert name in self.wrapper.get_object_names().object_names
-            compare_poses(o_p, self.wrapper.get_object_info(name).pose.pose)
-=======
-        p = transform_pose(u'map', pose)
-        o_p = self.get_world().get_object(name).base_pose
-        assert self.get_world().has_object(name)
-        compare_poses(p.pose, o_p)
-        assert name in self.get_object_names().object_names
-        compare_poses(o_p, self.get_object_info(name).pose.pose)
->>>>>>> 6712c9f3
+            assert name in self.get_object_names().object_names
+            compare_poses(o_p, self.get_object_info(name).pose.pose)
 
     def add_sphere(self, name=u'sphere', size=1, pose=None):
         r = super(GiskardTestWrapper, self).add_sphere(name=name, size=size, pose=pose)
@@ -730,17 +710,10 @@
         self.wait_for_synced()
         # assert name in self.get_controllable_links() # fixme
         assert not self.get_world().has_object(name)
-<<<<<<< HEAD
-        assert not name in self.wrapper.get_object_names().object_names
-        assert name in self.wrapper.get_attached_objects().object_names
+        assert not name in self.get_object_names().object_names
+        assert name in self.get_attached_objects().object_names
         # assert scm.difference(self.get_robot().get_self_collision_matrix()) == set() # fixme
         # assert len(scm) < len(self.get_robot().get_self_collision_matrix())
-=======
-        assert not name in self.get_object_names().object_names
-        assert name in self.get_attached_objects().object_names
-        assert scm.difference(self.get_robot().get_self_collision_matrix()) == set()
-        assert len(scm) < len(self.get_robot().get_self_collision_matrix())
->>>>>>> 6712c9f3
         self.loop_once()
 
     def get_external_collisions(self, link, distance_threshold):

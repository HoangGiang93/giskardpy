from time import time
import keyword
from collections import defaultdict
from copy import deepcopy
from multiprocessing import Queue
from threading import Thread

import hypothesis.strategies as st
import numpy as np
import rospy
from actionlib_msgs.msg import GoalID
from angles import shortest_angular_distance
from control_msgs.msg import FollowJointTrajectoryActionGoal, FollowJointTrajectoryActionResult
from geometry_msgs.msg import PoseStamped, Pose, Point, Quaternion
from giskard_msgs.msg import MoveActionResult, CollisionEntry, MoveActionGoal, MoveResult, MoveGoal
from giskard_msgs.srv import UpdateWorldResponse
from hypothesis import assume
from hypothesis.strategies import composite
from iai_naive_kinematics_sim.srv import SetJointState, SetJointStateRequest
from numpy import pi
from py_trees import Blackboard
from sensor_msgs.msg import JointState
from std_msgs.msg import ColorRGBA
from tf.transformations import rotation_from_matrix, quaternion_matrix
from visualization_msgs.msg import Marker

from giskardpy import identifier
from giskardpy.data_types import KeyDefaultDict
from giskardpy.utils.config_loader import ros_load_robot_config
from giskardpy.garden import grow_tree
from giskardpy.identifier import robot, world
<<<<<<< HEAD
from giskardpy.python_interface import GiskardWrapper
from giskardpy.robot import Robot
from giskardpy.tfwrapper import transform_pose, lookup_pose
from giskardpy.world import World
from kineverse.visualization.bpb_visualizer import ROSBPBVisualizer
from giskardpy.utils import msg_to_list, KeyDefaultDict, position_dict_to_joint_states, get_ros_pkg_path, \
    to_joint_state_position_dict
=======
from giskardpy.model.pybullet_world import PyBulletWorld
from giskardpy.python_interface import GiskardWrapper
from giskardpy.model.robot import Robot
from giskardpy.utils.tfwrapper import transform_pose, lookup_pose
from giskardpy.utils.utils import msg_to_list, position_dict_to_joint_states, to_joint_state_position_dict, \
    logging
>>>>>>> 9ba2eb2b

BIG_NUMBER = 1e100
SMALL_NUMBER = 1e-100

vector = lambda x: st.lists(float_no_nan_no_inf(), min_size=x, max_size=x)

update_world_error_codes = {value: name for name, value in vars(UpdateWorldResponse).items() if
                            isinstance(value, int) and name[0].isupper()}


def update_world_error_code(code):
    return update_world_error_codes[code]


move_result_error_codes = {value: name for name, value in vars(MoveResult).items() if
                           isinstance(value, int) and name[0].isupper()}


def move_result_error_code(code):
    return move_result_error_codes[code]


def robot_urdfs():
    return st.sampled_from([u'urdfs/pr2.urdfs', u'urdfs/boxy.urdfs', u'urdfs/iai_donbot.urdfs'])
    # return st.sampled_from([u'pr2.urdfs'])


def angle_positive():
    return st.floats(0, 2 * np.pi)


def angle():
    return st.floats(-np.pi, np.pi)


def keys_values(max_length=10, value_type=st.floats(allow_nan=False)):
    return lists_of_same_length([variable_name(), value_type], max_length=max_length, unique=True)


def compare_axis_angle(actual_angle, actual_axis, expected_angle, expected_axis, decimal=3):
    try:
        np.testing.assert_array_almost_equal(actual_axis, expected_axis, decimal=decimal)
        np.testing.assert_almost_equal(shortest_angular_distance(actual_angle, expected_angle), 0, decimal=decimal)
    except AssertionError:
        try:
            np.testing.assert_array_almost_equal(actual_axis, -expected_axis, decimal=decimal)
            np.testing.assert_almost_equal(shortest_angular_distance(actual_angle, abs(expected_angle - 2 * pi)), 0,
                                           decimal=decimal)
        except AssertionError:
            np.testing.assert_almost_equal(shortest_angular_distance(actual_angle, 0), 0, decimal=decimal)
            np.testing.assert_almost_equal(shortest_angular_distance(0, expected_angle), 0, decimal=decimal)
            assert not np.any(np.isnan(actual_axis))
            assert not np.any(np.isnan(expected_axis))


def compare_poses(pose1, pose2, decimal=2):
    """
    :type pose1: Pose
    :type pose2: Pose
    """
    compare_points(pose1.position, pose2.position, decimal)
    compare_orientations(pose1.orientation, pose2.orientation, decimal)

def compare_points(actual_point, desired_point, decimal=2):
    """
    :type pose1: Point
    :type pose2: Point
    """
    np.testing.assert_almost_equal(actual_point.x, desired_point.x, decimal=decimal)
    np.testing.assert_almost_equal(actual_point.y, desired_point.y, decimal=decimal)
    np.testing.assert_almost_equal(actual_point.z, desired_point.z, decimal=decimal)


def compare_orientations(orientation1, orientation2, decimal=2):
    """
    :type orientation1: Quaternion
    :type orientation2: Quaternion
    """
    if isinstance(orientation1, Quaternion):
        q1 = np.array([orientation1.x,
                       orientation1.y,
                       orientation1.z,
                       orientation1.w])
    else:
        q1 = orientation1
    if isinstance(orientation2, Quaternion):
        q2 = np.array([orientation2.x,
                       orientation2.y,
                       orientation2.z,
                       orientation2.w])
    else:
        q2 = orientation2
    try:
        np.testing.assert_almost_equal(q1[0], q2[0], decimal=decimal)
        np.testing.assert_almost_equal(q1[1], q2[1], decimal=decimal)
        np.testing.assert_almost_equal(q1[2], q2[2], decimal=decimal)
        np.testing.assert_almost_equal(q1[3], q2[3], decimal=decimal)
    except:
        np.testing.assert_almost_equal(q1[0], -q2[0], decimal=decimal)
        np.testing.assert_almost_equal(q1[1], -q2[1], decimal=decimal)
        np.testing.assert_almost_equal(q1[2], -q2[2], decimal=decimal)
        np.testing.assert_almost_equal(q1[3], -q2[3], decimal=decimal)


@composite
def variable_name(draw):
    variable = draw(st.text(u'qwertyuiopasdfghjklzxcvbnm', min_size=1))
    assume(variable not in keyword.kwlist)
    return variable


@composite
def lists_of_same_length(draw, data_types=(), min_length=1, max_length=10, unique=False):
    length = draw(st.integers(min_value=min_length, max_value=max_length))
    lists = []
    for elements in data_types:
        lists.append(draw(st.lists(elements, min_size=length, max_size=length, unique=unique)))
    return lists


@composite
def rnd_joint_state(draw, joint_limits):
    return {jn: draw(st.floats(ll, ul, allow_nan=False, allow_infinity=False)) for jn, (ll, ul) in joint_limits.items()}


@composite
def rnd_joint_state2(draw, joint_limits):
    muh = draw(joint_limits)
    muh = {jn: ((ll if ll is not None else pi * 2), (ul if ul is not None else pi * 2))
           for (jn, (ll, ul)) in muh.items()}
    return {jn: draw(st.floats(ll, ul, allow_nan=False, allow_infinity=False)) for jn, (ll, ul) in muh.items()}


@composite
def pr2_joint_state(draw):
    pr2 = Robot.from_urdf_file(pr2_urdf())
    return draw(rnd_joint_state(*pr2.get_joint_position_limits()))


def pr2_urdf():
    with open(u'urdfs/pr2_with_base.urdf', u'r') as f:
        urdf_string = f.read()
    return urdf_string


def pr2_without_base_urdf():
    with open(u'urdfs/pr2.urdf', u'r') as f:
        urdf_string = f.read()
    return urdf_string


def base_bot_urdf():
    with open(u'urdfs/2d_base_bot.urdf', u'r') as f:
        urdf_string = f.read()
    return urdf_string


def donbot_urdf():
    with open(u'urdfs/iai_donbot.urdf', u'r') as f:
        urdf_string = f.read()
    return urdf_string


def boxy_urdf():
    with open(u'urdfs/boxy.urdf', u'r') as f:
        urdf_string = f.read()
    return urdf_string


def float_no_nan_no_inf(outer_limit=None, min_dist_to_zero=None):
    if outer_limit is not None:
        return st.floats(allow_nan=False, allow_infinity=False, max_value=outer_limit, min_value=-outer_limit)
    else:
        return st.floats(allow_nan=False, allow_infinity=False)
    # f = st.floats(allow_nan=False, allow_infinity=False, max_value=outer_limit, min_value=-outer_limit)
    # # f = st.floats(allow_nan=False, allow_infinity=False)
    # if min_dist_to_zero is not None:
    #     f = f.filter(lambda x: (outer_limit > abs(x) and abs(x) > min_dist_to_zero) or x == 0)
    # else:
    #     f = f.filter(lambda x: abs(x) < outer_limit)
    # return f


@composite
def sq_matrix(draw):
    i = draw(st.integers(min_value=1, max_value=10))
    i_sq = i ** 2
    l = draw(st.lists(float_no_nan_no_inf(outer_limit=1000), min_size=i_sq, max_size=i_sq))
    return np.array(l).reshape((i, i))


def unit_vector(length, elements=None):
    if elements is None:
        elements = float_no_nan_no_inf(min_dist_to_zero=1e-10)
    vector = st.lists(elements,
                      min_size=length,
                      max_size=length).filter(lambda x: np.linalg.norm(x) > SMALL_NUMBER and
                                                        np.linalg.norm(x) < BIG_NUMBER)

    def normalize(v):
        v = [round(x, 4) for x in v]
        l = np.linalg.norm(v)
        if l == 0:
            return np.array([0] * (length - 1) + [1])
        return np.array([x / l for x in v])

    return st.builds(normalize, vector)


def quaternion(elements=None):
    return unit_vector(4, elements)


def pykdl_frame_to_numpy(pykdl_frame):
    return np.array([[pykdl_frame.M[0, 0], pykdl_frame.M[0, 1], pykdl_frame.M[0, 2], pykdl_frame.p[0]],
                     [pykdl_frame.M[1, 0], pykdl_frame.M[1, 1], pykdl_frame.M[1, 2], pykdl_frame.p[1]],
                     [pykdl_frame.M[2, 0], pykdl_frame.M[2, 1], pykdl_frame.M[2, 2], pykdl_frame.p[2]],
                     [0, 0, 0, 1]])


class GiskardTestWrapper(GiskardWrapper):
    def __init__(self, config_file):
        self.total_time_spend_giskarding = 0
        self.total_time_spend_moving = 0

        if not ros_load_robot_config(config_file, test=True):
            rospy.logerr('Could not set robot config as ROS parameter.')
        rospy.set_param('~tree/PlotDebugTrajectory/enabled', True)
        rospy.set_param('~tree/MaxTrajectoryLength/enabled', True)

        self.sub_result = rospy.Subscriber('~command/result', MoveActionResult, self.cb, queue_size=100)
        self.cancel_goal = rospy.Publisher('~command/cancel', GoalID, queue_size=100)
        self.start_motion_sub = rospy.Subscriber('/whole_body_controller/follow_joint_trajectory/goal',
                                                FollowJointTrajectoryActionGoal, self.start_motion_cb,
                                                 queue_size=100)
        self.stop_motion_sub = rospy.Subscriber('/whole_body_controller/follow_joint_trajectory/result',
                                               FollowJointTrajectoryActionResult, self.stop_motion_cb,
                                                queue_size=100)

        self.tree = grow_tree()
        self.loop_once()
        # rospy.sleep(1)
        super(GiskardTestWrapper, self).__init__(node_name=u'tests')
        self.results = Queue(100)
        self.default_root = self.get_robot().get_root()
        self.map = u'map'
        self.simple_base_pose_pub = rospy.Publisher('/move_base_simple/goal', PoseStamped, queue_size=10)
        self.set_base = rospy.ServiceProxy('/base_simulator/set_joint_states', SetJointState)
        self.tick_rate = 10

        def create_publisher(topic):
            p = rospy.Publisher(topic, JointState, queue_size=10)
            rospy.sleep(.2)
            return p

        self.km_visualizer = ROSBPBVisualizer(u'~visualization_marker_array', u'map')
        self.joint_state_publisher = KeyDefaultDict(create_publisher)
        # rospy.sleep(1)

    def start_motion_cb(self, msg):
        self.time = time()

    def stop_motion_cb(self, msg):
        self.total_time_spend_moving += time() - self.time

    def wait_for_synced(self):
        sleeper = rospy.Rate(self.tick_rate)
        self.loop_once()
        # while self.tree.tip().name != u'has goal':
        #     self.loop_once()
        #     sleeper.sleep()
        # self.loop_once()
        # while self.tree.tip().name != u'has goal':
        #     self.loop_once()
        #     sleeper.sleep()

    def get_robot(self):
        """
        :rtype: Robot
        """
        return self.get_god_map().get_data(robot)

    def get_god_map(self):
        """
        :rtype: giskardpy.god_map.GodMap
        """
        return Blackboard().god_map

    def cb(self, msg):
        """
        :type msg: MoveActionResult
        """
        self.results.put(msg.result)

    def loop_once(self):
        self.tree.tick()

    def get_controlled_joint_names(self):
        """
        :rtype: dict
        """
        return self.get_robot().controlled_joints

    def get_controllable_links(self):
        return self.get_robot().get_controlled_links()

    def get_current_joint_state(self):
        """
        :rtype: JointState
        """
        return rospy.wait_for_message('joint_states', JointState)

    def tear_down(self):
        rospy.sleep(1)
        logging.loginfo(u'total time spend giskarding: {}'.format(self.total_time_spend_giskarding - self.total_time_spend_moving))
        logging.loginfo(u'total time spend moving: {}'.format(self.total_time_spend_moving))
        logging.loginfo(u'stopping tree')

    def set_object_joint_state(self, object_name, joint_state):
        super(GiskardTestWrapper, self).set_object_joint_state(object_name, joint_state)
        rospy.sleep(0.5)
        self.wait_for_synced()
        current_js = self.get_world().get_object(object_name).joint_state
        for joint_name, state in joint_state.items():
            np.testing.assert_almost_equal(current_js[joint_name].position, state, 2)

    def set_kitchen_js(self, joint_state, object_name=u'kitchen'):
        self.set_object_joint_state(object_name, joint_state)

    #
    # JOINT GOAL STUFF #################################################################################################
    #

    def compare_joint_state(self, current_js, goal_js, decimal=2):
        """
        :type current_js: dict
        :type goal_js: dict
        :type decimal: int
        """
        joint_names = set(current_js.keys()).intersection(set(goal_js.keys()))
        for joint_name in joint_names:
            goal = goal_js[joint_name]
            current = current_js[joint_name]
            if self.get_robot().is_joint_continuous(joint_name):
                np.testing.assert_almost_equal(shortest_angular_distance(goal, current), 0, decimal=decimal,
<<<<<<< HEAD
                                               err_msg=u'{} at {} insteand of {}'.format(joint_name, current, goal))
=======
                                               err_msg=u'{}: actual: {} desired: {}'.format(joint_name, current, goal))
>>>>>>> 9ba2eb2b
            else:
                np.testing.assert_almost_equal(current, goal, decimal,
                                               err_msg=u'{}: actual: {} desired: {}'.format(joint_name, current, goal))

    def check_current_joint_state(self, expected, decimal=2):
        current_joint_state = to_joint_state_position_dict(self.get_current_joint_state())
        self.compare_joint_state(current_joint_state, expected, decimal=decimal)

    def send_and_check_joint_goal(self, goal, weight=None, decimal=2, expected_error_codes=(MoveResult.SUCCESS,)):
        """
        :type goal: dict
        """
        self.set_joint_goal(goal, weight=weight)
        self.send_and_check_goal(expected_error_codes=expected_error_codes)
        if expected_error_codes is not None and expected_error_codes[0] == MoveResult.SUCCESS:
            self.check_current_joint_state(goal, decimal=decimal)

    #
    # CART GOAL STUFF ##################################################################################################
    #
    def teleport_base(self, goal_pose):
        goal_pose = transform_pose(self.default_root, goal_pose)
        js = {u'odom_x_joint': goal_pose.pose.position.x,
              u'odom_y_joint': goal_pose.pose.position.y,
              u'odom_z_joint': rotation_from_matrix(quaternion_matrix([goal_pose.pose.orientation.x,
                                                                       goal_pose.pose.orientation.y,
                                                                       goal_pose.pose.orientation.z,
                                                                       goal_pose.pose.orientation.w]))[0]}
        goal = SetJointStateRequest()
        goal.state = position_dict_to_joint_states(js)
        self.set_base.call(goal)
        self.loop_once()
        rospy.sleep(0.5)
        self.loop_once()

    def keep_position(self, tip, root=None):
        if root is None:
            root = self.default_root
        goal = PoseStamped()
        goal.header.frame_id = tip
        goal.pose.orientation.w = 1
        self.set_cart_goal(goal, tip, root)

    def keep_orientation(self, tip, root=None):
        goal = PoseStamped()
        goal.header.frame_id = tip
        goal.pose.orientation.w = 1
        self.set_rotation_goal(goal, tip, root)

    def set_rotation_goal(self, goal_pose, tip_link, root_link=None, weight=None, max_velocity=None, **kwargs):
        if not root_link:
            root_link = self.default_root
        super(GiskardTestWrapper, self).set_rotation_goal(goal_pose, tip_link, root_link, max_velocity=max_velocity,
                                                          weight=weight, **kwargs)

    def set_translation_goal(self, goal_pose, tip_link, root_link=None, weight=None, max_velocity=None, **kwargs):
        if not root_link:
            root_link = self.default_root
        super(GiskardTestWrapper, self).set_translation_goal(goal_pose, tip_link, root_link, max_velocity=max_velocity,
                                                             weight=weight, **kwargs)


    def set_straight_translation_goal(self, goal_pose, tip_link, root_link=None, weight=None, max_velocity=None, **kwargs):
        if not root_link:
            root_link = self.default_root
        super(GiskardTestWrapper, self).set_straight_translation_goal(goal_pose, tip_link, root_link,
                                                                      max_velocity=max_velocity, weight=weight,
                                                                      **kwargs)

    def set_cart_goal(self, goal_pose, tip_link, root_link=None, weight=None, linear_velocity=None, angular_velocity=None):
        if not root_link:
            root_link = self.default_root
        if weight is not None:
            super(GiskardTestWrapper, self).set_cart_goal(goal_pose,
                                                          tip_link,
                                                          root_link,
                                                          weight=weight,
                                                          max_linear_velocity=linear_velocity,
                                                          max_angular_velocity=angular_velocity)
        else:
            super(GiskardTestWrapper, self).set_cart_goal(goal_pose,
                                                          tip_link,
                                                          root_link,
                                                          max_linear_velocity=linear_velocity,
                                                          max_angular_velocity=angular_velocity)

    def set_straight_cart_goal(self, goal_pose, tip_link, root_link=None, weight=None, linear_velocity=None, angular_velocity=None):
        if not root_link:
            root_link = self.default_root
        if weight is not None:
            super(GiskardTestWrapper, self).set_straight_cart_goal(goal_pose, tip_link, root_link, weight=weight, max_linear_velocity=linear_velocity,
                                                                   max_angular_velocity=angular_velocity)
        else:
            super(GiskardTestWrapper, self).set_straight_cart_goal(goal_pose, tip_link, root_link, max_linear_velocity=linear_velocity,
                                                                   max_angular_velocity=angular_velocity)


    def set_and_check_cart_goal(self, goal_pose, tip_link, root_link=None, weight=None, linear_velocity=None, angular_velocity=None,
                                expected_error_codes=None):
        goal_pose_in_map = transform_pose(u'map', goal_pose)
        self.set_cart_goal(goal_pose, tip_link, root_link, weight, linear_velocity=linear_velocity, angular_velocity=angular_velocity)
        self.loop_once()
        self.send_and_check_goal(expected_error_codes)
        self.loop_once()
        if expected_error_codes is None:
            self.check_cart_goal(tip_link, goal_pose_in_map)


    def set_and_check_straight_cart_goal(self, goal_pose, tip_link, root_link=None, weight=None, linear_velocity=None, angular_velocity=None,
                                expected_error_codes=None):
        goal_pose_in_map = transform_pose(u'map', goal_pose)
        self.set_straight_cart_goal(goal_pose, tip_link, root_link, weight, linear_velocity=linear_velocity, angular_velocity=angular_velocity)
        self.loop_once()
        self.send_and_check_goal(expected_error_codes)
        self.loop_once()
        if expected_error_codes is None:
            self.check_cart_goal(tip_link, goal_pose_in_map)


    def check_cart_goal(self, tip_link, goal_pose):
        goal_in_base = transform_pose(u'map', goal_pose)
        current_pose = lookup_pose(u'map', tip_link)
        np.testing.assert_array_almost_equal(msg_to_list(goal_in_base.pose.position),
                                             msg_to_list(current_pose.pose.position), decimal=2)

        try:
            np.testing.assert_array_almost_equal(msg_to_list(goal_in_base.pose.orientation),
                                                 msg_to_list(current_pose.pose.orientation), decimal=2)
        except AssertionError:
            np.testing.assert_array_almost_equal(msg_to_list(goal_in_base.pose.orientation),
                                                 -np.array(msg_to_list(current_pose.pose.orientation)), decimal=2)

    #
    # GENERAL GOAL STUFF ###############################################################################################
    #

    def interrupt(self):
        self.cancel_goal.publish(GoalID())

    def check_reachability(self, expected_error_codes=None):
        self.send_and_check_goal(expected_error_codes=expected_error_codes,
                                 goal_type=MoveGoal.PLAN_AND_CHECK_REACHABILITY)

    def get_as(self):
        return Blackboard().get(u'~command')

    def send_goal(self, goal=None, goal_type=MoveGoal.PLAN_AND_EXECUTE, wait=True):
        """
        :rtype: MoveResult
        """
        if goal is None:
            goal = MoveActionGoal()
            goal.goal = self._get_goal()
            goal.goal.type = goal_type
        i = 0
        self.loop_once()
        t = time()
        t1 = Thread(target=self.get_as()._as.action_server.internal_goal_callback, args=(goal,))
        self.loop_once()
        t1.start()
        sleeper = rospy.Rate(self.tick_rate)
        while self.results.empty():
            self.loop_once()
            sleeper.sleep()
            i += 1
        t1.join()
        t = time() - t
        self.total_time_spend_giskarding += t
        self.loop_once()
        result = self.results.get()
        return result

    def send_goal_and_dont_wait(self, goal=None, goal_type=MoveGoal.PLAN_AND_EXECUTE, stop_after=20):
        if goal is None:
            goal = MoveActionGoal()
            goal.goal = self._get_goal()
            goal.goal.type = goal_type
        i = 0
        self.loop_once()
        t1 = Thread(target=self.get_as()._as.action_server.internal_goal_callback, args=(goal,))
        self.loop_once()
        t1.start()
        sleeper = rospy.Rate(self.tick_rate)
        while self.results.empty():
            self.loop_once()
            sleeper.sleep()
            i += 1
            if i > stop_after:
                self.interrupt()
        t1.join()
        self.loop_once()
        result = self.results.get()
        return result

    def send_and_check_goal(self, expected_error_codes=None, goal_type=MoveGoal.PLAN_AND_EXECUTE,
                            goal=None):
        r = self.send_goal(goal=goal, goal_type=goal_type)
        for i in range(len(r.error_codes)):
            error_code = r.error_codes[i]
            error_message = r.error_messages[i]
            if expected_error_codes is None:
                expected_error_code = MoveResult.SUCCESS
            else:
                expected_error_code = expected_error_codes[i]
            assert error_code == expected_error_code, \
                u'in goal {}; got: {}, expected: {} | error_massage: {}'.format(i, move_result_error_code(error_code),
                                                                                move_result_error_code(
                                                                                    expected_error_code),
                                                                                error_message)
        self.are_joint_limits_violated()
        return r.trajectory

    def get_result_trajectory_position(self):
        trajectory = self.get_god_map().unsafe_get_data(identifier.trajectory)
        trajectory2 = {}
        for joint_name in trajectory.get_exact(0).keys():
            trajectory2[joint_name] = np.array([p[joint_name].position for t, p in trajectory.items()])
        return trajectory2

    def get_result_trajectory_velocity(self):
        trajectory = self.get_god_map().get_data(identifier.trajectory)
        trajectory2 = {}
        for joint_name in trajectory.get_exact(0).keys():
            trajectory2[joint_name] = np.array([p[joint_name].velocity for t, p in trajectory.items()])
        return trajectory2

    def are_joint_limits_violated(self):
<<<<<<< HEAD
        controllable_joints = self.get_robot().controlled_joints
        trajectory_pos = self.get_result_trajectory_position()
=======
>>>>>>> 9ba2eb2b
        trajectory_vel = self.get_result_trajectory_velocity()
        trajectory_pos = self.get_result_trajectory_position()

        for joint in self.get_robot().controlled_joints:
            if not self.get_robot().is_joint_continuous(joint):
                joint_limits = self.get_robot().get_joint_position_limits(joint)
                error_msg = u'{} has violated joint position limit'.format(joint)
                np.testing.assert_array_less(trajectory_pos[joint], joint_limits[1], error_msg)
                np.testing.assert_array_less(-trajectory_pos[joint], -joint_limits[0], error_msg)
            vel_limit = self.get_robot().get_joint_velocity_limit_expr(joint)
            vel_limit = self.get_god_map().evaluate_expr(vel_limit) * 1.001
            vel = trajectory_vel[joint]
            error_msg = u'{} has violated joint velocity limit {} > {}'.format(joint, vel, vel_limit)
            assert np.all(np.less_equal(vel, vel_limit)), error_msg
            assert np.all(np.greater_equal(vel, -vel_limit)), error_msg

    #
    # BULLET WORLD #####################################################################################################
    #
    def get_world(self):
        """
        :rtype: World
        """
        return self.get_god_map().get_data(world)

    def clear_world(self):
        assert super(GiskardTestWrapper, self).clear_world().error_codes == UpdateWorldResponse.SUCCESS
        assert len(self.get_world().get_object_names()) == 0
        assert len(self.get_object_names().object_names) == 0
        assert len(self.get_robot().attached_objects) == 0
        # assert self.get_world().has_object(u'plane')

    def remove_object(self, name, expected_response=UpdateWorldResponse.SUCCESS):
        r = super(GiskardTestWrapper, self).remove_object(name)
        assert r.error_codes == expected_response, \
            u'got: {}, expected: {}'.format(update_world_error_code(r.error_codes),
                                            update_world_error_code(expected_response))
        assert not self.get_world().has_object(name)
        assert not name in self.get_object_names().object_names

    def detach_object(self, name, expected_response=UpdateWorldResponse.SUCCESS):
        if expected_response == UpdateWorldResponse.SUCCESS:
            p = self.get_robot().get_fk_pose(self.get_robot().get_root(), name)
            p = transform_pose(u'map', p)
            assert name in self.get_attached_objects().object_names, \
                'there is no attached object named {}'.format(
                name)
        r = super(GiskardTestWrapper, self).detach_object(name)
        assert r.error_codes == expected_response, \
            u'got: {}, expected: {}'.format(update_world_error_code(r.error_codes),
                                            update_world_error_code(expected_response))
        if expected_response == UpdateWorldResponse.SUCCESS:
            assert self.get_world().has_object(name)
            assert not name in self.get_attached_objects().object_names, 'the object was not detached'
            compare_poses(self.get_world().get_object(name).base_pose, p.pose, decimal=2)

    def add_box(self, name=u'box', size=(1, 1, 1), pose=None, expected_response=UpdateWorldResponse.SUCCESS):
        r = super(GiskardTestWrapper, self).add_box(name, size, pose=pose)
        assert r.error_codes == expected_response, \
            u'got: {}, expected: {}'.format(update_world_error_code(r.error_codes),
                                            update_world_error_code(expected_response))
        if expected_response == UpdateWorldResponse.SUCCESS:
            p = transform_pose(u'map', pose)
            o_p = self.get_world().get_object(name).base_pose
            assert self.get_world().has_object(name)
            compare_poses(p.pose, o_p)
            assert name in self.get_object_names().object_names
            compare_poses(o_p, self.get_object_info(name).pose.pose)

    def add_sphere(self, name=u'sphere', size=1., pose=None):
        r = super(GiskardTestWrapper, self).add_sphere(name=name, size=size, pose=pose)
        assert r.error_codes == UpdateWorldResponse.SUCCESS, \
            u'got: {}, expected: {}'.format(update_world_error_code(r.error_codes),
                                            update_world_error_code(UpdateWorldResponse.SUCCESS))
        assert self.get_world().has_object(name)
        assert name in self.get_object_names().object_names
        o_p = self.get_world().get_object(name).base_pose
        compare_poses(o_p, self.get_object_info(name).pose.pose)

    def add_cylinder(self, name=u'cylinder', size=[1, 1], pose=None):
        r = super(GiskardTestWrapper, self).add_cylinder(name=name, height=size[0], radius=size[1], pose=pose)
        assert r.error_codes == UpdateWorldResponse.SUCCESS, \
            u'got: {}, expected: {}'.format(update_world_error_code(r.error_codes),
                                            update_world_error_code(UpdateWorldResponse.SUCCESS))
        assert self.get_world().has_object(name)
        assert name in self.get_object_names().object_names

    def add_mesh(self, name=u'cylinder', path=u'', pose=None, expected_error=UpdateWorldResponse.SUCCESS):
        r = super(GiskardTestWrapper, self).add_mesh(name=name, mesh=path, pose=pose)
        assert r.error_codes == expected_error, \
            u'got: {}, expected: {}'.format(update_world_error_code(r.error_codes),
                                            update_world_error_code(expected_error))
        if expected_error == UpdateWorldResponse.SUCCESS:
            assert self.get_world().has_object(name)
            assert name in self.get_object_names().object_names
            o_p = self.get_world().get_object(name).base_pose
            compare_poses(o_p, self.get_object_info(name).pose.pose)
        else:
            assert not self.get_world().has_object(name)
            assert name not in self.get_object_names().object_names

    def add_urdf(self, name, urdf, pose, js_topic=u'', set_js_topic=None):
        r = super(GiskardTestWrapper, self).add_urdf(name, urdf, pose, js_topic, set_js_topic=set_js_topic)
        assert r.error_codes == UpdateWorldResponse.SUCCESS, \
            u'got: {}, expected: {}'.format(update_world_error_code(r.error_codes),
                                            update_world_error_code(UpdateWorldResponse.SUCCESS))
        assert self.get_world().has_object(name)
        assert name in self.get_object_names().object_names

    def avoid_all_collisions(self, distance=0.5):
        super(GiskardTestWrapper, self).avoid_all_collisions(distance)
        self.loop_once()

    def attach_box(self, name=u'box', size=None, frame_id=None, position=None, orientation=None, pose=None,
                   expected_response=UpdateWorldResponse.SUCCESS):
        scm = self.get_robot().get_self_collision_matrix()
        if pose is None:
            expected_pose = PoseStamped()
            expected_pose.header.frame_id = frame_id
            expected_pose.pose.position = Point(*position)
            if orientation:
                expected_pose.pose.orientation = Quaternion(*orientation)
            else:
                expected_pose.pose.orientation = Quaternion(0, 0, 0, 1)
        else:
            expected_pose = deepcopy(pose)
        r = super(GiskardTestWrapper, self).attach_box(name, size, frame_id, position, orientation, pose)
        assert r.error_codes == expected_response, \
            u'got: {}, expected: {}'.format(update_world_error_code(r.error_codes),
                                            update_world_error_code(expected_response))
        if expected_response == UpdateWorldResponse.SUCCESS:
            self.wait_for_synced()
            assert name in self.get_controllable_links()
            assert not self.get_world().has_object(name)
            assert not name in self.get_object_names().object_names
            assert name in self.get_attached_objects().object_names, 'object {} was not attached'
            assert scm.difference(self.get_robot().get_self_collision_matrix()) == set()
            assert len(scm) < len(self.get_robot().get_self_collision_matrix())
            compare_poses(expected_pose.pose, lookup_pose(frame_id, name).pose)
        self.loop_once()

    def attach_cylinder(self, name=u'cylinder', height=1, radius=1, frame_id=None, position=None, orientation=None,
                        expected_response=UpdateWorldResponse.SUCCESS):
        scm = self.get_robot().get_self_collision_matrix()
        expected_pose = PoseStamped()
        expected_pose.header.frame_id = frame_id
        expected_pose.pose.position = Point(*position)
        if orientation:
            expected_pose.pose.orientation = Quaternion(*orientation)
        else:
            expected_pose.pose.orientation = Quaternion(0, 0, 0, 1)
        r = super(GiskardTestWrapper, self).attach_cylinder(name, height, radius, frame_id, position, orientation)
        assert r.error_codes == expected_response, \
            u'got: {}, expected: {}'.format(update_world_error_code(r.error_codes),
                                            update_world_error_code(expected_response))
        if expected_response == UpdateWorldResponse.SUCCESS:
            self.wait_for_synced()
            assert name in self.get_controllable_links()
            assert not self.get_world().has_object(name)
            assert not name in self.get_object_names().object_names
            assert name in self.get_attached_objects().object_names
            assert scm.difference(self.get_robot().get_self_collision_matrix()) == set()
            assert len(scm) < len(self.get_robot().get_self_collision_matrix())
            compare_poses(expected_pose.pose, lookup_pose(frame_id, name).pose)
        self.loop_once()

    def attach_object(self, name=u'box', frame_id=None, expected_response=UpdateWorldResponse.SUCCESS):
        scm = self.get_robot().get_self_collision_matrix()
        r = super(GiskardTestWrapper, self).attach_object(name, frame_id)
        assert r.error_codes == expected_response, \
            u'got: {}, expected: {}'.format(update_world_error_code(r.error_codes),
                                            update_world_error_code(expected_response))
        self.wait_for_synced()
        # assert name in self.get_controllable_links() # fixme
        assert not self.get_world().has_object(name)
        assert not name in self.get_object_names().object_names
        assert name in self.get_attached_objects().object_names
        # assert scm.difference(self.get_robot().get_self_collision_matrix()) == set() # fixme
        # assert len(scm) < len(self.get_robot().get_self_collision_matrix())
        self.loop_once()

    def get_external_collisions(self, link, distance_threshold):
        """
        :param distance_threshold:
        :rtype: list
        """
        collision_goals = [CollisionEntry(type=CollisionEntry.AVOID_ALL_COLLISIONS, min_dist=distance_threshold)]
        self.get_world().pb_subworld.closest_distances({link: distance_threshold})
        collision_matrix = self.get_world().collision_goals_to_collision_matrix(collision_goals,
                                                                                defaultdict(lambda: 0.3))
        collisions = self.get_world().check_collisions(collision_matrix)
        controlled_parent_joint = self.get_robot().get_controlled_parent_joint(link)
        controlled_parent_link = self.get_robot().get_child_link_of_joint(controlled_parent_joint)
        collision_list = collisions.get_external_collisions(controlled_parent_link)
        for key, self_collisions in collisions.self_collisions.items():
            if controlled_parent_link in key:
                collision_list.update(self_collisions)
        return collision_list

    def check_cpi_geq(self, links, body_b, distance_threshold, check_distance=0.2):
        for link in links:
            collisions = self.get_world().get_closest_distances(self.get_robot().get_name(), link, body_b,
                                                                check_distance)
            closest_key, closest_value = collisions.items()[0]
            assert closest_value >= distance_threshold, \
                u'distance for {} with {}: {} < {}'.format(link, closest_key,
                                                            closest_value,
                                                            distance_threshold)

    def check_cpi_leq(self, links, body_b, distance_threshold, check_distance=0.2):
        for link in links:
            collisions = self.get_world().get_closest_distances(self.get_robot().get_name(), link, body_b,
                                                                check_distance)
            closest_key, closest_value = collisions.items()[0]
            assert closest_value <= distance_threshold, \
                u'distance for {} with {}: {} > {}'.format(link, closest_key,
                                                            closest_value,
                                                            distance_threshold)

    def move_base(self, goal_pose):
        """
        :type goal_pose: PoseStamped
        """
        self.simple_base_pose_pub.publish(goal_pose)
        rospy.sleep(.07)
        self.wait_for_synced()
        current_pose = self.get_robot().base_pose
        goal_pose = transform_pose(u'map', goal_pose)
        compare_poses(goal_pose.pose, current_pose.pose, decimal=1)

    def reset_base(self):
        p = PoseStamped()
        p.header.frame_id = self.map
        p.pose.orientation.w = 1
        self.teleport_base(p)


class PR2(GiskardTestWrapper):
    def __init__(self):
        self.r_tip = u'r_gripper_tool_frame'
        self.l_tip = u'l_gripper_tool_frame'
        self.r_gripper = rospy.ServiceProxy(u'r_gripper_simulator/set_joint_states', SetJointState)
        self.l_gripper = rospy.ServiceProxy(u'l_gripper_simulator/set_joint_states', SetJointState)
        super(PR2, self).__init__(u'pr2.yaml')
        self.default_root = self.get_robot().get_root()

    def move_base(self, goal_pose):
        goal_pose = transform_pose(self.default_root, goal_pose)
        js = {u'odom_x_joint': goal_pose.pose.position.x,
              u'odom_y_joint': goal_pose.pose.position.y,
              u'odom_z_joint': rotation_from_matrix(quaternion_matrix([goal_pose.pose.orientation.x,
                                                                       goal_pose.pose.orientation.y,
                                                                       goal_pose.pose.orientation.z,
                                                                       goal_pose.pose.orientation.w]))[0]}
        self.send_and_check_joint_goal(js)

    def get_l_gripper_links(self):
        return [u'l_gripper_l_finger_tip_link', u'l_gripper_r_finger_tip_link', u'l_gripper_l_finger_link',
                u'l_gripper_r_finger_link', u'l_gripper_r_finger_link', u'l_gripper_palm_link']

    def get_r_gripper_links(self):
        return [u'r_gripper_l_finger_tip_link', u'r_gripper_r_finger_tip_link', u'r_gripper_l_finger_link',
                u'r_gripper_r_finger_link', u'r_gripper_r_finger_link', u'r_gripper_palm_link']

    def get_r_upper_arm(self):
        return [u'r_shoulder_lift_link', u'r_upper_arm_roll_link', u'r_upper_arm_link']

    def get_r_forearm_links(self):
        return [u'r_wrist_flex_link', u'r_wrist_roll_link', u'r_forearm_roll_link', u'r_forearm_link',
                u'r_forearm_link']

    def get_allow_l_gripper(self, body_b=u'box'):
        links = self.get_l_gripper_links()
        return [CollisionEntry(CollisionEntry.ALLOW_COLLISION, 0, [link], body_b, []) for link in links]

    def get_l_gripper_collision_entries(self, body_b=u'box', distance=0, action=CollisionEntry.ALLOW_COLLISION):
        links = self.get_l_gripper_links()
        return [CollisionEntry(action, distance, [link], body_b, []) for link in links]

    def open_r_gripper(self):
        sjs = SetJointStateRequest()
        sjs.state.name = [u'r_gripper_l_finger_joint', u'r_gripper_r_finger_joint', u'r_gripper_l_finger_tip_joint',
                          u'r_gripper_r_finger_tip_joint']
        sjs.state.position = [0.54, 0.54, 0.54, 0.54]
        sjs.state.velocity = [0, 0, 0, 0]
        sjs.state.effort = [0, 0, 0, 0]
        self.r_gripper.call(sjs)

    def close_r_gripper(self):
        sjs = SetJointStateRequest()
        sjs.state.name = [u'r_gripper_l_finger_joint', u'r_gripper_r_finger_joint', u'r_gripper_l_finger_tip_joint',
                          u'r_gripper_r_finger_tip_joint']
        sjs.state.position = [0, 0, 0, 0]
        sjs.state.velocity = [0, 0, 0, 0]
        sjs.state.effort = [0, 0, 0, 0]
        self.r_gripper.call(sjs)

    def open_l_gripper(self):
        sjs = SetJointStateRequest()
        sjs.state.name = [u'l_gripper_l_finger_joint', u'l_gripper_r_finger_joint', u'l_gripper_l_finger_tip_joint',
                          u'l_gripper_r_finger_tip_joint']
        sjs.state.position = [0.54, 0.54, 0.54, 0.54]
        sjs.state.velocity = [0, 0, 0, 0]
        sjs.state.effort = [0, 0, 0, 0]
        self.l_gripper.call(sjs)

    def close_l_gripper(self):
        sjs = SetJointStateRequest()
        sjs.state.name = [u'l_gripper_l_finger_joint', u'l_gripper_r_finger_joint', u'l_gripper_l_finger_tip_joint',
                          u'l_gripper_r_finger_tip_joint']
        sjs.state.position = [0, 0, 0, 0]
        sjs.state.velocity = [0, 0, 0, 0]
        sjs.state.effort = [0, 0, 0, 0]
        self.l_gripper.call(sjs)

    def move_pr2_base(self, goal_pose):
        """
        :type goal_pose: PoseStamped
        """
        self.simple_base_pose_pub.publish(goal_pose)

    def reset_pr2_base(self):
        p = PoseStamped()
        p.header.frame_id = self.map
        p.pose.orientation.w = 1
        self.move_pr2_base(p)


class Donbot(GiskardTestWrapper):
    def __init__(self):
        from iai_wsg_50_msgs.msg import PositionCmd
        self.camera_tip = u'camera_link'
        self.gripper_tip = u'gripper_tool_frame'
        self.gripper_pub = rospy.Publisher(u'/wsg_50_driver/goal_position', PositionCmd, queue_size=10)
        super(Donbot, self).__init__(u'donbot.yaml')

    def move_base(self, goal_pose):
        goal_pose = transform_pose(self.default_root, goal_pose)
        js = {u'odom_x_joint': goal_pose.pose.position.x,
              u'odom_y_joint': goal_pose.pose.position.y,
              u'odom_z_joint': rotation_from_matrix(quaternion_matrix([goal_pose.pose.orientation.x,
                                                                       goal_pose.pose.orientation.y,
                                                                       goal_pose.pose.orientation.z,
                                                                       goal_pose.pose.orientation.w]))[0]}
        self.allow_all_collisions()
        self.send_and_check_joint_goal(js)

    def open_gripper(self):
        self.set_gripper(0.109)

    def close_gripper(self):
        self.set_gripper(0)

    def set_gripper(self, width, gripper_joint=u'gripper_joint'):
        """
        :param width: goal width in m
        :type width: float
        """
        from iai_wsg_50_msgs.msg import PositionCmd
        width = max(0.0065, min(0.109, width))
        goal = PositionCmd()
        goal.pos = width * 1000
        self.gripper_pub.publish(goal)
        rospy.sleep(0.75)
        js = self.get_current_joint_state()
        index = js.name.index(gripper_joint)
        np.testing.assert_almost_equal(js.position[index], width, decimal=3)


class KMR_IIWA(GiskardTestWrapper):
    def __init__(self):
        self.camera_tip = u'camera_link'
        self.gripper_tip = u'gripper_tool_frame'
        super(KMR_IIWA, self).__init__(u'kmr_iiwa.yaml')

    def move_base(self, goal_pose):
        goal_pose = transform_pose(self.default_root, goal_pose)
        js = {u'odom_x_joint': goal_pose.pose.position.x,
              u'odom_y_joint': goal_pose.pose.position.y,
              u'odom_z_joint': rotation_from_matrix(quaternion_matrix([goal_pose.pose.orientation.x,
                                                                       goal_pose.pose.orientation.y,
                                                                       goal_pose.pose.orientation.z,
                                                                       goal_pose.pose.orientation.w]))[0]}
        self.allow_all_collisions()
        self.send_and_check_joint_goal(js)


class Boxy(GiskardTestWrapper):
    def __init__(self):
        self.camera_tip = u'camera_link'
        self.r_tip = u'right_gripper_tool_frame'
        self.l_tip = u'left_gripper_tool_frame'
        super(Boxy, self).__init__(u'boxy_sim.yaml')

    def move_base(self, goal_pose):
        goal_pose = transform_pose(self.default_root, goal_pose)
        js = {u'odom_x_joint': goal_pose.pose.position.x,
              u'odom_y_joint': goal_pose.pose.position.y,
              u'odom_z_joint': rotation_from_matrix(quaternion_matrix([goal_pose.pose.orientation.x,
                                                                       goal_pose.pose.orientation.y,
                                                                       goal_pose.pose.orientation.z,
                                                                       goal_pose.pose.orientation.w]))[0]}
        self.allow_all_collisions()
        self.send_and_check_joint_goal(js)


class HSR(GiskardTestWrapper):
    def __init__(self):
        self.tip = u'hand_gripper_tool_frame'
        super(HSR, self).__init__(u'hsr.yaml')

    def move_base(self, goal_pose):
        goal_pose = transform_pose(self.default_root, goal_pose)
        js = {u'odom_x': goal_pose.pose.position.x,
              u'odom_y': goal_pose.pose.position.y,
              u'odom_t': rotation_from_matrix(quaternion_matrix([goal_pose.pose.orientation.x,
                                                                 goal_pose.pose.orientation.y,
                                                                 goal_pose.pose.orientation.z,
                                                                 goal_pose.pose.orientation.w]))[0]}
        self.allow_all_collisions()
        self.send_and_check_joint_goal(js)

    def open_gripper(self):
        js = {u'hand_l_spring_proximal_joint': 0.7,
              u'hand_r_spring_proximal_joint': 0.7}
        self.send_and_check_joint_goal(js)

    def close_gripper(self):
        js = {u'hand_l_spring_proximal_joint': 0,
              u'hand_r_spring_proximal_joint': 0}
        self.send_and_check_joint_goal(js)

    # def command_gripper(self, width):
    #     js = {u'hand_motor_joint': width}
    #     self.send_and_check_joint_goal(js)


def publish_marker_sphere(position, frame_id=u'map', radius=0.05, id_=0):
    m = Marker()
    m.action = m.ADD
    m.ns = u'debug'
    m.id = id_
    m.type = m.SPHERE
    m.header.frame_id = frame_id
    m.pose.position.x = position[0]
    m.pose.position.y = position[1]
    m.pose.position.z = position[2]
    m.color = ColorRGBA(1, 0, 0, 1)
    m.scale.x = radius
    m.scale.y = radius
    m.scale.z = radius

    pub = rospy.Publisher('/visualization_marker', Marker, queue_size=1)
    start = rospy.get_rostime()
    while pub.get_num_connections() < 1 and (rospy.get_rostime() - start).to_sec() < 2:
        # wait for a connection to publisher
        # you can do whatever you like here or simply do nothing
        pass

    pub.publish(m)


def publish_marker_vector(start, end, diameter_shaft=0.01, diameter_head=0.02, id_=0):
    """
    assumes points to be in frame map
    :type start: Point
    :type end: Point
    :type diameter_shaft: float
    :type diameter_head: float
    :type id_: int
    """
    m = Marker()
    m.action = m.ADD
    m.ns = u'debug'
    m.id = id_
    m.type = m.ARROW
    m.points.append(start)
    m.points.append(end)
    m.color = ColorRGBA(1, 0, 0, 1)
    m.scale.x = diameter_shaft
    m.scale.y = diameter_head
    m.scale.z = 0
    m.header.frame_id = u'map'

    pub = rospy.Publisher('/visualization_marker', Marker, queue_size=1)
    start = rospy.get_rostime()
    while pub.get_num_connections() < 1 and (rospy.get_rostime() - start).to_sec() < 2:
        # wait for a connection to publisher
        # you can do whatever you like here or simply do nothing
        pass
    rospy.sleep(0.3)

    pub.publish(m)<|MERGE_RESOLUTION|>--- conflicted
+++ resolved
@@ -29,22 +29,13 @@
 from giskardpy.utils.config_loader import ros_load_robot_config
 from giskardpy.garden import grow_tree
 from giskardpy.identifier import robot, world
-<<<<<<< HEAD
-from giskardpy.python_interface import GiskardWrapper
-from giskardpy.robot import Robot
-from giskardpy.tfwrapper import transform_pose, lookup_pose
-from giskardpy.world import World
-from kineverse.visualization.bpb_visualizer import ROSBPBVisualizer
-from giskardpy.utils import msg_to_list, KeyDefaultDict, position_dict_to_joint_states, get_ros_pkg_path, \
-    to_joint_state_position_dict
-=======
 from giskardpy.model.pybullet_world import PyBulletWorld
 from giskardpy.python_interface import GiskardWrapper
 from giskardpy.model.robot import Robot
 from giskardpy.utils.tfwrapper import transform_pose, lookup_pose
+from kineverse.visualization.bpb_visualizer import ROSBPBVisualizer
 from giskardpy.utils.utils import msg_to_list, position_dict_to_joint_states, to_joint_state_position_dict, \
     logging
->>>>>>> 9ba2eb2b
 
 BIG_NUMBER = 1e100
 SMALL_NUMBER = 1e-100
@@ -390,11 +381,7 @@
             current = current_js[joint_name]
             if self.get_robot().is_joint_continuous(joint_name):
                 np.testing.assert_almost_equal(shortest_angular_distance(goal, current), 0, decimal=decimal,
-<<<<<<< HEAD
-                                               err_msg=u'{} at {} insteand of {}'.format(joint_name, current, goal))
-=======
                                                err_msg=u'{}: actual: {} desired: {}'.format(joint_name, current, goal))
->>>>>>> 9ba2eb2b
             else:
                 np.testing.assert_almost_equal(current, goal, decimal,
                                                err_msg=u'{}: actual: {} desired: {}'.format(joint_name, current, goal))
@@ -622,11 +609,6 @@
         return trajectory2
 
     def are_joint_limits_violated(self):
-<<<<<<< HEAD
-        controllable_joints = self.get_robot().controlled_joints
-        trajectory_pos = self.get_result_trajectory_position()
-=======
->>>>>>> 9ba2eb2b
         trajectory_vel = self.get_result_trajectory_velocity()
         trajectory_pos = self.get_result_trajectory_position()
 

--- conflicted
+++ resolved
@@ -3,12 +3,8 @@
 import numpy as np
 import pytest
 import rospy
-<<<<<<< HEAD
+from giskard_msgs.msg import MoveGoal, MoveResult
 from geometry_msgs.msg import PoseStamped, Point, Quaternion, Vector3Stamped, PointStamped
-=======
-from geometry_msgs.msg import PoseStamped, Point, Quaternion
-from giskard_msgs.msg import MoveGoal, MoveResult
->>>>>>> e07e8a7c
 from numpy import pi
 from tf.transformations import quaternion_from_matrix, quaternion_about_axis
 import giskardpy.tfwrapper as tf
@@ -216,8 +212,7 @@
         zero_pose.add_box(size=[1, 1, 0.01], pose=p)
 
         js = {u'arm_flex_joint': 0}
-<<<<<<< HEAD
-        zero_pose.send_and_check_joint_goal(js)
+        zero_pose.send_and_check_joint_goal(js, expected_error_codes=[MoveResult.SHAKING])
 
 class TestConstraints(object):
     def test_open_fridge(self, kitchen_setup):
@@ -285,6 +280,3 @@
         kitchen_setup.set_kitchen_js({u'iai_fridge_door_joint': 0})
 
 
-=======
-        zero_pose.send_and_check_joint_goal(js, expected_error_codes=[MoveResult.SHAKING])
->>>>>>> e07e8a7c

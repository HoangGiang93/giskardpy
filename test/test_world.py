import shutil
from collections import defaultdict
from itertools import product

import giskardpy
<<<<<<< HEAD
from giskardpy.god_map import GodMap
from kineverse.model.paths import Path

giskardpy.WORLD_IMPLEMENTATION = None

from giskardpy import identifier
from giskardpy.robot import Robot
=======
from giskardpy.model.utils import make_world_body_box

giskardpy.WORLD_IMPLEMENTATION = None

from giskardpy.model.robot import Robot
>>>>>>> 9ba2eb2b
import pytest
from geometry_msgs.msg import Pose, Point, Quaternion
from giskard_msgs.msg import CollisionEntry
import test_urdf_object
from giskardpy.exceptions import DuplicateNameException, PhysicsWorldException, UnknownBodyException
<<<<<<< HEAD
from utils_for_tests import pr2_urdf as pr2_urdf_, donbot_urdf, compare_poses, pr2_without_base_urdf
from giskardpy.utils import make_world_body_box
from giskardpy.world import World
from giskardpy.world_object import WorldObject
=======
from utils_for_tests import pr2_urdf, donbot_urdf, compare_poses, pr2_without_base_urdf
from giskardpy.model.world import World
from giskardpy.model.world_object import WorldObject
>>>>>>> 9ba2eb2b
import numpy as np

pr2 = pr2_urdf_()
def pr2_urdf():
    return pr2

@pytest.fixture(scope=u'module')
def module_setup(request):
    pass


@pytest.fixture()
def function_setup(request, module_setup):
    """
    :rtype: WorldObject
    """
    pass


@pytest.fixture()
def test_folder(request):
    """
    :rtype: str
    """
    folder_name = u'tmp_data/'

    def delete_test_folder():
        try:
            shutil.rmtree(folder_name)
        except OSError:
            print(u'couldn\'t delete test folder')

    request.addfinalizer(delete_test_folder)
    return folder_name


@pytest.fixture()
def delete_test_folder(request):
    """
    :rtype: World
    """
    folder_name = u'tmp_data/'
    try:
        shutil.rmtree(folder_name)
    except:
        pass

    def delete_test_folder():
        try:
            shutil.rmtree(folder_name)
        except OSError:
            print(u'couldn\'t delete test folder')

    request.addfinalizer(delete_test_folder)

    return folder_name

def default_god_map():
    god_map = GodMap()
    for x in range(1, len(identifier.data_folder)):
        god_map.set_data(identifier.data_folder[:x], {})
    god_map.set_data(identifier.data_folder, u'tmp_data/')
    return god_map

def allow_all_entry():
    ce = CollisionEntry()
    ce.type = CollisionEntry.ALLOW_COLLISION
    ce.robot_links = [CollisionEntry.ALL]
    ce.body_b = CollisionEntry.ALL
    ce.link_bs = [CollisionEntry.ALL]
    ce.min_dist = 0.0
    return ce


def avoid_all_entry(min_dist):
    ce = CollisionEntry()
    ce.type = CollisionEntry.AVOID_COLLISION
    ce.robot_links = [CollisionEntry.ALL]
    ce.body_b = CollisionEntry.ALL
    ce.link_bs = [CollisionEntry.ALL]
    ce.min_dist = min_dist
    return ce


class TestWorldObj(test_urdf_object.TestUrdfObject):
    def make_object_without_limits(self, urdf, cls=WorldObject, **kwargs):
        return super(TestWorldObj, self).make_object_without_limits(urdf, cls, **kwargs)

    def make_object(self, urdf, cls=WorldObject, **kwargs):
        return super(TestWorldObj, self).make_object(urdf, cls, **kwargs)


    def test_get_parent_joint_of_joint(self, function_setup):
        super(TestWorldObj, self).test_get_parent_joint_of_joint(function_setup)

    def test_safe_load_collision_matrix(self, test_folder, delete_test_folder):
        r = self.make_object_without_limits(donbot_urdf(), path_to_data_folder=test_folder)
        r.init_self_collision_matrix()
        scm = r.get_self_collision_matrix()
        r.safe_self_collision_matrix(test_folder)
        r.load_self_collision_matrix(test_folder)
        assert scm == r.get_self_collision_matrix()

    def test_safe_load_collision_matrix2(self, test_folder, delete_test_folder):
        r = self.make_object_without_limits(donbot_urdf())
        r.init2(path_to_data_folder=test_folder)
        r.init_self_collision_matrix()
        scm = r.get_self_collision_matrix()

        box = make_world_body_box()
        p = Pose()
        p.position = Point(0, 0, 0)
        p.orientation = Quaternion(0, 0, 0, 1)
        r.attach_urdf_object(box, u'gripper_tool_frame', p)
        r.update_self_collision_matrix()
        scm_with_obj = r.get_self_collision_matrix()

        r.detach_sub_tree(box.get_name())
        r.load_self_collision_matrix(test_folder)
        assert scm == r.get_self_collision_matrix()

        r.attach_urdf_object(box, u'gripper_tool_frame', p)
        r.load_self_collision_matrix(test_folder)
        assert scm_with_obj == r.get_self_collision_matrix()

    def test_base_pose1(self, function_setup):
        parsed_pr2 = self.make_object_without_limits(pr2_urdf())
        p = Pose()
        p.orientation.w = 1
        parsed_pr2.base_pose = p
        assert parsed_pr2.base_pose == p

    def test_base_pose2(self, function_setup):
        parsed_pr2 = self.make_object_without_limits(pr2_urdf())
        p = Pose()
        p.orientation.w = 10
        parsed_pr2.base_pose = p
        orientation = parsed_pr2.base_pose.orientation
        orientation_vector = [orientation.x,
                              orientation.y,
                              orientation.z,
                              orientation.w]
        assert np.linalg.norm(orientation_vector) == 1

    def test_joint_state(self, function_setup):
        parsed_pr2 = self.make_object_without_limits(pr2_urdf())
        js = parsed_pr2.get_zero_joint_state()
        parsed_pr2.joint_state = js
        assert parsed_pr2.joint_state == js

    def test_controlled_joints(self, function_setup):
        controlled_joints = [u'torso_lift_joint']
        wo = self.make_object_without_limits(pr2_urdf(), controlled_joints=controlled_joints)
        assert wo.controlled_joints == controlled_joints


class TestRobot(TestWorldObj):
<<<<<<< HEAD
    cls = Robot
    def make_object_without_limits(self, urdf, cls=Robot, **kwargs):
        return super(TestWorldObj, self).make_object_without_limits(urdf, cls, **kwargs)

    def make_object(self, urdf, cls=Robot, **kwargs):
        return super(TestWorldObj, self).make_object(urdf, cls, **kwargs)

    def test_get_chain4(self, function_setup):
        super(TestRobot, self).test_get_chain4(function_setup)
=======
    class cls(Robot):
        def __init__(self, urdf, base_pose=None, controlled_joints=None, path_to_data_folder=u'', *args, **kwargs):
            super().__init__(urdf, base_pose, controlled_joints, path_to_data_folder, *args, **kwargs)
            self.set_dummy_joint_symbols()
>>>>>>> 9ba2eb2b

    def test_safe_load_collision_matrix(self, test_folder, delete_test_folder):
        r = self.make_object_without_limits(donbot_urdf())
        r.init2(path_to_data_folder=test_folder)
        scm = r.get_self_collision_matrix()
        assert len(scm) == 0

    def test_get_controlled_leaf_joints(self, test_folder, delete_test_folder):
        r = self.make_object_without_limits(pr2_urdf())
        r.init2(path_to_data_folder=test_folder)
        r.controlled_joints = [u'torso_lift_joint',
                               u'r_upper_arm_roll_joint',
                               u'r_shoulder_pan_joint',
                               u'r_shoulder_lift_joint',
                               u'r_forearm_roll_joint',
                               u'r_elbow_flex_joint',
                               u'r_wrist_flex_joint',
                               u'r_wrist_roll_joint',
                               u'l_upper_arm_roll_joint',
                               u'l_shoulder_pan_joint',
                               u'l_shoulder_lift_joint',
                               u'l_forearm_roll_joint',
                               u'l_elbow_flex_joint',
                               u'l_wrist_flex_joint',
                               u'l_wrist_roll_joint',
                               u'head_pan_joint',
                               u'head_tilt_joint',
                               u'odom_x_joint',
                               u'odom_y_joint',
                               u'odom_z_joint']

        r = r.get_controlled_leaf_joints()
        assert r == {
            'l_wrist_roll_joint', 'r_wrist_roll_joint', 'odom_z_joint', 'l_forearm_roll_joint', 'torso_lift_joint',
            'head_tilt_joint', 'r_forearm_roll_joint'
        }

    def test_get_controlled_leaf_joints2(self, test_folder, delete_test_folder):
        r = self.make_object_without_limits(donbot_urdf())
        r.init2(path_to_data_folder=test_folder)
        r.controlled_joints = [u'ur5_shoulder_pan_joint',
                               u'ur5_shoulder_lift_joint',
                               u'ur5_elbow_joint',
                               u'ur5_wrist_1_joint',
                               u'ur5_wrist_2_joint',
                               u'ur5_wrist_3_joint',
                               u'odom_x_joint',
                               u'odom_y_joint',
                               u'odom_z_joint']

        r = r.get_controlled_leaf_joints()
        assert r == {
            'odom_z_joint', 'ur5_wrist_3_joint'
        }

    def test_get_directly_controllable_collision_links(self, test_folder, delete_test_folder):
        r = self.make_object_without_limits(pr2_urdf())
        r.init2(path_to_data_folder=test_folder)
        r.controlled_joints = [u'torso_lift_joint',
                               u'r_upper_arm_roll_joint',
                               u'r_shoulder_pan_joint',
                               u'r_shoulder_lift_joint',
                               u'r_forearm_roll_joint',
                               u'r_elbow_flex_joint',
                               u'r_wrist_flex_joint',
                               u'r_wrist_roll_joint',
                               u'l_upper_arm_roll_joint',
                               u'l_shoulder_pan_joint',
                               u'l_shoulder_lift_joint',
                               u'l_forearm_roll_joint',
                               u'l_elbow_flex_joint',
                               u'l_wrist_flex_joint',
                               u'l_wrist_roll_joint',
                               u'head_pan_joint',
                               u'head_tilt_joint',
                               u'odom_x_joint',
                               u'odom_y_joint',
                               u'odom_z_joint']

        result = r.get_directly_controllable_collision_links(u'odom_x_joint')
        assert result == []
        result = r.get_directly_controllable_collision_links(u'odom_y_joint')
        assert result == []
        result = r.get_directly_controllable_collision_links(u'odom_z_joint')
        assert result == [u'base_link']
        result = r.get_directly_controllable_collision_links(u'l_elbow_flex_joint')
        assert result == [u'l_elbow_flex_link']
        result = r.get_directly_controllable_collision_links(u'r_wrist_roll_joint')
        assert result == [u'r_wrist_roll_link']
        result = r.get_directly_controllable_collision_links(u'br_caster_l_wheel_joint')
        assert result == []




class TestWorld(object):
    cls = WorldObject
    world_cls = World

    def make_world_with_robot(self, urdf, path_to_data_folder):
        w = self.world_cls(god_map=default_god_map(), prefix=identifier.world, path_to_data_folder=path_to_data_folder)
        # r = self.cls(urdf)
        w.add_robot(robot_urdf=urdf,
                    base_pose=None,
                    controlled_joints=None,
                    ignored_pairs=[],
                    added_pairs=[])
<<<<<<< HEAD
        w.god_map.register_symbols(w.robot.get_joint_position_symbols())
=======
        w.robot.set_dummy_joint_symbols()
        w.robot.reinitialize()
>>>>>>> 9ba2eb2b
        if path_to_data_folder is not None:
            w.robot.init_self_collision_matrix()
        return w

    def make_world_with_pr2(self, path_to_data_folder=None):
        """
        :rtype: World
        """
        return self.make_world_with_robot(pr2_urdf(), path_to_data_folder)

    def make_world_with_pr2_without_base(self, path_to_data_folder=None):
        """
        :rtype: World
        """
        return self.make_world_with_robot(pr2_without_base_urdf(), path_to_data_folder)

    def make_world_with_donbot(self, path_to_data_folder=None):
        """
        :rtype: World
        """
        return self.make_world_with_robot(donbot_urdf(), path_to_data_folder)

    def test_add_robot(self, function_setup):
        empty_world = self.world_cls(god_map=default_god_map())
        assert len(empty_world.get_objects()) == 0
        assert not empty_world.has_robot()
        # extracting the urdf turns integers into floats
        pr2 = pr2_urdf()
        empty_world.add_robot(robot_urdf=pr2,
                              base_pose=None,
                              controlled_joints=['torso_lift_joint'],
                              ignored_pairs=[],
                              added_pairs=[])
        assert empty_world.has_robot()
        return empty_world

    def test_add_object(self, function_setup):
        god_map = GodMap()
        empty_world = self.world_cls(god_map=default_god_map())
        name = u'muh'
        box_msg = make_world_body_box(name)
        empty_world.add_object(urdf=box_msg, name=name)
        assert empty_world.has_object(name)
        assert len(empty_world.get_objects()) == 1
        assert len(empty_world.get_object_names()) == 1
        p = Pose()
        p.orientation.w = 1
        compare_poses(empty_world.get_object(name).base_pose, p)

        return empty_world

    def test_add_object_twice(self, function_setup):
        god_map = GodMap()
        empty_world = self.world_cls(god_map=default_god_map())
        name = u'muh'
        box = make_world_body_box(name)
        empty_world.add_object(box, name)
        try:
            empty_world.add_object(box)
            assert False, u'expected exception'
        except DuplicateNameException:
            assert True
        assert empty_world.has_object(name)
        assert len(empty_world.get_objects()) == 1
        return empty_world

    def test_add_object_with_robot_name(self, function_setup):
        world_with_pr2 = self.make_world_with_pr2()
        name = u'robot'
        box = make_world_body_box(name)
        try:
            world_with_pr2.add_object(box)
            assert False, u'expected exception'
        except DuplicateNameException:
            assert True
        assert world_with_pr2.has_robot()
        assert len(world_with_pr2.get_objects()) == 0
        return world_with_pr2

    def test_attach_existing_obj_to_robot1(self, function_setup):
        obj_name = u'box'
        world_with_pr2 = self.make_world_with_pr2()
        world_with_pr2.add_object(make_world_body_box(name=obj_name))
        world_with_pr2.attach_existing_obj_to_robot(u'box', u'l_gripper_tool_frame')
        assert world_with_pr2.robot.get_link(u'box')
        assert world_with_pr2.robot.get_joint(u'box')
        assert u'box' in world_with_pr2.robot.get_link_names()
        assert u'box' in world_with_pr2.robot.get_joint_names()
        assert world_with_pr2.robot.get_parent_link_of_joint(u'box') == u'l_gripper_tool_frame'
        assert world_with_pr2.robot.get_parent_link_of_link(u'box') == u'l_gripper_tool_frame'
        assert world_with_pr2.robot.get_movable_parent_joint(u'box') == u'l_wrist_roll_joint'
        assert world_with_pr2.robot.get_child_links_of_link(u'box') == []
        assert world_with_pr2.robot.get_parent_joint_of_link(u'box') == u'box'
        assert world_with_pr2.robot.get_parent_joint_of_joint(u'box') == u'l_gripper_tool_joint'
        assert world_with_pr2.robot.get_child_joints_of_link(u'box') == []
        assert world_with_pr2.robot.get_parent_path_of_joint(u'box') == Path([u'robot', u'links', u'l_gripper_tool_frame'])
        try:
            world_with_pr2.robot.get_child_link_of_joint(u'box')
            assert False
        except:
            pass
        assert world_with_pr2.robot.get_child_path_of_joint(u'box') == Path([u'box', u'links', u'box'])
        return world_with_pr2

    def test_attach_existing_obj_to_robot2(self, function_setup):
        obj_name = u'box'
        world_with_pr2 = self.make_world_with_pr2()
        world_with_pr2.add_object(make_world_body_box(name=obj_name))
        try:
            world_with_pr2.attach_existing_obj_to_robot(u'box2', u'l_gripper_tool_frame')
            assert False
        except KeyError:
            assert True
        return world_with_pr2

    def test_attach_detach_existing_obj_to_robot1(self, function_setup):
        obj_name = u'box'
        tip = u'r_gripper_tool_frame'
        world = self.make_world_with_pr2()
        world.add_object(make_world_body_box(name=obj_name))
        p = Pose()
        p.orientation.w = 1
        pre_pose = world.get_fk_pose(world.get_link_path(world._robot_name, tip),
                                     world.get_link_path(obj_name, obj_name)).pose
        world.attach_existing_obj_to_robot(obj_name, tip)
        assert obj_name not in world.get_object_names()
        compare_poses(world.robot.get_fk_pose(tip, obj_name).pose, pre_pose)

        world.detach(obj_name)
        assert obj_name not in world.robot.attached_objects
        assert obj_name in world.get_object_names()
        post_pose = world.get_fk_pose(world.get_link_path(world._robot_name, tip),
                                     world.get_link_path(obj_name, obj_name)).pose
        compare_poses(post_pose, pre_pose)
        return world


    def test_hard_reset1(self, function_setup):
        world_with_pr2 = self.make_world_with_pr2()
        world_with_pr2.hard_reset()
        assert not world_with_pr2.has_robot()
        return world_with_pr2

    def test_hard_reset2(self, function_setup):
        world_with_pr2 = self.make_world_with_pr2()
        name = u'muh'
        box = make_world_body_box(name)
        world_with_pr2.add_object(box)
        world_with_pr2.hard_reset()
        assert not world_with_pr2.has_robot()
        assert len(world_with_pr2.get_objects()) == 0
        return world_with_pr2

    def test_soft_reset1(self, function_setup):
        world_with_pr2 = self.make_world_with_pr2()
        world_with_pr2.soft_reset()
        assert world_with_pr2.has_robot()
        return world_with_pr2

    def test_soft_reset2(self, function_setup):
        world_with_pr2 = self.make_world_with_pr2()
        name = u'muh'
        box = make_world_body_box(name)
        world_with_pr2.add_object(box)
        world_with_pr2.soft_reset()
        assert world_with_pr2.has_robot()
        assert len(world_with_pr2.get_objects()) == 0
        return world_with_pr2

    def test_remove_object1(self, function_setup):
        world_with_pr2 = self.make_world_with_pr2()
        name = u'muh'
        box = make_world_body_box(name)
        world_with_pr2.add_object(box)
        world_with_pr2.remove_object(name)
        assert not world_with_pr2.has_object(name)
        assert len(world_with_pr2.get_objects()) == 0
        assert world_with_pr2.has_robot()
        return world_with_pr2

    def test_remove_robot(self, function_setup):
        world_with_pr2 = self.make_world_with_pr2()
        world_with_pr2.remove_robot()
        assert not world_with_pr2.has_robot()
        return world_with_pr2

    def test_remove_object2(self, function_setup):
        world_with_pr2 = self.make_world_with_pr2()
        name1 = u'muh'
        box = make_world_body_box(name1)
        world_with_pr2.add_object(box)
        name2 = u'muh2'
        box = make_world_body_box(name2)
        world_with_pr2.add_object(box)
        world_with_pr2.remove_object(name1)
        assert not world_with_pr2.has_object(name1)
        assert world_with_pr2.has_object(name2)
        assert len(world_with_pr2.get_objects()) == 1
        assert world_with_pr2.has_robot()
        return world_with_pr2

    def test_remove_all_object(self, function_setup):
        world_with_pr2 = self.make_world_with_pr2()
        name1 = u'muh'
        box = make_world_body_box(name1)
        world_with_pr2.add_object(box)
        name2 = u'muh2'
        box = make_world_body_box(name2)
        world_with_pr2.add_object(box)
        world_with_pr2.remove_all_objects()
        assert not world_with_pr2.has_object(name1)
        assert not world_with_pr2.has_object(name2)
        assert not world_with_pr2.km_model.has_data(name1)
        assert not world_with_pr2.km_model.has_data(name2)
        assert world_with_pr2.km_model.has_data(world_with_pr2._robot_name)
        assert len(world_with_pr2.get_objects()) == 0
        assert world_with_pr2.has_robot()
        return world_with_pr2

    def test_verify_collision_entries_empty(self, test_folder):
        world_with_donbot = self.make_world_with_donbot(test_folder)
        ces = []
        new_ces = world_with_donbot.verify_collision_entries(ces)
        assert len(new_ces) == 1

    def test_verify_collision_entries_allow_all(self, test_folder):
        world_with_donbot = self.make_world_with_donbot(test_folder)
        ces = [allow_all_entry()]
        new_ces = world_with_donbot.verify_collision_entries(ces)
        assert len(new_ces) == 0

    def test_verify_collision_entries_allow_all_self(self, test_folder):
        world_with_donbot = self.make_world_with_donbot(test_folder)
        ce = CollisionEntry()
        ce.type = CollisionEntry.ALLOW_COLLISION
        ce.robot_links = [CollisionEntry.ALL]
        ce.body_b = world_with_donbot.robot.get_name()
        ce.link_bs = [CollisionEntry.ALL]
        ces = [ce]
        new_ces = world_with_donbot.verify_collision_entries(ces)
        assert len(new_ces) == 1 + len(world_with_donbot.robot.get_self_collision_matrix()) * 2

    def test_verify_collision_entries_unknown_robot_link(self, test_folder):
        world_with_donbot = self.make_world_with_donbot(test_folder)
        min_dist = 0.1
        ces = []
        ce = CollisionEntry()
        ce.type = CollisionEntry.AVOID_COLLISION
        ce.robot_links = [u'muh']
        ce.min_dist = min_dist
        ces.append(ce)
        try:
            new_ces = world_with_donbot.verify_collision_entries(ces)
        except UnknownBodyException:
            assert True
        else:
            assert False, u'expected exception'

    def test_verify_collision_entries_unknown_body_b(self, test_folder):
        world_with_donbot = self.make_world_with_donbot(test_folder)
        min_dist = 0.1
        ces = []
        ce = CollisionEntry()
        ce.type = CollisionEntry.AVOID_COLLISION
        ce.robot_links = [CollisionEntry.ALL]
        ce.body_b = u'muh'
        ce.link_bs = [CollisionEntry.ALL]
        ce.min_dist = min_dist
        ces.append(ce)
        try:
            new_ces = world_with_donbot.verify_collision_entries(ces)
        except UnknownBodyException:
            assert True
        else:
            assert False, u'expected exception'

    def test_verify_collision_entries_unknown_link_b(self, test_folder):
        world_with_donbot = self.make_world_with_donbot(test_folder)
        min_dist = 0.1
        ces = []
        ce = CollisionEntry()
        ce.type = CollisionEntry.AVOID_COLLISION
        ce.robot_links = [CollisionEntry.ALL]
        ce.body_b = u'muh'
        ce.link_bs = [u'muh']
        ce.min_dist = min_dist
        ces.append(ce)
        try:
            new_ces = world_with_donbot.verify_collision_entries(ces)
        except UnknownBodyException:
            assert True
        else:
            assert False, u'expected exception'

    def test_verify_collision_entries_unknown_link_b2(self, test_folder):
        world_with_donbot = self.make_world_with_donbot(test_folder)
        min_dist = 0.1
        ces = []
        ce = CollisionEntry()
        ce.type = CollisionEntry.AVOID_COLLISION
        ce.robot_links = [CollisionEntry.ALL]
        ce.body_b = world_with_donbot.robot.get_name()
        ce.link_bs = [u'muh']
        ce.min_dist = min_dist
        ces.append(ce)
        try:
            new_ces = world_with_donbot.verify_collision_entries(ces)
        except UnknownBodyException:
            assert True
        else:
            assert False, u'expected exception'

    def test_verify_collision_entries1(self, test_folder):
        world_with_donbot = self.make_world_with_donbot(test_folder)
        min_dist = 0.1
        ces = []
        ce = CollisionEntry()
        ce.type = CollisionEntry.AVOID_COLLISION
        ce.robot_links = [CollisionEntry.ALL, u'plate']
        ce.min_dist = min_dist
        ces.append(ce)
        try:
            new_ces = world_with_donbot.verify_collision_entries(ces)
        except PhysicsWorldException:
            assert True
        else:
            assert False, u'expected exception'

    def test_verify_collision_entries2(self, test_folder):
        world_with_donbot = self.make_world_with_donbot(test_folder)
        min_dist = 0.1
        ces = []
        ce = CollisionEntry()
        ce.type = CollisionEntry.AVOID_COLLISION
        ce.link_bs = [CollisionEntry.ALL, u'muh']
        ce.min_dist = min_dist
        ces.append(ce)
        try:
            new_ces = world_with_donbot.verify_collision_entries(ces)
        except PhysicsWorldException:
            assert True
        else:
            assert False, u'expected exception'

    def test_verify_collision_entries3(self, test_folder):
        world_with_donbot = self.make_world_with_donbot(test_folder)
        min_dist = 0.1
        ces = []
        ce = CollisionEntry()
        ce.type = CollisionEntry.AVOID_COLLISION
        ce.link_bs = [CollisionEntry.ALL, u'muh']
        ce.robot_links = [CollisionEntry.ALL, u'muh']
        ce.min_dist = min_dist
        ces.append(ce)
        try:
            new_ces = world_with_donbot.verify_collision_entries(ces)
        except PhysicsWorldException:
            assert True
        else:
            assert False, u'expected exception'

    def test_verify_collision_entries3_1(self, test_folder):
        world_with_donbot = self.make_world_with_donbot(test_folder)
        min_dist = 0.1
        ces = []
        ce = CollisionEntry()
        ce.type = CollisionEntry.AVOID_COLLISION
        ce.body_b = CollisionEntry.ALL
        ce.link_bs = [u'muh']
        ce.min_dist = min_dist
        ces.append(ce)
        try:
            new_ces = world_with_donbot.verify_collision_entries(ces)
        except PhysicsWorldException:
            assert True
        else:
            assert False, u'expected exception'

    def test_verify_collision_entries_cut_off1(self, test_folder):
        world_with_donbot = self.make_world_with_donbot(test_folder)
        min_dist = 0.1
        ces = []
        ces.append(avoid_all_entry(min_dist))
        ces.append(allow_all_entry())
        new_ces = world_with_donbot.verify_collision_entries(ces)
        assert len(new_ces) == 0

    def test_verify_collision_entries_split0(self, test_folder):
        world_with_donbot = self.make_world_with_donbot(test_folder)
        min_dist = 0.1
        ces = [avoid_all_entry(min_dist)]
        new_ces = world_with_donbot.verify_collision_entries(ces)
        assert len(new_ces) == 1
        for ce in new_ces:
            assert ce.body_b == world_with_donbot.robot.get_name()
            assert ce.body_b != CollisionEntry.ALL
            assert world_with_donbot.all_robot_links(ce)
            assert world_with_donbot.all_link_bs(ce)
            assert ce.type == CollisionEntry. \
                AVOID_COLLISION

    def test_verify_collision_entries_split1(self, test_folder):
        world_with_donbot = self.make_world_with_donbot(test_folder)
        min_dist = 0.05
        ces = []
        ce1 = CollisionEntry()
        ce1.type = CollisionEntry.AVOID_COLLISION
        ce1.robot_links = [CollisionEntry.ALL]
        ce1.body_b = CollisionEntry.ALL
        ce1.link_bs = [CollisionEntry.ALL]
        ce1.min_dist = 0.1
        ces.append(ce1)
        ce = CollisionEntry()
        ce.type = CollisionEntry.ALLOW_COLLISION
        ce.robot_links = [u'plate']
        ce.body_b = CollisionEntry.ALL
        ce.link_bs = [CollisionEntry.ALL]
        ces.append(ce)
        new_ces = world_with_donbot.verify_collision_entries(ces)
        assert len(new_ces) == 1 + \
               len(world_with_donbot.robot.get_possible_collisions(u'plate'))
        assert world_with_donbot.all_robot_links(new_ces[0])
        assert world_with_donbot.all_link_bs(new_ces[0])
        for ce in new_ces[1:]:
            assert ce.body_b == world_with_donbot.robot.get_name()
            assert ce.body_b != CollisionEntry.ALL
            assert CollisionEntry.ALL not in ce.robot_links
        i = 0
        for i in range(1):
            ce = new_ces[i]
            assert ce.type == CollisionEntry.AVOID_COLLISION
        i += 1
        for j in range(len(world_with_donbot.robot.get_possible_collisions(u'plate'))):
            ce = new_ces[i + j]
            assert ce.type == CollisionEntry.ALLOW_COLLISION

    def test_verify_collision_entries_split2(self, test_folder):
        world_with_donbot = self.make_world_with_donbot(test_folder)
        name = u'muh'
        min_dist = 0.05
        box = make_world_body_box(name)
        world_with_donbot.add_object(box)

        ces = [avoid_all_entry(min_dist)]
        ce = CollisionEntry()
        ce.type = CollisionEntry.ALLOW_COLLISION
        ce.robot_links = [CollisionEntry.ALL]
        ce.body_b = name
        ce.link_bs = [CollisionEntry.ALL]
        ces.append(ce)
        new_ces = world_with_donbot.verify_collision_entries(ces)
        assert len(new_ces) == 1 + len(world_with_donbot.robot.get_controlled_links()) * 2
        for ce in new_ces[1:]:
            assert ce.body_b != CollisionEntry.ALL
            assert CollisionEntry.ALL not in ce.robot_links
            if ce.body_b != world_with_donbot.robot.get_name():
                assert CollisionEntry.ALL in ce.link_bs
            else:
                assert CollisionEntry.ALL not in ce.link_bs
            assert len(ce.link_bs) == 1
        i = 0
        for i in range(len(world_with_donbot.robot.get_controlled_links()) + 1):
            ce = new_ces[i]
            assert ce.type == CollisionEntry.AVOID_COLLISION
        i += 1
        for j in range(len(world_with_donbot.robot.get_controlled_links())):
            ce = new_ces[i + j]
            assert ce.type == CollisionEntry.ALLOW_COLLISION

    def test_verify_collision_entries_split3(self, test_folder):
        world_with_donbot = self.make_world_with_donbot(test_folder)
        name = u'muh'
        min_dist = 0.05
        box = make_world_body_box(name)
        world_with_donbot.add_object(box)

        ces = []
        ce1 = CollisionEntry()
        ce1.type = CollisionEntry.AVOID_COLLISION
        ce1.robot_links = [CollisionEntry.ALL]
        ce1.link_bs = [CollisionEntry.ALL]
        ce1.min_dist = min_dist
        ces.append(ce1)
        ce = CollisionEntry()
        ce.type = CollisionEntry.ALLOW_COLLISION
        ce.robot_links = [CollisionEntry.ALL]
        ce.body_b = name
        ce.link_bs = [name]
        ces.append(ce)
        new_ces = world_with_donbot.verify_collision_entries(ces)
        assert len(new_ces) == len(world_with_donbot.robot.get_controlled_links()) * 2 + 1
        for ce in new_ces[1:]:
            assert ce.body_b != CollisionEntry.ALL
            assert CollisionEntry.ALL not in ce.robot_links
            assert CollisionEntry.ALL not in ce.link_bs
            assert len(ce.link_bs) == 1
        i = 0
        for i in range(1 +
                       len(world_with_donbot.robot.get_controlled_links())):
            ce = new_ces[i]
            assert ce.type == CollisionEntry.AVOID_COLLISION
        i += 1
        for j in range(len(world_with_donbot.robot.get_controlled_links())):
            ce = new_ces[i + j]
            assert ce.type == CollisionEntry.ALLOW_COLLISION

    def test_verify_collision_entries_split4(self, test_folder):
        world_with_donbot = self.make_world_with_donbot(test_folder)
        name = u'muh'
        min_dist = 0.05
        box = make_world_body_box(name)
        world_with_donbot.add_object(box)
        name2 = u'box2'
        box2 = make_world_body_box(name2)
        world_with_donbot.add_object(box2)

        ces = []
        ce1 = CollisionEntry()
        ce1.type = CollisionEntry.AVOID_COLLISION
        ce1.robot_links = [CollisionEntry.ALL]
        ce1.link_bs = [CollisionEntry.ALL]
        ce1.min_dist = min_dist
        ces.append(ce1)
        ce = CollisionEntry()
        ce.type = CollisionEntry.ALLOW_COLLISION
        ce.robot_links = [CollisionEntry.ALL]
        ce.body_b = name
        ce.link_bs = [name]
        ces.append(ce)
        new_ces = world_with_donbot.verify_collision_entries(ces)
        assert len(new_ces) == len(world_with_donbot.robot.get_controlled_links()) * 3 + 1
        for ce in new_ces[1:]:
            assert ce.body_b != CollisionEntry.ALL
            assert CollisionEntry.ALL not in ce.robot_links
            if ce.body_b == name2:
                assert CollisionEntry.ALL in ce.link_bs
            else:
                assert CollisionEntry.ALL not in ce.link_bs
            assert len(ce.link_bs) == 1
        i = -1
        for i in range(1 + len(world_with_donbot.robot.get_controlled_links()) * 2):
            ce = new_ces[i]
            assert ce.type == CollisionEntry.AVOID_COLLISION
        i += 1
        for j in range(len(world_with_donbot.robot.get_controlled_links())):
            ce = new_ces[i + j]
            assert ce.type == CollisionEntry.ALLOW_COLLISION

    def test_verify_collision_entries_split5(self, test_folder):
        world_with_donbot = self.make_world_with_donbot(test_folder)
        name = u'muh'
        min_dist = 0.05
        box = make_world_body_box(name)
        world_with_donbot.add_object(box)

        ces = [allow_all_entry()]
        ce1 = CollisionEntry()
        ce1.type = CollisionEntry.AVOID_COLLISION
        ce1.robot_links = [u'plate', u'base_link']
        ce1.body_b = name
        ce1.link_bs = [CollisionEntry.ALL]
        ce1.min_dist = min_dist
        ces.append(ce1)
        new_ces = world_with_donbot.verify_collision_entries(ces)
        assert len(new_ces) == 2

        for j in range(2):
            ce = new_ces[j]
            assert ce.type == CollisionEntry.AVOID_COLLISION

    def test_verify_collision_entries_split6(self, test_folder):
        world_with_donbot = self.make_world_with_donbot(test_folder)
        min_dist = 0.05
        ces = []
        ce1 = CollisionEntry()
        ce1.type = CollisionEntry.ALLOW_COLLISION
        ce1.robot_links = [u'plate', u'base_link']
        ce1.body_b = world_with_donbot.robot.get_name()
        ce1.link_bs = [u'gripper_finger_left_link', u'gripper_finger_right_link']
        ce1.min_dist = min_dist
        ces.append(ce1)
        new_ces = world_with_donbot.verify_collision_entries(ces)
        assert len(new_ces) == 4 + 1
        i = -1
        for i in range(1):
            ce = new_ces[i]
            assert ce.type == CollisionEntry.AVOID_COLLISION
        i += 1
        for j in range(4):
            ce = new_ces[i + j]
            assert ce.type == CollisionEntry.ALLOW_COLLISION

    def test_collision_goals_to_collision_matrix1(self, delete_test_folder):
        """
        test with no collision entries which is equal to avoid all collisions
        collision matrix should be empty, because world has no collision checker
        :param test_folder:
        :return:
        """
        world_with_donbot = self.make_world_with_donbot(delete_test_folder)
        min_dist = defaultdict(lambda: 0.05)
        collision_matrix = world_with_donbot.collision_goals_to_collision_matrix([], min_dist)
        assert len(collision_matrix) == 0
        return world_with_donbot

    def test_collision_goals_to_collision_matrix2(self, test_folder):
        """
        avoid all with an added object should enlarge the collision matrix
        :param test_folder:
        :return:
        """
        min_dist = defaultdict(lambda: 0.05)
        world_with_donbot = self.make_world_with_donbot(test_folder)
        base_collision_matrix = world_with_donbot.collision_goals_to_collision_matrix([], min_dist)
        name = u'muh'
        box = make_world_body_box(name)
        world_with_donbot.add_object(box)
        collision_matrix = world_with_donbot.collision_goals_to_collision_matrix([], min_dist)
        assert len(collision_matrix) == len(base_collision_matrix) + len(world_with_donbot.robot.get_controlled_links())
        robot_link_names = world_with_donbot.robot.get_link_names()
        for (robot_link, body_b, body_b_link), dist in collision_matrix.items():
            assert dist == min_dist[robot_link]
            if body_b == name:
                assert body_b_link == u''
            assert robot_link in robot_link_names
        return world_with_donbot

    def test_collision_goals_to_collision_matrix3(self, test_folder):
        """
        empty list should have the same effect than avoid all entry
        :param test_folder:
        :return:
        """
        min_dist = defaultdict(lambda: 0.05)
        world_with_donbot = self.make_world_with_donbot(test_folder)
        base_collision_matrix = world_with_donbot.collision_goals_to_collision_matrix([], min_dist)
        name = u'muh'
        box = make_world_body_box(name)
        world_with_donbot.add_object(box)
        ces = []
        ces.append(avoid_all_entry(min_dist))
        collision_matrix = world_with_donbot.collision_goals_to_collision_matrix(ces, min_dist)
        assert len(collision_matrix) == len(base_collision_matrix) + len(world_with_donbot.robot.get_controlled_links())
        robot_link_names = world_with_donbot.robot.get_link_names()
        for (robot_link, body_b, body_b_link), dist in collision_matrix.items():
            assert dist == min_dist[robot_link]
            if body_b == name:
                assert body_b_link == u''
            assert robot_link in robot_link_names
        return world_with_donbot

    def test_collision_goals_to_collision_matrix4(self, test_folder):
        """
        allow all should lead to an empty collision matrix
        :param test_folder:
        :return:
        """
        world_with_donbot = self.make_world_with_donbot(test_folder)
        name = u'muh'

        box = make_world_body_box(name)
        world_with_donbot.add_object(box)

        ces = []
        ces.append(allow_all_entry())
        ces.append(allow_all_entry())
        min_dist = defaultdict(lambda: 0.05)
        collision_matrix = world_with_donbot.collision_goals_to_collision_matrix(ces, min_dist)

        assert len(collision_matrix) == 0
        return world_with_donbot

    def test_collision_goals_to_collision_matrix5(self, test_folder):
        """

        :param test_folder:
        :return:
        """
        world_with_donbot = self.make_world_with_donbot(test_folder)
        name = u'muh'
        robot_link_names = list(world_with_donbot.robot.get_controlled_links())

        box = make_world_body_box(name)
        world_with_donbot.add_object(box)

        ces = []
        ces.append(allow_all_entry())
        ce = CollisionEntry()
        ce.type = CollisionEntry.AVOID_COLLISION
        ce.robot_links = [robot_link_names[0]]
        ce.body_b = name
        ce.min_dist = 0.1
        ces.append(ce)
        min_dist = defaultdict(lambda: 0.1)
        collision_matrix = world_with_donbot.collision_goals_to_collision_matrix(ces, min_dist)

        assert len(collision_matrix) == 1
        for (robot_link, body_b, body_b_link), dist in collision_matrix.items():
            assert dist == ce.min_dist
            assert body_b == name
            assert body_b_link == u''
            assert robot_link in robot_link_names
        return world_with_donbot

    def test_collision_goals_to_collision_matrix6(self, test_folder):
        """
        allow collision with a specific object
        :param test_folder:
        :return:
        """
        world_with_donbot = self.make_world_with_donbot(test_folder)
        name = u'muh'
        robot_link_names = list(world_with_donbot.robot.get_controlled_links())
        min_dist = defaultdict(lambda: 0.1)

        box = make_world_body_box(name)
        world_with_donbot.add_object(box)

        allowed_link = robot_link_names[0]

        ces = []
        ce = CollisionEntry()
        ce.type = CollisionEntry.ALLOW_COLLISION
        ce.robot_links = [allowed_link]
        ce.link_bs = [CollisionEntry.ALL]
        ce.min_dist = 0.1
        ces.append(ce)
        collision_matrix = world_with_donbot.collision_goals_to_collision_matrix(ces, min_dist)

        assert len([x for x in collision_matrix if x[0] == allowed_link]) == 0
        for (robot_link, body_b, body_b_link), dist in collision_matrix.items():
            assert dist == min_dist[robot_link]
            if body_b == name:
                assert body_b_link == u''
            assert robot_link in robot_link_names
        return world_with_donbot

    def test_collision_goals_to_collision_matrix7(self, test_folder):
        """
        allow collision with specific object
        :param test_folder:
        :return:
        """
        world_with_donbot = self.make_world_with_donbot(test_folder)
        name = u'muh'
        name2 = u'muh2'
        robot_link_names = list(world_with_donbot.robot.get_controlled_links())
        min_dist = defaultdict(lambda: 0.05)

        box = make_world_body_box(name)
        box2 = make_world_body_box(name2)
        world_with_donbot.add_object(box)
        world_with_donbot.add_object(box2)

        ces = []
        ce = CollisionEntry()
        ce.type = CollisionEntry.ALLOW_COLLISION
        ce.body_b = name2
        ce.min_dist = 0.1
        ces.append(ce)
        collision_matrix = world_with_donbot.collision_goals_to_collision_matrix(ces, min_dist)

        assert len([x for x in collision_matrix if x[2] == name2]) == 0
        for (robot_link, body_b, body_b_link), dist in collision_matrix.items():
            assert dist == min_dist[robot_link]
            if body_b == name:
                assert body_b_link == u''
            assert robot_link in robot_link_names
        return world_with_donbot

    def test_collision_goals_to_collision_matrix8(self, test_folder):
        """
        allow collision between specific object and link
        :param test_folder:
        :return:
        """
        world_with_donbot = self.make_world_with_donbot(test_folder)
        name = u'muh'
        name2 = u'muh2'
        robot_link_names = list(world_with_donbot.robot.get_controlled_links())
        allowed_link = robot_link_names[0]
        min_dist = defaultdict(lambda: 0.05)

        box = make_world_body_box(name)
        box2 = make_world_body_box(name2)
        world_with_donbot.add_object(box)
        world_with_donbot.add_object(box2)

        ces = []
        ce = CollisionEntry()
        ce.type = CollisionEntry.ALLOW_COLLISION
        ce.robot_links = [allowed_link]
        ce.body_b = name2
        ce.min_dist = 0.1
        ces.append(ce)
        collision_matrix = world_with_donbot.collision_goals_to_collision_matrix(ces, min_dist)

        assert len([x for x in collision_matrix if x[0] == allowed_link and x[2] == name2]) == 0
        for (robot_link, body_b, body_b_link), dist in collision_matrix.items():
            assert dist == min_dist[robot_link]
            if body_b != world_with_donbot.robot.get_name():
                assert body_b_link == u''
            assert robot_link in robot_link_names
            if body_b == name2:
                assert robot_link != robot_link_names[0]
        return world_with_donbot

    def test_collision_goals_to_collision_matrix9(self, test_folder):
        """
        allow self collision
        :param test_folder:
        :return:
        """
        world_with_pr2 = self.make_world_with_pr2(test_folder)
        min_dist = defaultdict(lambda: 0.05)
        ces = []
        collision_entry = CollisionEntry()
        collision_entry.type = CollisionEntry.ALLOW_COLLISION
        collision_entry.robot_links = [u'l_gripper_l_finger_tip_link', u'l_gripper_r_finger_tip_link',
                                       u'l_gripper_l_finger_link', u'l_gripper_r_finger_link',
                                       u'l_gripper_r_finger_link', u'l_gripper_palm_link']
        collision_entry.body_b = world_with_pr2.robot.get_name()
        collision_entry.link_bs = [u'r_wrist_flex_link', u'r_wrist_roll_link', u'r_forearm_roll_link',
                                   u'r_forearm_link', u'r_forearm_link']
        ces.append(collision_entry)

        collision_matrix = world_with_pr2.collision_goals_to_collision_matrix(ces, min_dist)

        # assert len(collision_matrix) == 0
        # assert len([x for x in collision_matrix if x[0] == allowed_link and x[2] == name2]) == 0
        for (robot_link, body_b, body_b_link), dist in collision_matrix.items():
            assert not (robot_link in collision_entry.robot_links and body_b_link in collision_entry.link_bs)
            assert not (body_b_link in collision_entry.robot_links and robot_link in collision_entry.link_bs)
        #     assert dist == min_dist
        #     if body_b != world_with_donbot.robot.get_name():
        #         assert body_b_link == u''
        #     assert robot_link in robot_link_names
        #     if body_b == name2:
        #         assert robot_link != robot_link_names[0]
        return world_with_pr2

    def test_collision_goals_to_collision_matrix10(self, test_folder):
        """
        avoid self collision with only specific links
        :param test_folder:
        :return:
        """
        world_with_pr2 = self.make_world_with_pr2_without_base(test_folder)
        min_dist = defaultdict(lambda: 0.05)
        ces = [allow_all_entry()]
        collision_entry = CollisionEntry()
        collision_entry.type = CollisionEntry.AVOID_COLLISION
        collision_entry.robot_links = [u'base_link']
        collision_entry.body_b = world_with_pr2.robot.get_name()
        collision_entry.link_bs = [u'r_wrist_flex_link']
        ces.append(collision_entry)

        collision_matrix = world_with_pr2.collision_goals_to_collision_matrix(ces, min_dist)

        assert collision_matrix == {(u'base_link', u'robot', u'r_wrist_flex_link'): 0.05}

        return world_with_pr2


    def test_check_collisions(self, test_folder):
        w = self.make_world_with_pr2()
        w.add_object(pr2_urdf(), 'pr22')
        base_pose = Pose()
        base_pose.position.x = 10
        base_pose.orientation.w = 1
        w.set_object_pose('pr22', base_pose)
        robot_links = w.robot.get_controlled_links()
        cut_off_distances = {(link1, 'pr22', link2): 0.1 for link1, link2 in product(robot_links, repeat=2)}
        w.reset_pb_subworld()
        assert len(w.check_collisions(cut_off_distances).all_collisions) == 0

    def test_check_collisions2(self, test_folder):
        w = self.make_world_with_pr2()
        w.add_object(pr2_urdf(), name='pr22')
        base_pose = Pose()
        base_pose.position.x = 0.05
        base_pose.orientation.w = 1
        w.set_object_pose('pr22', base_pose)

        w.add_object(pr2_urdf(), name='pr23')
        base_pose = Pose()
        base_pose.position.y = 0.05
        base_pose.orientation.w = 1
        w.set_object_pose('pr23', base_pose)

        min_dist = defaultdict(lambda: {u'zero_weight_distance': 0.1})
        cut_off_distances = w.collision_goals_to_collision_matrix([], min_dist)

        for i in range(160):
            assert len(w.check_collisions(cut_off_distances).all_collisions) == 1328

    def test_check_collisions3(self, test_folder):
        w = self.make_world_with_pr2()
        w.add_object(pr2_urdf(), name='pr22')
        base_pose = Pose()
        base_pose.position.x = 1.5
        base_pose.orientation.w = 1
        w.set_object_pose('pr22', base_pose)
        min_dist = defaultdict(lambda: {u'zero_weight_distance': 0.1})
        cut_off_distances = w.collision_goals_to_collision_matrix([], min_dist)
        robot_links = w.get_object('pr22').get_link_names()
        cut_off_distances.update({(link1, 'pr22', link2): 0.1 for link1, link2 in product(robot_links, repeat=2)})

        for i in range(160):
            assert len(w.check_collisions(cut_off_distances).all_collisions) == 60<|MERGE_RESOLUTION|>--- conflicted
+++ resolved
@@ -3,36 +3,22 @@
 from itertools import product
 
 import giskardpy
-<<<<<<< HEAD
+from giskardpy.model.utils import make_world_body_box
 from giskardpy.god_map import GodMap
 from kineverse.model.paths import Path
 
 giskardpy.WORLD_IMPLEMENTATION = None
 
 from giskardpy import identifier
-from giskardpy.robot import Robot
-=======
-from giskardpy.model.utils import make_world_body_box
-
-giskardpy.WORLD_IMPLEMENTATION = None
-
 from giskardpy.model.robot import Robot
->>>>>>> 9ba2eb2b
 import pytest
 from geometry_msgs.msg import Pose, Point, Quaternion
 from giskard_msgs.msg import CollisionEntry
 import test_urdf_object
 from giskardpy.exceptions import DuplicateNameException, PhysicsWorldException, UnknownBodyException
-<<<<<<< HEAD
 from utils_for_tests import pr2_urdf as pr2_urdf_, donbot_urdf, compare_poses, pr2_without_base_urdf
-from giskardpy.utils import make_world_body_box
-from giskardpy.world import World
-from giskardpy.world_object import WorldObject
-=======
-from utils_for_tests import pr2_urdf, donbot_urdf, compare_poses, pr2_without_base_urdf
 from giskardpy.model.world import World
 from giskardpy.model.world_object import WorldObject
->>>>>>> 9ba2eb2b
 import numpy as np
 
 pr2 = pr2_urdf_()
@@ -190,22 +176,19 @@
 
 
 class TestRobot(TestWorldObj):
-<<<<<<< HEAD
-    cls = Robot
-    def make_object_without_limits(self, urdf, cls=Robot, **kwargs):
-        return super(TestWorldObj, self).make_object_without_limits(urdf, cls, **kwargs)
-
-    def make_object(self, urdf, cls=Robot, **kwargs):
-        return super(TestWorldObj, self).make_object(urdf, cls, **kwargs)
-
-    def test_get_chain4(self, function_setup):
-        super(TestRobot, self).test_get_chain4(function_setup)
-=======
     class cls(Robot):
         def __init__(self, urdf, base_pose=None, controlled_joints=None, path_to_data_folder=u'', *args, **kwargs):
             super().__init__(urdf, base_pose, controlled_joints, path_to_data_folder, *args, **kwargs)
             self.set_dummy_joint_symbols()
->>>>>>> 9ba2eb2b
+
+    def make_object_without_limits(self, urdf, cls=Robot, **kwargs):
+        return super(TestWorldObj, self).make_object_without_limits(urdf, cls, **kwargs)
+
+    def make_object(self, urdf, cls=Robot, **kwargs):
+        return super(TestWorldObj, self).make_object(urdf, cls, **kwargs)
+
+    def test_get_chain4(self, function_setup):
+        super(TestRobot, self).test_get_chain4(function_setup)
 
     def test_safe_load_collision_matrix(self, test_folder, delete_test_folder):
         r = self.make_object_without_limits(donbot_urdf())
@@ -313,12 +296,9 @@
                     controlled_joints=None,
                     ignored_pairs=[],
                     added_pairs=[])
-<<<<<<< HEAD
-        w.god_map.register_symbols(w.robot.get_joint_position_symbols())
-=======
         w.robot.set_dummy_joint_symbols()
         w.robot.reinitialize()
->>>>>>> 9ba2eb2b
+        w.god_map.register_symbols(w.robot.get_joint_position_symbols())
         if path_to_data_folder is not None:
             w.robot.init_self_collision_matrix()
         return w

--- conflicted
+++ resolved
@@ -86,12 +86,8 @@
 
 def world_with_robot(urdf, prefix, config='package://giskardpy/config/default.yaml'):
     god_map = GodMap()
-<<<<<<< HEAD
-    god_map.set_data(identifier.rosparam, ros_load_robot_config('package://giskardpy/config/default.yaml'))
+    god_map.set_data(identifier.rosparam, ros_load_robot_config(config))
     god_map.set_data(identifier.rosparam + ['namespaces'], [prefix])
-=======
-    god_map.set_data(identifier.rosparam, ros_load_robot_config(config))
->>>>>>> c8084e30
     world = WorldTree(god_map)
     god_map.set_data(identifier.world, world)
     world.add_urdf(urdf, prefix=prefix, group_name=RobotName)

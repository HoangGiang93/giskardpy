import numpy as np

import giskardpy

giskardpy.WORLD_IMPLEMENTATION = None
import unittest
from collections import namedtuple

from geometry_msgs.msg import PoseStamped
from hypothesis import given, assume
import hypothesis.strategies as st
from giskardpy import identifier
from giskardpy import cas_wrapper as w
from giskardpy.god_map import GodMap
from utils_for_tests import variable_name, keys_values, lists_of_same_length, pr2_urdf
from giskardpy.world import World
from giskardpy.world_object import WorldObject

PKG = u'giskardpy'


class TestGodMap(unittest.TestCase):
    @given(variable_name(),
           variable_name(),
           st.integers(),
           st.integers())
    def test_god_map_key_error(self, key, wrong_key, number, default_value):
        assume(key != wrong_key)
        db = GodMap(default_value)
        db.set_data([key], number)
        self.assertEqual(db.get_data([wrong_key]), default_value, msg=u'key={}, number={}'.format(key, number))

    @given(variable_name(),
           st.integers())
    def test_set_get_integer(self, key, number):
        db = GodMap()
        db.set_data([key], number)
        self.assertEqual(db.get_data([key]), number, msg=u'key={}, number={}'.format(key, number))

    @given(variable_name(),
           st.integers())
    def test_set_get_integer2(self, key, number):
        db = GodMap()
        db.set_data([key], number)
        self.assertEqual(db.get_data([key]), number, msg=u'key={}, number={}'.format(key, number))
        self.assertEqual(db.get_data([key]), number, msg=u'key={}, number={}'.format(key, number))

    @given(variable_name(),
           st.floats(allow_nan=False))
    def test_set_get_float(self, key, number):
        db = GodMap()
        db.set_data([key], number)
        db.set_data([key], number)

        self.assertEqual(db.get_data([key]), number)

    @given(variable_name(),
           variable_name(),
           keys_values())
    def test_namedtuple(self, key, tuple_name, key_values):
        Frame = namedtuple(tuple_name, key_values[0])
        db = GodMap()
        db.set_data([key], Frame(*key_values[1]))
        for k, v in zip(*key_values):
            self.assertEqual(db.get_data([key, k]), v)

    def test_namedtuple1(self):
        Frame = namedtuple(u'Frame', [u'pos'])
        db = GodMap()
        db.set_data([u'f12'], Frame(pos=2))
        with self.assertRaises(AttributeError):
            db.set_data([u'f12', u'pos'], 42)

    @given(variable_name(),
           variable_name(),
           keys_values())
    def test_class1(self, key, class_name, key_values):
        c = type(str(class_name), (object,), {})()
        for k, v in zip(*key_values):
            setattr(c, k, None)

        db = GodMap()
        db.set_data([key], c)

        for k, v in zip(*key_values):
            self.assertEqual(db.get_data([key, k]), None)
        for k, v in zip(*key_values):
            db.set_data([key, k], v)
        for k, v in zip(*key_values):
            self.assertEqual(db.get_data([key, k]), v)

    @given(st.lists(variable_name(), unique=True))
    def test_class3(self, class_names):
        db = GodMap()
        for i, name in enumerate(class_names):
            c = type(str(name), (object,), {})()
            db.set_data(class_names[:i + 1], c)

        for i, name in enumerate(class_names):
            c = db.get_data(class_names[:i + 1])
            self.assertEqual(type(c).__name__, name)

    def test_attribute_error(self):
        db = GodMap()
        class C(object):
            asdf = 1
        db.unsafe_set_data(['c'], C())
        self.assertEqual(db.get_data(['c', 'a']), db.default_value)

    def test_index_error(self):
        db = GodMap()
        db.unsafe_set_data(['l'], [1, 2, 3])
        self.assertEqual(db.get_data(['l', '5']), db.default_value)

    @given(variable_name(),
           keys_values())
    def test_dict1(self, key, key_values):
        d = {k: v for k, v in zip(*key_values)}
        db = GodMap()
        db.set_data([key], d)
        for k, v in zip(*key_values):
            self.assertEqual(db.get_data([key, k]), v)

    @given(variable_name(),
           keys_values())
    def test_dict2(self, key, key_values):
        d = {}
        db = GodMap()
        db.set_data([key], d)
        for k, v in zip(*key_values):
            db.set_data([key, k], v)
        for k, v in zip(*key_values):
            self.assertEqual(db.get_data([key, k]), v)

    @given(variable_name(),
           st.lists(variable_name(), min_size=1),
           st.floats(allow_nan=False))
    def test_dict3(self, key, tuple_key, value):
        tuple_key = tuple(tuple_key)
        d = {tuple_key: value}
        db = GodMap()
        db.set_data([key], d)
        self.assertEqual(db.get_data([key, tuple_key]), value)

    @given(variable_name(),
           st.lists(st.floats(allow_nan=False), min_size=1))
    def test_list1(self, key, value):
        db = GodMap()
        db.set_data([key], value)
        for i, v in enumerate(value):
            self.assertEqual(db.get_data([key, i]), v)

    def test_list_double_index(self):
        key = 'asdf'
        value = np.array([[0, 1], [2, 3]])
        db = GodMap()
        db.set_data([key], value)
        for i in range(value.shape[0]):
            for j in range(value.shape[1]):
                self.assertEqual(db.get_data([key, i, j]), value[i, j])

    @given(variable_name(),
           st.lists(st.floats(allow_nan=False), min_size=1))
    def test_tuple1(self, key, value):
        value = tuple(value)
        db = GodMap()
        db.set_data([key], value)
        for i, v in enumerate(value):
            self.assertEqual(db.get_data([key, i]), v)

    @given(variable_name(),
           lists_of_same_length([st.floats(allow_nan=False), st.floats(allow_nan=False)]))
    def test_list_overwrite_entry(self, key, lists):
        first_values, second_values = lists
        db = GodMap()
        db.set_data([key], first_values)
        for i, v in enumerate(first_values):
            self.assertEqual(db.get_data([key, i]), v)
            db.set_data([key, i], second_values[i])

        for i, v in enumerate(second_values):
            self.assertEqual(db.get_data([key, i]), v)

    @given(variable_name(),
           st.lists(st.floats(allow_nan=False), min_size=1))
    def test_list_index_error(self, key, l):
        db = GodMap()
        db.set_data([key], l)
        with self.assertRaises(IndexError):
            db.set_data([key, len(l) + 1], 0)

    @given(variable_name(),
           st.lists(st.floats(allow_nan=False), min_size=1))
    def test_list_negative_index(self, key, l):
        db = GodMap()
        db.set_data([key], l)
        for i in range(len(l)):
            self.assertEqual(db.get_data([key, -i]), l[-i])

    @given(variable_name(),
           variable_name())
    def test_function_1param_lambda(self, key, key2):
        db = GodMap()
        f = lambda x: x
        db.set_data([key], f)
        self.assertEqual(db.get_data([key, (key2,)]), key2)

    @given(variable_name(),
           variable_name(),
           variable_name(),
           variable_name())
    def test_function_2param_call(self, key1, key2, key3, key4):
        db = GodMap()

        class MUH(object):
            def __call__(self, next_member, next_next_member):
                return next_next_member

        a = MUH()
        d = {key2: a}
        db.set_data([key1], d)
        self.assertEqual(db.get_data([key1, key2, (key3, key4)]), key4)

    @given(variable_name(),
           variable_name(),
           variable_name(),
           variable_name(),
           variable_name())
    def test_function3(self, key1, key2, key3, key4, key5):
        db = GodMap()

        class MUH(object):
            def __call__(self, next_member):
                return [key5]

        a = MUH()
        d = {key2: a}
        db.set_data([key1], d)
        try:
            db.get_data([key1, key2, (key3, key4), 0])
            assert False
        except TypeError:
            assert True

    @given(variable_name(),
           variable_name(),
           variable_name(),
           variable_name(),
           variable_name())
    def test_function4(self, key1, key2, key3, key4, key5):
        db = GodMap()

        class MUH(object):
            def __call__(self, next_member, next_next_member):
                return [key5]

        a = MUH()
        d = {key2: a}
        db.set_data([key1], d)
        self.assertEqual(key5, db.get_data([key1, key2, (key3, key4), 0]))
        self.assertEqual(key5, db.get_data([key1, key2, (key3, key4), 0]))
        self.assertEqual(key5, db.get_data([key1, key2, (key3, key4), 0]))

    def test_clear_cache(self):
        db = GodMap()

        d = {'b': 'c'}
        db.set_data(['a'], d)
        self.assertEqual('c', db.get_data(['a', 'b']))
        db.clear_cache()
        class C(object):
            b = 'c'
        db.set_data(['a'], C())
        self.assertEqual('c', db.get_data(['a', 'b']))

    @given(variable_name(),
           variable_name(),
           variable_name())
    def test_function_no_param(self, key1, key2, key3):
        db = GodMap()

        class MUH(object):
            def __call__(self):
                return [key3]

        a = MUH()
        d = {key2: a}
        db.set_data([key1], d)
        self.assertEqual(key3, db.get_data([key1, key2, tuple(), 0]))

    @given(variable_name(),
           st.integers())
    def test_to_symbol(self, key, value):
        gm = GodMap()
<<<<<<< HEAD
        gm.safe_set_data([key], value)
        self.assertTrue(w.is_symbol(gm.identivier_to_symbol([key])))
        self.assertTrue(key in str(gm.identivier_to_symbol([key])))
=======
        gm.set_data([key], value)
        self.assertTrue(w.is_symbol(gm.to_symbol([key])))
        self.assertTrue(key in str(gm.to_symbol([key])))
>>>>>>> 4f6464cd

    @given(lists_of_same_length([variable_name(), st.floats()], unique=True))
    def test_get_symbol_map(self, keys_values):
        keys, values = keys_values
        gm = GodMap()
        for key, value in zip(keys, values):
<<<<<<< HEAD
            gm.safe_set_data([key], value)
            gm.identivier_to_symbol([key])
=======
            gm.set_data([key], value)
            gm.to_symbol([key])
>>>>>>> 4f6464cd
        self.assertEqual(len(gm.get_values(keys)), len(keys))

    def test_god_map_with_world(self):
        gm = GodMap()
        w = World()
        r = WorldObject(pr2_urdf())
        w.add_robot(robot=r,
                    base_pose=PoseStamped(),
                    controlled_joints=[],
                    ignored_pairs=set(),
                    added_pairs=set())
        gm.set_data([u'world'], w)
        gm_robot = gm.get_data(identifier.robot)
        assert 'pr2' == gm_robot.get_name()


if __name__ == '__main__':
    import rosunit

    rosunit.unitrun(package=PKG,
                    test_name='TestDataBus',
                    test=TestGodMap)<|MERGE_RESOLUTION|>--- conflicted
+++ resolved
@@ -22,13 +22,13 @@
 class TestGodMap(unittest.TestCase):
     @given(variable_name(),
            variable_name(),
-           st.integers(),
            st.integers())
-    def test_god_map_key_error(self, key, wrong_key, number, default_value):
+    def test_god_map_key_error(self, key, wrong_key, number):
         assume(key != wrong_key)
-        db = GodMap(default_value)
-        db.set_data([key], number)
-        self.assertEqual(db.get_data([wrong_key]), default_value, msg=u'key={}, number={}'.format(key, number))
+        db = GodMap()
+        db.set_data([key], number)
+        with self.assertRaises(KeyError):
+            db.get_data([wrong_key])
 
     @given(variable_name(),
            st.integers())
@@ -105,12 +105,14 @@
         class C(object):
             asdf = 1
         db.unsafe_set_data(['c'], C())
-        self.assertEqual(db.get_data(['c', 'a']), db.default_value)
+        with self.assertRaises(AttributeError):
+            db.get_data(['c', 'a'])
 
     def test_index_error(self):
         db = GodMap()
         db.unsafe_set_data(['l'], [1, 2, 3])
-        self.assertEqual(db.get_data(['l', '5']), db.default_value)
+        with self.assertRaises(AttributeError):
+            db.get_data(['l', '5'])
 
     @given(variable_name(),
            keys_values())
@@ -292,42 +294,32 @@
            st.integers())
     def test_to_symbol(self, key, value):
         gm = GodMap()
-<<<<<<< HEAD
-        gm.safe_set_data([key], value)
+        gm.set_data([key], value)
         self.assertTrue(w.is_symbol(gm.identivier_to_symbol([key])))
         self.assertTrue(key in str(gm.identivier_to_symbol([key])))
-=======
-        gm.set_data([key], value)
-        self.assertTrue(w.is_symbol(gm.to_symbol([key])))
-        self.assertTrue(key in str(gm.to_symbol([key])))
->>>>>>> 4f6464cd
 
     @given(lists_of_same_length([variable_name(), st.floats()], unique=True))
     def test_get_symbol_map(self, keys_values):
         keys, values = keys_values
         gm = GodMap()
         for key, value in zip(keys, values):
-<<<<<<< HEAD
-            gm.safe_set_data([key], value)
+            gm.set_data([key], value)
             gm.identivier_to_symbol([key])
-=======
-            gm.set_data([key], value)
-            gm.to_symbol([key])
->>>>>>> 4f6464cd
         self.assertEqual(len(gm.get_values(keys)), len(keys))
 
     def test_god_map_with_world(self):
         gm = GodMap()
-        w = World()
-        r = WorldObject(pr2_urdf())
-        w.add_robot(robot=r,
+        gm.set_data([u'rosparam'], {u'path_to_data_folder': u'asd'})
+        w = World(gm)
+        r = pr2_urdf()
+        w.add_robot(robot_urdf=r,
                     base_pose=PoseStamped(),
                     controlled_joints=[],
                     ignored_pairs=set(),
                     added_pairs=set())
         gm.set_data([u'world'], w)
         gm_robot = gm.get_data(identifier.robot)
-        assert 'pr2' == gm_robot.get_name()
+        assert 'robot' == gm_robot.get_name()
 
 
 if __name__ == '__main__':

--- conflicted
+++ resolved
@@ -27,16 +27,8 @@
         assume(key != wrong_key)
         db = GodMap()
         db.set_data([key], number)
-<<<<<<< HEAD
         with self.assertRaises(KeyError):
             db.get_data([wrong_key])
-=======
-        try:
-            db.get_data([wrong_key])
-            assert False
-        except KeyError as e:
-            assert True
->>>>>>> 9ba2eb2b
 
     @given(variable_name(),
            st.integers())
@@ -113,30 +105,14 @@
         class C(object):
             asdf = 1
         db.unsafe_set_data(['c'], C())
-<<<<<<< HEAD
-        with self.assertRaises(AttributeError):
+        with self.assertRaises(KeyError):
             db.get_data(['c', 'a'])
-=======
-        try:
-            db.get_data(['c', 'a'])
-            assert False
-        except KeyError as e:
-            assert True
->>>>>>> 9ba2eb2b
 
     def test_index_error(self):
         db = GodMap()
         db.unsafe_set_data(['l'], [1, 2, 3])
-<<<<<<< HEAD
-        with self.assertRaises(AttributeError):
+        with self.assertRaises(KeyError):
             db.get_data(['l', '5'])
-=======
-        try:
-            db.get_data(['l', '5'])
-            assert False
-        except KeyError as e:
-            assert True
->>>>>>> 9ba2eb2b
 
     @given(variable_name(),
            keys_values())
@@ -341,18 +317,11 @@
 
     def test_god_map_with_world(self):
         gm = GodMap()
-<<<<<<< HEAD
         gm.set_data([u'rosparam'], {u'path_to_data_folder': u'asd'})
         w = World(gm)
         r = pr2_urdf()
         w.add_robot(robot_urdf=r,
-                    base_pose=PoseStamped(),
-=======
-        w = World()
-        r = WorldObject(pr2_urdf())
-        w.add_robot(robot=r,
                     base_pose=Pose(),
->>>>>>> 9ba2eb2b
                     controlled_joints=[],
                     ignored_pairs=set(),
                     added_pairs=set())

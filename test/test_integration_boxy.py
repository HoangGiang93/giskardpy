--- conflicted
+++ resolved
@@ -173,14 +173,9 @@
     # better_pose.send_and_check_joint_goal(gaya_pose)
     object_name = u'kitchen'
     better_pose.add_urdf(object_name, rospy.get_param(u'kitchen_description'),
-<<<<<<< HEAD
-                              tf.lookup_pose(u'map', u'iai_kitchen/world'), u'/kitchen/joint_states')
-    js = {k: 0.0 for k in better_pose.get_world().get_object(object_name).get_controllable_joints()}
-=======
                               tf.lookup_pose(u'map', u'iai_kitchen/world'), u'/kitchen/joint_states',
                          set_js_topic=u'/kitchen/cram_joint_states')
-    js = {k: 0.0 for k in better_pose.get_world().get_object(object_name).get_movable_joints()}
->>>>>>> e07e8a7c
+    js = {k: 0.0 for k in better_pose.get_world().get_object(object_name).get_controllable_joints()}
     better_pose.set_kitchen_js(js)
     return better_pose
 

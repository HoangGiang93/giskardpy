--- conflicted
+++ resolved
@@ -2,19 +2,11 @@
 import pytest
 import roslaunch
 import rospy
-<<<<<<< HEAD
 from geometry_msgs.msg import PoseStamped, Quaternion, Vector3Stamped, PointStamped, Point
 from tf.transformations import quaternion_from_matrix, quaternion_about_axis
-import giskardpy.tfwrapper as tf
-from giskardpy import logging
-from giskardpy.tfwrapper import lookup_transform, init as tf_init, lookup_point, transform_point, \
-=======
-from geometry_msgs.msg import PoseStamped, Quaternion, Vector3Stamped, PointStamped
-from tf.transformations import quaternion_from_matrix
 import giskardpy.utils.tfwrapper as tf
 from giskardpy.utils import logging
 from giskardpy.utils.tfwrapper import init as tf_init, lookup_point, transform_point, \
->>>>>>> 9ba2eb2b
     transform_pose
 from utils_for_tests import Donbot, Boxy
 

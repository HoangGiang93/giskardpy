from copy import copy

import numpy as np
import pytest
from geometry_msgs.msg import PoseStamped, Quaternion, Vector3Stamped, PointStamped
from tf.transformations import quaternion_from_matrix

from giskardpy.utils.tfwrapper import lookup_point, transform_point, \
    transform_pose
from utils_for_tests import Donbot, Boxy


# TODO roslaunch iai_boxy_sim ros_control_sim.launch


@pytest.fixture(scope='module')
def giskard(request, ros):
    c = Boxy()
    request.addfinalizer(c.tear_down)
    return c


class TestJointGoals(object):
    def test_joint_movement1(self, zero_pose):
        """
        :type zero_pose: Donbot
        """
        zero_pose.allow_self_collision()
<<<<<<< HEAD
        zero_pose.set_joint_goal(zero_pose.better_pose)
=======
        js = copy(zero_pose.better_pose)
        js['triangle_base_joint'] = zero_pose.default_pose['triangle_base_joint']
        zero_pose.set_joint_goal(js)
>>>>>>> ff2f6feb
        zero_pose.plan_and_execute()


class TestConstraints(object):
    def test_pointing(self, better_pose):
        """
        :type better_pose: Boxy
        """
        tip = 'head_mount_kinect2_rgb_optical_frame'
        goal_point = lookup_point('map', better_pose.r_tip)
        better_pose.set_pointing_goal(tip, goal_point)
        better_pose.plan_and_execute()

        current_x = Vector3Stamped()
        current_x.header.frame_id = tip
        current_x.vector.z = 1

        expected_x = transform_point(tip, goal_point)
        np.testing.assert_almost_equal(expected_x.point.y, 0, 2)
        np.testing.assert_almost_equal(expected_x.point.x, 0, 2)

        goal_point = lookup_point('map', better_pose.r_tip)
        better_pose.set_pointing_goal(tip, goal_point, root_link=better_pose.r_tip)

        r_goal = PoseStamped()
        r_goal.header.frame_id = better_pose.r_tip
        r_goal.pose.position.x -= 0.2
        r_goal.pose.position.z -= 0.5
        r_goal.pose.orientation.w = 1
        r_goal = transform_pose(better_pose.default_root, r_goal)
        r_goal.pose.orientation = Quaternion(*quaternion_from_matrix([[0, 0, 1, 0],
                                                                      [0, -1, 0, 0],
                                                                      [1, 0, 0, 0],
                                                                      [0, 0, 0, 1]]))

        better_pose.set_cart_goal(r_goal, better_pose.r_tip, 'base_footprint')
        better_pose.plan_and_execute()

        current_x = Vector3Stamped()
        current_x.header.frame_id = tip
        current_x.vector.z = 1

        expected_x = lookup_point(tip, better_pose.r_tip)
        np.testing.assert_almost_equal(expected_x.point.y, 0, 2)
        np.testing.assert_almost_equal(expected_x.point.x, 0, 2)

    def test_open_drawer(self, kitchen_setup):  # where is the kitchen_setup actually loaded
        """"
        :type kitchen_setup: Boxy
        """
        handle_frame_id = 'iai_kitchen/sink_area_left_middle_drawer_handle'
        handle_name = 'sink_area_left_middle_drawer_handle'
        bar_axis = Vector3Stamped()
        bar_axis.header.frame_id = handle_frame_id
        bar_axis.vector.y = 1

        bar_center = PointStamped()
        bar_center.header.frame_id = handle_frame_id

        tip_grasp_axis = Vector3Stamped()
        tip_grasp_axis.header.frame_id = kitchen_setup.l_tip
        tip_grasp_axis.vector.y = 1

        kitchen_setup.set_json_goal('GraspBar',
                                    root_link=kitchen_setup.default_root,
                                    tip_link=kitchen_setup.l_tip,
                                    tip_grasp_axis=tip_grasp_axis,
                                    bar_center=bar_center,
                                    bar_axis=bar_axis,
                                    bar_length=0.4)

        # Create gripper from kitchen object
        x_gripper = Vector3Stamped()
        x_gripper.header.frame_id = kitchen_setup.l_tip
        x_gripper.vector.z = 1

        # Get goal for grasping the handle
        x_goal = Vector3Stamped()
        x_goal.header.frame_id = handle_frame_id
        x_goal.vector.x = -1

        # Align planes for gripper to be horizontal/vertical
        kitchen_setup.set_align_planes_goal(kitchen_setup.l_tip,
                                            x_gripper,
                                            root_normal=x_goal)
        kitchen_setup.allow_all_collisions()  # makes execution faster
        kitchen_setup.plan_and_execute()  # send goal to Giskard

        kitchen_setup.set_json_goal('Open',
                                    tip_link=kitchen_setup.l_tip,
                                    environment_link=handle_name)
        kitchen_setup.allow_all_collisions()  # makes execution faster
        kitchen_setup.plan_and_execute()  # send goal to Giskard
        # Update kitchen object
        kitchen_setup.set_kitchen_js({'sink_area_left_middle_drawer_main_joint': 0.48})

        # Close drawer partially
        kitchen_setup.set_json_goal('Open',
                                    tip_link=kitchen_setup.l_tip,
                                    environment_link=handle_name,
                                    goal_joint_state=0.2)
        kitchen_setup.allow_all_collisions()  # makes execution faster
        kitchen_setup.plan_and_execute()  # send goal to Giskard
        # Update kitchen object
        kitchen_setup.set_kitchen_js({'sink_area_left_middle_drawer_main_joint': 0.2})

        kitchen_setup.set_json_goal('Close',
                                    tip_link=kitchen_setup.l_tip,
                                    environment_link=handle_name)
        kitchen_setup.allow_all_collisions()  # makes execution faster
        kitchen_setup.plan_and_execute()  # send goal to Giskard
        # Update kitchen object
        kitchen_setup.set_kitchen_js({'sink_area_left_middle_drawer_main_joint': 0.0})<|MERGE_RESOLUTION|>--- conflicted
+++ resolved
@@ -26,13 +26,9 @@
         :type zero_pose: Donbot
         """
         zero_pose.allow_self_collision()
-<<<<<<< HEAD
-        zero_pose.set_joint_goal(zero_pose.better_pose)
-=======
         js = copy(zero_pose.better_pose)
         js['triangle_base_joint'] = zero_pose.default_pose['triangle_base_joint']
         zero_pose.set_joint_goal(js)
->>>>>>> ff2f6feb
         zero_pose.plan_and_execute()
 
 

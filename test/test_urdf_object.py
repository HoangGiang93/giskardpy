--- conflicted
+++ resolved
@@ -1101,13 +1101,8 @@
         pass
 
     def test_get_first_link_with_collision(self, function_setup):
-<<<<<<< HEAD
-        parsed_pr2 = self.make_object_without_limits(pr2_urdf())
-        assert parsed_pr2.get_first_link_with_collision() == u'base_link'
-=======
-        parsed_pr2 = self.cls(pr2_urdf())
+        parsed_pr2 = self.make_object_without_limits(pr2_urdf())
         assert parsed_pr2.get_first_child_links_with_collision(u'odom_combined') == u'base_link'
->>>>>>> 4f6464cd
 
     def test_get_non_base_movement_root(self, function_setup):
         parsed_donbot = self.make_object_without_limits(donbot_urdf())

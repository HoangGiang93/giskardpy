--- conflicted
+++ resolved
@@ -227,39 +227,6 @@
     """
     pass
 
-
-<<<<<<< HEAD
-def make_object_without_limits(urdf):
-    km = ArticulationModel()
-    urdf_obj = urdf_filler(up.URDF.from_xml_string(hacky_urdf_parser_fix(urdf)))  # FIXME make this to a function
-    name = 'egal'
-    limit_map = load_urdf(ks=km,
-                          prefix=name,
-                          urdf=urdf_obj,
-                          reference_frame='map',  # FIXME
-                          joint_prefix=name + '/joint_state',
-                          limit_symbols=True,
-                          robot_class=URDFObject)
-    km.clean_structure()
-    return km.get_data(name)
-
-
-def make_object(urdf):
-    km = ArticulationModel()
-    urdf_obj = urdf_filler(up.URDF.from_xml_string(hacky_urdf_parser_fix(urdf)))  # FIXME make this to a function
-    name = 'egal'
-    limit_map = load_urdf(ks=km,
-                          prefix=name,
-                          urdf=urdf_obj,
-                          reference_frame='map',  # FIXME
-                          joint_prefix=name + '/joint_state',
-                          limit_symbols=True,
-                          robot_class=URDFObject)
-    km.clean_structure()
-    return km.get_data(name), limit_map
-
-=======
->>>>>>> 548fbbbe
 pr2 = pr2_urdf_()
 def pr2_urdf():
     return pr2
@@ -742,7 +709,6 @@
     #     chain = parsed_pr2.get_joint_names_from_chain(root, tip)
     #     assert chain == [box.get_name()]
 
-<<<<<<< HEAD
     def test_get_chain_donbot1(self, function_setup):
         parsed_donbot = make_object_without_limits(donbot_urdf())
         chain = parsed_donbot.get_chain('odom', 'gripper_tool_frame')
@@ -797,12 +763,11 @@
                          u'gripper_base_link',
                          u'gripper_tool_frame_joint',
                          u'gripper_tool_frame']
-=======
+
     # def test_get_chain_fixed_joints(self, function_setup):
     #     parsed_donbot = self.make_object_without_limits(donbot_urdf())
     #     chain = parsed_donbot.get_chain('odom', 'odom_x_frame', joints=False, fixed=False)
     #     assert chain == parsed_donbot._urdf_robot.get_chain('odom', 'odom_x_frame', joints=False, fixed=False)
->>>>>>> 548fbbbe
 
     # def test_get_chain_fixed_joints2(self, function_setup):
     #     parsed_donbot = self.make_object_without_limits(donbot_urdf())

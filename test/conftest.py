import pytest
import rospy
from geometry_msgs.msg import PoseStamped, Quaternion
from tf.transformations import quaternion_about_axis

import giskardpy.utils.tfwrapper as tf
from giskardpy.utils import logging
from utils_for_tests import GiskardTestWrapper


@pytest.fixture(scope='module')
def ros(request):
    try:
        logging.loginfo('deleting tmp test folder')
        # shutil.rmtree(folder_name)
    except Exception:
        pass

        logging.loginfo('init ros')
    rospy.init_node('tests')
    tf.init(60)

    def kill_ros():
        logging.loginfo('shutdown ros')
        rospy.signal_shutdown('die')
        try:
            logging.loginfo('deleting tmp test folder')
            # shutil.rmtree(folder_name)
        except Exception:
            pass

    request.addfinalizer(kill_ros)


@pytest.fixture()
def resetted_giskard(giskard: GiskardTestWrapper) -> GiskardTestWrapper:
    logging.loginfo('resetting giskard')
    giskard.reset()
    return giskard


@pytest.fixture()
def zero_pose(resetted_giskard: GiskardTestWrapper) -> GiskardTestWrapper:
    if resetted_giskard.is_standalone():
        resetted_giskard.set_seed_configuration(resetted_giskard.default_pose)
    else:
        resetted_giskard.allow_all_collisions()
        resetted_giskard.set_joint_goal(resetted_giskard.default_pose)
    resetted_giskard.plan_and_execute()
    return resetted_giskard


@pytest.fixture()
def better_pose(resetted_giskard: GiskardTestWrapper) -> GiskardTestWrapper:
    if resetted_giskard.is_standalone():
        resetted_giskard.set_seed_configuration(resetted_giskard.better_pose)
    else:
        resetted_giskard.allow_all_collisions()
        resetted_giskard.set_joint_goal(resetted_giskard.better_pose)
    resetted_giskard.plan_and_execute()
    return resetted_giskard


@pytest.fixture()
def kitchen_setup(better_pose: GiskardTestWrapper) -> GiskardTestWrapper:
    object_name = 'kitchen'
<<<<<<< HEAD
    better_pose.add_urdf(name=object_name,
                         urdf=rospy.get_param('kitchen_description'),
                         pose=tf.lookup_pose('map', 'iai_kitchen/world'),
                         js_topic='/kitchen/joint_states',
                         set_js_topic='/kitchen/cram_joint_states')
    js = {str(k.short_name): 0.0 for k in better_pose.world.groups[object_name].movable_joints}
=======
    if better_pose.is_standalone():
        kitchen_pose = PoseStamped()
        kitchen_pose.header.frame_id = str(better_pose.default_root)
        kitchen_pose.pose.orientation.w = 1
        better_pose.add_urdf(name=object_name,
                             urdf=rospy.get_param('kitchen_description'),
                             pose=kitchen_pose)
    else:
        kitchen_pose = tf.lookup_pose('map', 'iai_kitchen/world')
        better_pose.add_urdf(name=object_name,
                             urdf=rospy.get_param('kitchen_description'),
                             pose=kitchen_pose,
                             js_topic='/kitchen/joint_states',
                             set_js_topic='/kitchen/cram_joint_states')
    js = {str(k): 0.0 for k in better_pose.world.groups[object_name].movable_joints}
>>>>>>> 3e9b202f
    better_pose.set_kitchen_js(js)
    return better_pose


@pytest.fixture()
def apartment_setup(better_pose: GiskardTestWrapper) -> GiskardTestWrapper:
    object_name = 'apartment'
    better_pose.add_urdf(name=object_name,
                         urdf=rospy.get_param('apartment_description'),
                         pose=tf.lookup_pose('map', 'iai_apartment/apartment_root'),
                         js_topic='/apartment_joint_states',
                         set_js_topic='/iai_kitchen/cram_joint_states')
    js = {str(k): 0.0 for k in better_pose.world.groups[object_name].movable_joints}
    better_pose.set_apartment_js(js)
    base_pose = PoseStamped()
    base_pose.header.frame_id = 'iai_apartment/side_B'
    base_pose.pose.position.x = 1.5
    base_pose.pose.position.y = 2.4
    base_pose.pose.orientation.w = 1
    base_pose = tf.transform_pose(tf.get_tf_root(), base_pose)
    better_pose.set_localization(base_pose)
    return better_pose<|MERGE_RESOLUTION|>--- conflicted
+++ resolved
@@ -64,14 +64,6 @@
 @pytest.fixture()
 def kitchen_setup(better_pose: GiskardTestWrapper) -> GiskardTestWrapper:
     object_name = 'kitchen'
-<<<<<<< HEAD
-    better_pose.add_urdf(name=object_name,
-                         urdf=rospy.get_param('kitchen_description'),
-                         pose=tf.lookup_pose('map', 'iai_kitchen/world'),
-                         js_topic='/kitchen/joint_states',
-                         set_js_topic='/kitchen/cram_joint_states')
-    js = {str(k.short_name): 0.0 for k in better_pose.world.groups[object_name].movable_joints}
-=======
     if better_pose.is_standalone():
         kitchen_pose = PoseStamped()
         kitchen_pose.header.frame_id = str(better_pose.default_root)
@@ -86,8 +78,7 @@
                              pose=kitchen_pose,
                              js_topic='/kitchen/joint_states',
                              set_js_topic='/kitchen/cram_joint_states')
-    js = {str(k): 0.0 for k in better_pose.world.groups[object_name].movable_joints}
->>>>>>> 3e9b202f
+    js = {str(k.short_name): 0.0 for k in better_pose.world.groups[object_name].movable_joints}
     better_pose.set_kitchen_js(js)
     return better_pose
 

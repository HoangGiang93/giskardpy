from __future__ import division

import itertools
import re
from copy import deepcopy

import numpy as np
import pytest
import roslaunch
import rospy
from geometry_msgs.msg import PoseStamped, Point, Quaternion, Vector3Stamped, PointStamped
from giskard_msgs.msg import CollisionEntry, MoveResult, WorldBody, MoveGoal
from giskard_msgs.srv import UpdateWorldResponse, UpdateWorldRequest
from numpy import pi
from sensor_msgs.msg import JointState
from shape_msgs.msg import SolidPrimitive
from tf.transformations import quaternion_from_matrix, quaternion_about_axis

import giskardpy.utils.tfwrapper as tf
from giskardpy import identifier
from giskardpy.goals.goal import WEIGHT_ABOVE_CA, WEIGHT_BELOW_CA, WEIGHT_COLLISION_AVOIDANCE
from giskardpy.identifier import fk_pose
from giskardpy.utils import logging
from giskardpy.utils.tfwrapper import init as tf_init
from test_integration_pr2_without_base import gaya_pose
from utils_for_tests import PR2, compare_poses, compare_points, compare_orientations, publish_marker_vector, \
    JointGoalChecker

# TODO roslaunch iai_pr2_sim ros_control_sim_with_base.launch
# TODO roslaunch iai_kitchen upload_kitchen_obj.launch

# scopes = ['module', 'class', 'function']
pocky_pose = {u'r_elbow_flex_joint': -1.29610152504,
              u'r_forearm_roll_joint': -0.0301682323805,
              u'r_shoulder_lift_joint': 1.20324921318,
              u'r_shoulder_pan_joint': -0.73456435706,
              u'r_upper_arm_roll_joint': -0.70790051778,
              u'r_wrist_flex_joint': -0.10001,
              u'r_wrist_roll_joint': 0.258268529825,

              u'l_elbow_flex_joint': -1.29610152504,
              u'l_forearm_roll_joint': 0.0301682323805,
              u'l_shoulder_lift_joint': 1.20324921318,
              u'l_shoulder_pan_joint': 0.73456435706,
              u'l_upper_arm_roll_joint': 0.70790051778,
              u'l_wrist_flex_joint': -0.1001,
              u'l_wrist_roll_joint': -0.258268529825,

              u'torso_lift_joint': 0.2,
              u'head_pan_joint': 0,
              u'head_tilt_joint': 0,
              }

default_pose = {u'r_elbow_flex_joint': -0.15,
                u'r_forearm_roll_joint': 0,
                u'r_shoulder_lift_joint': 0,
                u'r_shoulder_pan_joint': 0,
                u'r_upper_arm_roll_joint': 0,
                u'r_wrist_flex_joint': -0.10001,
                u'r_wrist_roll_joint': 0,

                u'l_elbow_flex_joint': -0.15,
                u'l_forearm_roll_joint': 0,
                u'l_shoulder_lift_joint': 0,
                u'l_shoulder_pan_joint': 0,
                u'l_upper_arm_roll_joint': 0,
                u'l_wrist_flex_joint': -0.10001,
                u'l_wrist_roll_joint': 0,

                u'torso_lift_joint': 0.2,
                u'head_pan_joint': 0,
                u'head_tilt_joint': 0,
                }

gaya_pose = {u'r_shoulder_pan_joint': -1.7125,
             u'r_shoulder_lift_joint': -0.25672,
             u'r_upper_arm_roll_joint': -1.46335,
             u'r_elbow_flex_joint': -2.12,
             u'r_forearm_roll_joint': 1.76632,
             u'r_wrist_flex_joint': -0.10001,
             u'r_wrist_roll_joint': 0.05106,
             u'l_shoulder_pan_joint': 1.9652,
             u'l_shoulder_lift_joint': - 0.26499,
             u'l_upper_arm_roll_joint': 1.3837,
             u'l_elbow_flex_joint': -2.12,
             u'l_forearm_roll_joint': 16.99,
             u'l_wrist_flex_joint': - 0.10001,
             u'l_wrist_roll_joint': 0,
             u'torso_lift_joint': 0.2,

             u'head_pan_joint': 0,
             u'head_tilt_joint': 0,
             }

pick_up_pose = {
    u'head_pan_joint': -2.46056758502e-16,
    u'head_tilt_joint': -1.97371778181e-16,
    u'l_elbow_flex_joint': -0.962150355946,
    u'l_forearm_roll_joint': 1.44894622393,
    u'l_shoulder_lift_joint': -0.273579583084,
    u'l_shoulder_pan_joint': 0.0695426768038,
    u'l_upper_arm_roll_joint': 1.3591238067,
    u'l_wrist_flex_joint': -1.9004529902,
    u'l_wrist_roll_joint': 2.23732576003,
    u'r_elbow_flex_joint': -2.1207193579,
    u'r_forearm_roll_joint': 1.76628402882,
    u'r_shoulder_lift_joint': -0.256729037039,
    u'r_shoulder_pan_joint': -1.71258744959,
    u'r_upper_arm_roll_joint': -1.46335011257,
    u'r_wrist_flex_joint': -0.100010762609,
    u'r_wrist_roll_joint': 0.0509923457388,
    u'torso_lift_joint': 0.261791330751,
}

folder_name = u'tmp_data/'


@pytest.fixture(scope=u'module')
def ros(request):
    try:
        logging.loginfo(u'deleting tmp test folder')
        # shutil.rmtree(folder_name)
    except Exception:
        pass

    logging.loginfo(u'init ros')
    rospy.init_node('tests')
    tf_init(60)
    launch = roslaunch.scriptapi.ROSLaunch()
    launch.start()

    rospy.set_param('/joint_trajectory_splitter/state_topics',
                    ['/whole_body_controller/base/state',
                     '/whole_body_controller/body/state'])
    rospy.set_param('/joint_trajectory_splitter/client_topics',
                    ['/whole_body_controller/base/follow_joint_trajectory',
                     '/whole_body_controller/body/follow_joint_trajectory'])
    node = roslaunch.core.Node('giskardpy', 'joint_trajectory_splitter.py', name='joint_trajectory_splitter')
    joint_trajectory_splitter = launch.launch(node)

    def kill_ros():
        joint_trajectory_splitter.stop()
        rospy.delete_param('/joint_trajectory_splitter/state_topics')
        rospy.delete_param('/joint_trajectory_splitter/client_topics')
        logging.loginfo(u'shutdown ros')
        rospy.signal_shutdown('die')
        try:
            logging.loginfo(u'deleting tmp test folder')
            # shutil.rmtree(folder_name)
        except Exception:
            pass

    request.addfinalizer(kill_ros)


@pytest.fixture(scope=u'module')
def giskard(request, ros):
    c = PR2()
    request.addfinalizer(c.tear_down)
    return c


@pytest.fixture()
def resetted_giskard(giskard):
    """
    :type giskard: PR2
    """
    logging.loginfo(u'resetting giskard')
    giskard.open_l_gripper()
    giskard.open_r_gripper()
    giskard.clear_world()
    giskard.reset_base()
    return giskard


@pytest.fixture()
def zero_pose(resetted_giskard):
    """
    :type resetted_giskard: PR2
    """
    resetted_giskard.allow_all_collisions()
    resetted_giskard.set_joint_goal(default_pose)
    resetted_giskard.plan_and_execute()
    return resetted_giskard


@pytest.fixture()
def pocky_pose_setup(resetted_giskard):
    """
    :type resetted_giskard: PR2
    """
    resetted_giskard.set_joint_goal(pocky_pose)
    resetted_giskard.allow_all_collisions()
    resetted_giskard.plan_and_execute()
    return resetted_giskard


@pytest.fixture()
def box_setup(pocky_pose_setup):
    """
    :type pocky_pose_setup: PR2
    :rtype: PR2
    """
    p = PoseStamped()
    p.header.frame_id = u'map'
    p.pose.position.x = 1.2
    p.pose.position.y = 0
    p.pose.position.z = 0.5
    p.pose.orientation.w = 1
    pocky_pose_setup.add_box(size=[1, 1, 1], pose=p)
    return pocky_pose_setup


@pytest.fixture()
def fake_table_setup(pocky_pose_setup):
    """
    :type pocky_pose_setup: PR2
    :rtype: PR2
    """
    p = PoseStamped()
    p.header.frame_id = u'map'
    p.pose.position.x = 1.2
    p.pose.position.y = 0
    p.pose.position.z = 0.3
    p.pose.orientation.w = 1
    pocky_pose_setup.add_box(pose=p)
    return pocky_pose_setup


@pytest.fixture()
def kitchen_setup(resetted_giskard):
    """
    :type resetted_giskard: PR2
    :return:
    """
    resetted_giskard.allow_all_collisions()
    resetted_giskard.set_joint_goal(gaya_pose)
    resetted_giskard.plan_and_execute()
    object_name = u'kitchen'
    resetted_giskard.add_urdf(object_name, rospy.get_param(u'kitchen_description'),
                              tf.lookup_pose(u'map', u'iai_kitchen/world'), u'/kitchen/joint_states',
                              set_js_topic=u'/kitchen/cram_joint_states')
    js = {k.short_name: 0.0 for k in resetted_giskard.world.groups[object_name].movable_joints}
    resetted_giskard.set_kitchen_js(js)
    return resetted_giskard


class TestFk(object):
    def test_fk(self, zero_pose):
        for root, tip in itertools.product(zero_pose.robot.link_names, repeat=2):
            fk1 = zero_pose.god_map.get_data(fk_pose + [(root, tip)])
            fk2 = tf.lookup_pose(str(root), str(tip))
            compare_poses(fk1.pose, fk2.pose)

    def test_fk_attached(self, zero_pose):
        pocky = u'box'
        zero_pose.attach_box(pocky, [0.1, 0.02, 0.02], zero_pose.r_tip, [0.05, 0, 0], [1, 0, 0, 0])
        for root, tip in itertools.product(zero_pose.robot.link_names, [pocky]):
            fk1 = zero_pose.god_map.get_data(fk_pose + [(root, tip)])
            fk2 = tf.lookup_pose(str(root), str(tip))
            compare_poses(fk1.pose, fk2.pose)


class TestJointGoals(object):
    def test_joint_movement1(self, zero_pose):
        """
        :type zero_pose: PR2
        """
        zero_pose.allow_all_collisions()
        zero_pose.set_joint_goal(pocky_pose)
        zero_pose.plan_and_execute()

    def test_partial_joint_state_goal1(self, zero_pose):
        """
        :type zero_pose: PR2
        """
        zero_pose.allow_self_collision()
        js = dict(list(pocky_pose.items())[:3])
        zero_pose.set_joint_goal(js)
        zero_pose.plan_and_execute()

    def test_continuous_joint1(self, zero_pose):
        """
        :type zero_pose: PR2
        """
        zero_pose.allow_self_collision()
        js = {u'r_wrist_roll_joint': -pi,
              u'l_wrist_roll_joint': -2.1 * pi, }
        zero_pose.set_joint_goal(js)
        zero_pose.plan_and_execute()

    def test_prismatic_joint1(self, zero_pose):
        """
        :type zero_pose: PR2
        """
        zero_pose.allow_self_collision()
        js = {u'torso_lift_joint': 0.1}
        zero_pose.set_joint_goal(js)
        zero_pose.plan_and_execute()

    def test_hard_joint_limits(self, zero_pose):
        """
        :type zero_pose: PR2
        """
        zero_pose.allow_self_collision()
        r_elbow_flex_joint_limits = zero_pose.robot.get_joint_position_limits('r_elbow_flex_joint')
        torso_lift_joint_limits = zero_pose.robot.get_joint_position_limits('torso_lift_joint')
        head_pan_joint_limits = zero_pose.robot.get_joint_position_limits('head_pan_joint')

        goal_js = {u'r_elbow_flex_joint': r_elbow_flex_joint_limits[0] - 0.2,
                   u'torso_lift_joint': torso_lift_joint_limits[0] - 0.2,
                   u'head_pan_joint': head_pan_joint_limits[0] - 0.2}
        zero_pose.set_joint_goal(goal_js, check=False)
        zero_pose.plan_and_execute()

        goal_js = {u'r_elbow_flex_joint': r_elbow_flex_joint_limits[1] + 0.2,
                   u'torso_lift_joint': torso_lift_joint_limits[1] + 0.2,
                   u'head_pan_joint': head_pan_joint_limits[1] + 0.2}

        zero_pose.set_joint_goal(goal_js, check=False)
        zero_pose.plan_and_execute()

    # TODO test goal for unknown joint


class TestConstraints(object):
    # TODO write buggy constraints that test sanity checks
    def test_JointPositionRange(self, zero_pose):
        """
        :type zero_pose: PR2
        """
        joint_name = u'head_pan_joint'
        lower_limit, upper_limit = zero_pose.robot.joints[joint_name].position_limits
        lower_limit *= 0.5
        upper_limit *= 0.5
        zero_pose.set_json_goal(u'JointPositionRange',
                                joint_name=joint_name,
                                upper_limit=upper_limit,
                                lower_limit=lower_limit)
        zero_pose.set_joint_goal({
            joint_name: 2
        }, check=False)
        zero_pose.allow_all_collisions()
        zero_pose.plan_and_execute()
        assert zero_pose.robot.state[joint_name].position <= upper_limit + 2e-3
        assert zero_pose.robot.state[joint_name].position >= lower_limit - 2e-3

        zero_pose.set_json_goal(u'JointPositionRange',
                                joint_name=joint_name,
                                upper_limit=upper_limit,
                                lower_limit=lower_limit)
        zero_pose.set_joint_goal({
            joint_name: -0.5
        }, check=False)
        zero_pose.allow_all_collisions()
        zero_pose.plan_and_execute()
        assert zero_pose.robot.state[joint_name].position <= upper_limit
        assert zero_pose.robot.state[joint_name].position >= lower_limit

        zero_pose.set_json_goal(u'JointPositionRange',
                                joint_name=joint_name,
                                upper_limit=10,
                                lower_limit=9)
        zero_pose.set_joint_goal({
            joint_name: 0
        }, check=False)
        zero_pose.allow_all_collisions()
        zero_pose.plan_and_execute(expected_error_codes=[MoveResult.CONSTRAINT_INITIALIZATION_ERROR])

    def test_CollisionAvoidanceHint(self, kitchen_setup):
        """
        :type kitchen_setup: PR2
        """
        # FIXME bouncy
        tip = u'base_footprint'
        base_pose = PoseStamped()
        base_pose.header.frame_id = u'map'
        base_pose.pose.position.x = 0
        base_pose.pose.position.y = 1.5
        base_pose.pose.orientation = Quaternion(*quaternion_about_axis(np.pi, [0, 0, 1]))
        kitchen_setup.teleport_base(base_pose)
        base_pose = PoseStamped()
        base_pose.header.frame_id = tip
        base_pose.pose.position.x = 2.3
        base_pose.pose.orientation = Quaternion(*quaternion_about_axis(0, [0, 0, 1]))

        avoidance_hint = Vector3Stamped()
        avoidance_hint.header.frame_id = u'map'
        avoidance_hint.vector.y = -1
        kitchen_setup.avoid_all_collisions(0.1)
        kitchen_setup.set_json_goal(u'CollisionAvoidanceHint',
                                    tip_link=u'base_link',
                                    max_threshold=0.4,
                                    spring_threshold=0.5,
                                    # max_linear_velocity=1,
                                    object_name=u'kitchen',
                                    object_link_name=u'kitchen_island',
                                    weight=WEIGHT_COLLISION_AVOIDANCE,
                                    avoidance_hint=avoidance_hint)
        kitchen_setup.set_joint_goal(gaya_pose)

        kitchen_setup.set_cart_goal(base_pose, tip, weight=WEIGHT_BELOW_CA, linear_velocity=0.5)
        kitchen_setup.plan_and_execute()

    def test_CartesianPosition(self, zero_pose):
        """
        :type zero_pose: PR2
        """
        tip = zero_pose.r_tip
        p = PoseStamped()
        p.header.stamp = rospy.get_rostime()
        p.header.frame_id = tip
        p.pose.position = Point(-0.4, -0.2, -0.3)
        p.pose.orientation = Quaternion(0, 0, 0, 1)

        expected = tf.transform_pose('map', p)

        zero_pose.allow_all_collisions()
        zero_pose.set_json_goal(u'CartesianPosition',
                                root_link=zero_pose.default_root,
                                tip_link=tip,
                                goal=p)
        zero_pose.plan_and_execute()
        new_pose = tf.lookup_pose('map', tip)
        compare_points(expected.pose.position, new_pose.pose.position)

    def test_CartesianPose(self, zero_pose):
        """
        :type zero_pose: PR2
        """
        tip = zero_pose.r_tip
        p = PoseStamped()
        p.header.stamp = rospy.get_rostime()
        p.header.frame_id = tip
        p.pose.position = Point(-0.4, -0.2, -0.3)
        p.pose.orientation = Quaternion(0, 0, 1, 0)

        expected = tf.transform_pose('map', p)

        zero_pose.allow_all_collisions()
        zero_pose.set_json_goal(u'CartesianPose',
                                root_link=zero_pose.default_root,
                                tip_link=tip,
                                goal=p)
        zero_pose.plan_and_execute()
        new_pose = tf.lookup_pose('map', tip)
        compare_points(expected.pose.position, new_pose.pose.position)

    def test_JointPositionRevolute(self, zero_pose):
        """
        :type zero_pose: PR2
        """
        joint = 'r_shoulder_lift_joint'
        joint_goal = 1
        zero_pose.allow_all_collisions()
        zero_pose.set_json_goal(u'JointPositionRevolute',
                                joint_name=joint,
                                goal=joint_goal,
                                max_velocity=0.5)
        zero_pose.plan_and_execute()
        np.testing.assert_almost_equal(zero_pose.robot.state[joint].position, joint_goal, decimal=3)

    def test_JointPositionContinuous(self, zero_pose):
        """
        :type zero_pose: PR2
        """
        joint = 'odom_z_joint'
        joint_goal = 4
        zero_pose.allow_all_collisions()
        zero_pose.set_json_goal(u'JointPositionContinuous',
                                joint_name=joint,
                                goal=joint_goal,
                                max_velocity=1)
        zero_pose.plan_and_execute()
        np.testing.assert_almost_equal(zero_pose.robot.state[joint].position, -2.283, decimal=2)

    def test_JointPosition_kitchen(self, kitchen_setup):
        """
        :type kitchen_setup: PR2
        """
        joint_name1 = 'iai_fridge_door_joint'
        joint_name2 = 'sink_area_left_upper_drawer_main_joint'
        joint_goal = 0.4
        kitchen_setup.allow_all_collisions()
        kitchen_setup.set_json_goal(u'JointPosition',
                                    joint_name=joint_name1,
                                    goal=joint_goal,
                                    max_velocity=1)
        kitchen_setup.set_json_goal(u'JointPosition',
                                    joint_name=joint_name2,
                                    goal=joint_goal,
                                    max_velocity=1)
        kitchen_setup.plan_and_execute()
        np.testing.assert_almost_equal(kitchen_setup.god_map.get_data(identifier.trajectory).get_last()[joint_name1].position,
                                       joint_goal, decimal=2)
        np.testing.assert_almost_equal(kitchen_setup.god_map.get_data(identifier.trajectory).get_last()[joint_name2].position,
                                       joint_goal, decimal=2)

    def test_CartesianOrientation(self, zero_pose):
        """
        :type zero_pose: PR2
        """
        tip = 'base_footprint'
        root = 'odom_combined'
        p = PoseStamped()
        p.header.stamp = rospy.get_rostime()
        p.header.frame_id = tip
        p.pose.orientation = Quaternion(*quaternion_about_axis(4, [0, 0, 1]))

        expected = tf.transform_pose('map', p)

        zero_pose.allow_all_collisions()
        zero_pose.set_json_goal(u'CartesianOrientation',
                                root_link=root,
                                tip_link=tip,
                                goal=p,
                                max_velocity=0.15
                                )
        zero_pose.plan_and_execute()
        new_pose = tf.lookup_pose('map', tip)
        compare_orientations(expected.pose.orientation, new_pose.pose.orientation)

    def test_CartesianPoseStraight(self, zero_pose):
        """
        :type zero_pose: PR2
        """
        zero_pose.close_l_gripper()
        goal_position = PoseStamped()
        goal_position.header.frame_id = u'base_link'
        goal_position.pose.position.x = 0.3
        goal_position.pose.position.y = 0.5
        goal_position.pose.position.z = 1
        goal_position.pose.orientation.w = 1

        start_pose = tf.lookup_pose(u'map', zero_pose.l_tip)
        map_T_goal_position = tf.transform_pose(u'map', goal_position)

        object_pose = PoseStamped()
        object_pose.header.frame_id = u'map'
        object_pose.pose.position.x = (start_pose.pose.position.x + map_T_goal_position.pose.position.x) / 2.
        object_pose.pose.position.y = (start_pose.pose.position.y + map_T_goal_position.pose.position.y) / 2.
        object_pose.pose.position.z = (start_pose.pose.position.z + map_T_goal_position.pose.position.z) / 2.
        object_pose.pose.position.z += 0.08
        object_pose.pose.orientation.w = 1

        zero_pose.add_sphere(u'sphere', 0.05, pose=object_pose)

        publish_marker_vector(start_pose.pose.position, map_T_goal_position.pose.position)
        zero_pose.allow_self_collision()
        zero_pose.set_straight_cart_goal(goal_position, zero_pose.l_tip)
        zero_pose.plan_and_execute()

    def test_CartesianVelocityLimit(self, zero_pose):
        """
        :type zero_pose: PR2
        """
        base_linear_velocity = 0.1
        base_angular_velocity = 0.2
        zero_pose.limit_cartesian_velocity(
            root_link=zero_pose.default_root,
            tip_link=u'base_footprint',
            max_linear_velocity=base_linear_velocity,
            max_angular_velocity=base_angular_velocity,
            hard=True,
        )
        eef_linear_velocity = 1
        eef_angular_velocity = 1
        goal_position = PoseStamped()
        goal_position.header.frame_id = u'r_gripper_tool_frame'
        goal_position.pose.position.x = 1
        goal_position.pose.position.y = 0
        goal_position.pose.orientation = Quaternion(*quaternion_about_axis(np.pi / 4, [0, 0, 1]))
        zero_pose.allow_all_collisions()
        zero_pose.set_cart_goal(goal_pose=goal_position,
                                tip_link=u'r_gripper_tool_frame',
                                linear_velocity=eef_linear_velocity,
                                angular_velocity=eef_angular_velocity,
                                weight=WEIGHT_BELOW_CA)
        zero_pose.plan_and_execute()

        for time, state in zero_pose.god_map.get_data(identifier.debug_trajectory).items():
            key = '{}/{}/{}/{}/trans_error'.format('CartesianVelocityLimit',
                                                   'TranslationVelocityLimit',
                                                   zero_pose.default_root,
                                                   u'base_footprint')
            assert key in state
            assert state[key].position <= base_linear_velocity + 2e3
            assert state[key].position >= -base_linear_velocity - 2e3

    def test_AvoidJointLimits1(self, zero_pose):
        """
        :type zero_pose: PR2
        """
        percentage = 10
        zero_pose.allow_all_collisions()
        zero_pose.avoid_joint_limits(percentage=percentage)
        zero_pose.plan_and_execute()

        joint_non_continuous = [j for j in zero_pose.robot.controlled_joints if
                                not zero_pose.robot.is_joint_continuous(j)]

        current_joint_state = zero_pose.robot.state.to_position_dict()
        percentage *= 0.99  # if will not reach the exact percentager, because the weight is so low
        for joint in joint_non_continuous:
            position = current_joint_state[joint]
            lower_limit, upper_limit = zero_pose.robot.get_joint_position_limits(joint)
            joint_range = upper_limit - lower_limit
            center = (upper_limit + lower_limit) / 2.
            upper_limit2 = center + joint_range / 2. * (1 - percentage / 100.)
            lower_limit2 = center - joint_range / 2. * (1 - percentage / 100.)
            assert upper_limit2 >= position >= lower_limit2

    def test_AvoidJointLimits2(self, zero_pose):
        """
        :type zero_pose: PR2
        """
        percentage = 10
        joints = [j for j in zero_pose.robot.controlled_joints if
                  not zero_pose.robot.is_joint_continuous(j)]
        goal_state = {j: zero_pose.robot.get_joint_position_limits(j)[1] for j in joints}
        del goal_state[u'odom_x_joint']
        del goal_state[u'odom_y_joint']
        zero_pose.set_json_goal(u'AvoidJointLimits',
                                percentage=percentage)
        zero_pose.set_joint_goal(goal_state, check=False)
        zero_pose.allow_self_collision()
        zero_pose.plan_and_execute()

        zero_pose.set_json_goal(u'AvoidJointLimits',
                                percentage=percentage)
        zero_pose.allow_self_collision()
        zero_pose.plan_and_execute()

        joint_non_continuous = [j for j in zero_pose.robot.controlled_joints if
                                not zero_pose.robot.is_joint_continuous(j)]

        current_joint_state = zero_pose.robot.state.to_position_dict()
        percentage *= 0.9  # if will not reach the exact percentage, because the weight is so low
        for joint in joint_non_continuous:
            position = current_joint_state[joint]
            lower_limit, upper_limit = zero_pose.robot.get_joint_position_limits(joint)
            joint_range = upper_limit - lower_limit
            center = (upper_limit + lower_limit) / 2.
            upper_limit2 = center + joint_range / 2. * (1 - percentage / 100.)
            lower_limit2 = center - joint_range / 2. * (1 - percentage / 100.)
            assert position <= upper_limit2 and position >= lower_limit2

    def test_UpdateGodMap(self, pocky_pose_setup):
        """
        :type pocky_pose_setup: PR2
        """
        joint_velocity_weight = identifier.joint_weights + [u'velocity', u'override']
        old_torso_value = pocky_pose_setup.god_map.get_data(
            joint_velocity_weight + [u'torso_lift_joint'])
        old_odom_x_value = pocky_pose_setup.god_map.get_data(joint_velocity_weight + [u'odom_x_joint'])

        r_goal = PoseStamped()
        r_goal.header.frame_id = pocky_pose_setup.r_tip
        r_goal.pose.orientation.w = 1
        r_goal.pose.position.x += 0.1
        updates = {
            u'rosparam': {
                u'general_options': {
                    u'joint_weights': {
                        u'velocity': {
                            u'override': {
                                u'odom_x_joint': 1000000,
                                u'odom_y_joint': 1000000,
                                u'odom_z_joint': 1000000
                            }
                        }
                    }
                }
            }
        }

        old_pose = tf.lookup_pose(u'map', u'base_footprint')

        pocky_pose_setup.update_god_map(updates)
        pocky_pose_setup.set_cart_goal(r_goal, pocky_pose_setup.r_tip, check=False)
        pocky_pose_setup.plan_and_execute()

        new_pose = tf.lookup_pose(u'map', u'base_footprint')
        compare_poses(new_pose.pose, old_pose.pose)

        assert pocky_pose_setup.god_map.unsafe_get_data(
            joint_velocity_weight + [u'odom_x_joint']) == 1000000
        assert pocky_pose_setup.god_map.unsafe_get_data(
            joint_velocity_weight + [u'torso_lift_joint']) == old_torso_value

        updates = {
            u'rosparam': {
                u'general_options': {
                    u'joint_weights': {
                        u'velocity': {
                            u'override': {
                                u'odom_x_joint': 0.0001,
                                u'odom_y_joint': 0.0001,
                                u'odom_z_joint': 0.0001
                            }
                        }
                    }
                }
            }
        }
        # old_pose = tf.lookup_pose(u'map', u'base_footprint')
        # old_pose.pose.position.x += 0.1
        pocky_pose_setup.update_god_map(updates)
        pocky_pose_setup.set_cart_goal(r_goal, pocky_pose_setup.r_tip)
        pocky_pose_setup.plan_and_execute()

        new_pose = tf.lookup_pose(u'map', u'base_footprint')

        # compare_poses(old_pose.pose, new_pose.pose)
        assert new_pose.pose.position.x >= 0.03
        assert pocky_pose_setup.god_map.unsafe_get_data(
            joint_velocity_weight + [u'odom_x_joint']) == 0.0001
        assert pocky_pose_setup.god_map.unsafe_get_data(
            joint_velocity_weight + [u'torso_lift_joint']) == old_torso_value
        pocky_pose_setup.plan_and_execute()
        assert pocky_pose_setup.god_map.unsafe_get_data(
            joint_velocity_weight + [u'odom_x_joint']) == old_odom_x_value
        assert pocky_pose_setup.god_map.unsafe_get_data(
            joint_velocity_weight + [u'torso_lift_joint']) == old_torso_value

    def test_UpdateGodMap2(self, pocky_pose_setup):
        """
        :type pocky_pose_setup: PR2
        """
        joint_velocity_weight = identifier.joint_weights + [u'velocity', u'override']
        old_torso_value = pocky_pose_setup.god_map.get_data(
            joint_velocity_weight + [u'torso_lift_joint'])
        old_odom_x_value = pocky_pose_setup.god_map.get_data(joint_velocity_weight + [u'odom_x_joint'])
        old_odom_y_value = pocky_pose_setup.god_map.get_data(joint_velocity_weight + [u'odom_y_joint'])

        r_goal = PoseStamped()
        r_goal.header.frame_id = pocky_pose_setup.r_tip
        r_goal.pose.orientation.w = 1
        r_goal.pose.position.x += 0.1
        updates = {
            u'rosparam': {
                u'general_options': {
                    u'joint_weights': {
                        u'velocity': {
                            u'override': {
                                u'odom_x_joint': u'asdf',
                                u'odom_y_joint': 0.0001,
                                u'odom_z_joint': 0.0001
                            }
                        }
                    }
                }
            }
        }
        pocky_pose_setup.update_god_map(updates)
        pocky_pose_setup.set_cart_goal(r_goal, pocky_pose_setup.r_tip)
        pocky_pose_setup.plan_and_execute(expected_error_codes=[MoveResult.ERROR])
        assert pocky_pose_setup.god_map.unsafe_get_data(
            joint_velocity_weight + [u'odom_x_joint']) == old_odom_x_value
        assert pocky_pose_setup.god_map.unsafe_get_data(
            joint_velocity_weight + [u'odom_y_joint']) == old_odom_y_value
        assert pocky_pose_setup.god_map.get_data(
            joint_velocity_weight + [u'torso_lift_joint']) == old_torso_value

    def test_UpdateGodMap3(self, pocky_pose_setup):
        """
        :type pocky_pose_setup: PR2
        """
        joint_velocity_weight = identifier.joint_weights + [u'velocity', u'override']
        old_torso_value = pocky_pose_setup.god_map.get_data(
            joint_velocity_weight + [u'torso_lift_joint'])
        old_odom_x_value = pocky_pose_setup.god_map.get_data(joint_velocity_weight + [u'odom_x_joint'])

        r_goal = PoseStamped()
        r_goal.header.frame_id = pocky_pose_setup.r_tip
        r_goal.pose.orientation.w = 1
        r_goal.pose.position.x += 0.1
        updates = {
            u'rosparam': {
                u'general_options': {
                    u'joint_weights': u'asdf'
                }
            }
        }
        pocky_pose_setup.update_god_map(updates)
        pocky_pose_setup.set_cart_goal(r_goal, pocky_pose_setup.r_tip)
        pocky_pose_setup.plan_and_execute(expected_error_codes=[MoveResult.ERROR])
        assert pocky_pose_setup.god_map.unsafe_get_data(
            joint_velocity_weight + [u'odom_x_joint']) == old_odom_x_value
        assert pocky_pose_setup.god_map.unsafe_get_data(
            joint_velocity_weight + [u'torso_lift_joint']) == old_torso_value

    def test_pointing(self, kitchen_setup):
        """
        :type kitchen_setup: PR2
        """
        base_goal = PoseStamped()
        base_goal.header.frame_id = u'base_footprint'
        base_goal.pose.position.y = -1
        base_goal.pose.orientation.w = 1
        kitchen_setup.teleport_base(base_goal)

        tip = u'head_mount_kinect_rgb_link'
        goal_point = tf.lookup_point(u'map', u'iai_kitchen/iai_fridge_door_handle')
        pointing_axis = Vector3Stamped()
        pointing_axis.header.frame_id = tip
        pointing_axis.vector.x = 1
        kitchen_setup.pointing(tip, goal_point, pointing_axis=pointing_axis)
        kitchen_setup.plan_and_execute()

        base_goal = PoseStamped()
        base_goal.header.frame_id = u'base_footprint'
        base_goal.pose.position.y = 2
        base_goal.pose.orientation = Quaternion(*quaternion_about_axis(1, [0, 0, 1]))
        kitchen_setup.pointing(tip, goal_point, pointing_axis=pointing_axis)
        gaya_pose2 = deepcopy(gaya_pose)
        del gaya_pose2['head_pan_joint']
        del gaya_pose2['head_tilt_joint']
        kitchen_setup.set_joint_goal(gaya_pose2)
        kitchen_setup.move_base(base_goal)

        current_x = Vector3Stamped()
        current_x.header.frame_id = tip
        current_x.vector.x = 1

        expected_x = tf.transform_point(tip, goal_point)
        np.testing.assert_almost_equal(expected_x.point.y, 0, 1)
        np.testing.assert_almost_equal(expected_x.point.z, 0, 1)

        rospy.loginfo("Starting looking")
        tip = u'head_mount_kinect_rgb_link'
        goal_point = tf.lookup_point(u'map', kitchen_setup.r_tip)
        pointing_axis = Vector3Stamped()
        pointing_axis.header.frame_id = tip
        pointing_axis.vector.x = 1
        kitchen_setup.pointing(tip, goal_point, pointing_axis=pointing_axis, root_link=kitchen_setup.r_tip)

        rospy.loginfo("Starting pointing")
        r_goal = PoseStamped()
        r_goal.header.frame_id = kitchen_setup.r_tip
        r_goal.pose.position.x -= 0.3
        r_goal.pose.position.z += 0.6
        r_goal.pose.orientation.w = 1
        r_goal = tf.transform_pose(kitchen_setup.default_root, r_goal)
        r_goal.pose.orientation = Quaternion(*quaternion_from_matrix([[0, 0, -1, 0],
                                                                      [0, 1, 0, 0],
                                                                      [1, 0, 0, 0],
                                                                      [0, 0, 0, 1]]))

        kitchen_setup.set_cart_goal(r_goal, kitchen_setup.r_tip, u'base_footprint', weight=WEIGHT_BELOW_CA)
        kitchen_setup.plan_and_execute()

        rospy.loginfo("Starting testing")
        current_x = Vector3Stamped()
        current_x.header.frame_id = tip
        current_x.vector.x = 1

        expected_x = tf.lookup_point(tip, kitchen_setup.r_tip)
        np.testing.assert_almost_equal(expected_x.point.y, 0, 2)
        np.testing.assert_almost_equal(expected_x.point.z, 0, 2)

    def test_open_fridge(self, kitchen_setup):
        """
        :type kitchen_setup: PR2
        """
        handle_frame_id = u'iai_kitchen/iai_fridge_door_handle'
        handle_name = u'iai_fridge_door_handle'

        base_goal = PoseStamped()
        base_goal.header.frame_id = u'map'
        base_goal.pose.position = Point(0.3, -0.5, 0)
        base_goal.pose.orientation.w = 1
        kitchen_setup.teleport_base(base_goal)

        bar_axis = Vector3Stamped()
        bar_axis.header.frame_id = handle_frame_id
        bar_axis.vector.z = 1

        bar_center = PointStamped()
        bar_center.header.frame_id = handle_frame_id

        tip_grasp_axis = Vector3Stamped()
        tip_grasp_axis.header.frame_id = kitchen_setup.r_tip
        tip_grasp_axis.vector.z = 1

        kitchen_setup.set_json_goal(u'GraspBar',
                                    root_link=kitchen_setup.default_root,
                                    tip_link=kitchen_setup.r_tip,
                                    tip_grasp_axis=tip_grasp_axis,
                                    bar_center=bar_center,
                                    bar_axis=bar_axis,
                                    bar_length=.4)
        x_gripper = Vector3Stamped()
        x_gripper.header.frame_id = kitchen_setup.r_tip
        x_gripper.vector.x = 1

        x_goal = Vector3Stamped()
        x_goal.header.frame_id = handle_frame_id
        x_goal.vector.x = -1
        kitchen_setup.set_align_planes_goal(kitchen_setup.r_tip, x_gripper, root_normal=x_goal)
        kitchen_setup.allow_all_collisions()
        # kitchen_setup.add_json_goal(u'AvoidJointLimits', percentage=10)
        kitchen_setup.plan_and_execute()

        kitchen_setup.set_json_goal(u'Open',
                                    tip_link=kitchen_setup.r_tip,
                                    environment_link=handle_name,
                                    goal_joint_state=1.5)
        kitchen_setup.set_json_goal(u'AvoidJointLimits', percentage=40)
        kitchen_setup.allow_all_collisions()
        # kitchen_setup.add_json_goal(u'AvoidJointLimits')
        kitchen_setup.plan_and_execute()
        kitchen_setup.set_kitchen_js({u'iai_fridge_door_joint': 1.5})

        kitchen_setup.set_json_goal(u'Open',
                                    tip_link=kitchen_setup.r_tip,
                                    environment_link=handle_name,
                                    goal_joint_state=0)
        kitchen_setup.allow_all_collisions()
        kitchen_setup.set_json_goal(u'AvoidJointLimits', percentage=40)
        kitchen_setup.plan_and_execute()
        kitchen_setup.set_kitchen_js({u'iai_fridge_door_joint': 0})

        kitchen_setup.plan_and_execute()

        kitchen_setup.set_joint_goal(gaya_pose)
        kitchen_setup.plan_and_execute()

    def test_open_drawer(self, kitchen_setup):
        """"
        :type kitchen_setup: PR2
        """
        handle_frame_id = u'iai_kitchen/sink_area_left_middle_drawer_handle'
        handle_name = u'sink_area_left_middle_drawer_handle'
        bar_axis = Vector3Stamped()
        bar_axis.header.frame_id = handle_frame_id
        bar_axis.vector.y = 1

        bar_center = PointStamped()
        bar_center.header.frame_id = handle_frame_id

        tip_grasp_axis = Vector3Stamped()
        tip_grasp_axis.header.frame_id = kitchen_setup.l_tip
        tip_grasp_axis.vector.z = 1

        kitchen_setup.set_json_goal(u'GraspBar',
                                    root_link=kitchen_setup.default_root,
                                    tip_link=kitchen_setup.l_tip,
                                    tip_grasp_axis=tip_grasp_axis,
                                    bar_center=bar_center,
                                    bar_axis=bar_axis,
                                    bar_length=0.4)  # TODO: check for real length
        x_gripper = Vector3Stamped()
        x_gripper.header.frame_id = kitchen_setup.l_tip
        x_gripper.vector.x = 1

        x_goal = Vector3Stamped()
        x_goal.header.frame_id = handle_frame_id
        x_goal.vector.x = -1

        kitchen_setup.set_align_planes_goal(kitchen_setup.l_tip,
                                            x_gripper,
                                            root_normal=x_goal)
        # kitchen_setup.allow_all_collisions()
        kitchen_setup.plan_and_execute()

        kitchen_setup.set_json_goal(u'Open',
                                    tip_link=kitchen_setup.l_tip,
                                    environment_link=handle_name)
        kitchen_setup.allow_all_collisions()  # makes execution faster
        kitchen_setup.plan_and_execute()  # send goal to Giskard
        # Update kitchen object
        kitchen_setup.set_kitchen_js({u'sink_area_left_middle_drawer_main_joint': 0.48})

        # Close drawer partially
        kitchen_setup.set_json_goal(u'Open',
                                    tip_link=kitchen_setup.l_tip,
                                    environment_link=handle_name,
                                    goal_joint_state=0.2)
        kitchen_setup.allow_all_collisions()  # makes execution faster
        kitchen_setup.plan_and_execute()  # send goal to Giskard
        # Update kitchen object
        kitchen_setup.set_kitchen_js({u'sink_area_left_middle_drawer_main_joint': 0.2})

        kitchen_setup.set_json_goal(u'Close',
                                    tip_link=kitchen_setup.l_tip,
                                    environment_link=handle_name)
        kitchen_setup.allow_all_collisions()  # makes execution faster
        kitchen_setup.plan_and_execute()  # send goal to Giskard
        # Update kitchen object
        kitchen_setup.set_kitchen_js({u'sink_area_left_middle_drawer_main_joint': 0.0})

        # TODO: calculate real and desired value and compare

        pass

    def test_open_close_dishwasher(self, kitchen_setup):
        """
        :type kitchen_setup: PR2
        """
        p = PoseStamped()
        p.header.frame_id = u'map'
        p.pose.orientation.w = 1
        p.pose.position.x = 0.5
        p.pose.position.y = 0.2
        kitchen_setup.teleport_base(p)

        hand = kitchen_setup.r_tip

        goal_angle = np.pi / 4
        handle_frame_id = u'iai_kitchen/sink_area_dish_washer_door_handle'
        handle_name = u'sink_area_dish_washer_door_handle'
        bar_axis = Vector3Stamped()
        bar_axis.header.frame_id = handle_frame_id
        bar_axis.vector.y = 1

        bar_center = PointStamped()
        bar_center.header.frame_id = handle_frame_id

        tip_grasp_axis = Vector3Stamped()
        tip_grasp_axis.header.frame_id = hand
        tip_grasp_axis.vector.z = 1

        kitchen_setup.set_json_goal(u'GraspBar',
                                    root_link=kitchen_setup.default_root,
                                    tip_link=hand,
                                    tip_grasp_axis=tip_grasp_axis,
                                    bar_center=bar_center,
                                    bar_axis=bar_axis,
                                    bar_length=.3)
        # kitchen_setup.allow_collision([], u'kitchen', [handle_name])
        # kitchen_setup.allow_all_collisions()

        x_gripper = Vector3Stamped()
        x_gripper.header.frame_id = hand
        x_gripper.vector.x = 1

        x_goal = Vector3Stamped()
        x_goal.header.frame_id = handle_frame_id
        x_goal.vector.x = -1
        kitchen_setup.set_align_planes_goal(hand, x_gripper, root_normal=x_goal)
        # kitchen_setup.allow_all_collisions()

        kitchen_setup.plan_and_execute()

        kitchen_setup.set_json_goal(u'Open',
                                    tip_link=hand,
                                    environment_link=handle_name,
                                    goal_joint_state=goal_angle,
                                    )
        # kitchen_setup.allow_all_collisions()
        kitchen_setup.plan_and_execute()
        kitchen_setup.set_kitchen_js({u'sink_area_dish_washer_door_joint': goal_angle})

        kitchen_setup.set_json_goal(u'Open',
                                    tip_link=hand,
                                    environment_link=handle_name,
                                    goal_joint_state=0)
        kitchen_setup.allow_all_collisions()
        kitchen_setup.plan_and_execute()
        kitchen_setup.set_kitchen_js({u'sink_area_dish_washer_door_joint': 0})

    def test_open_close_dishwasher_palm(self, kitchen_setup):
        """
        :type kitchen_setup: PR2
        """
        # FIXME
        handle_frame_id = u'iai_kitchen/sink_area_dish_washer_door_handle'
        handle_name = u'sink_area_dish_washer_door_handle'
        hand = kitchen_setup.r_tip
        goal_angle = np.pi / 3.5

        p = PoseStamped()
        p.header.frame_id = u'map'
        p.pose.orientation.w = 1
        p.pose.position.x = 0.5
        p.pose.position.y = 0.2
        kitchen_setup.teleport_base(p)

        kitchen_setup.set_kitchen_js({u'sink_area_dish_washer_door_joint': 0.})

        hand_goal = PoseStamped()
        hand_goal.header.frame_id = handle_frame_id
        hand_goal.pose.position.x -= 0.03
        hand_goal.pose.position.z = 0.03
        hand_goal.pose.orientation = Quaternion(*quaternion_from_matrix([[0, 0, 1, 0],
                                                                         [0, -1, 0, 0],
                                                                         [1, 0, 0, 0],
                                                                         [0, 0, 0, 1]]))
        # kitchen_setup.allow_all_collisions()
        kitchen_setup.set_json_goal(u'CartesianVelocityLimit',
                                    root_link=u'odom_combined',
                                    tip_link='base_footprint',
                                    max_linear_velocity=0.05,
                                    max_angular_velocity=0.08,
                                    )
        kitchen_setup.set_cart_goal(hand_goal, hand)
        kitchen_setup.send_goal(goal_type=MoveGoal.PLAN_AND_EXECUTE_AND_CUT_OFF_SHAKING)

        kitchen_setup.set_json_goal(u'Open',
                                    tip_link=hand,
                                    object_name=u'kitchen',
                                    handle_link=handle_name,
                                    goal_joint_state=goal_angle,
                                    )

        kitchen_setup.set_json_goal(u'CartesianVelocityLimit',
                                    root_link=u'odom_combined',
                                    tip_link='base_footprint',
                                    max_linear_velocity=0.05,
                                    max_angular_velocity=0.1,
                                    )

        kitchen_setup.set_json_goal(u'CartesianVelocityLimit',
                                    root_link=u'odom_combined',
                                    tip_link='r_forearm_link',
                                    max_linear_velocity=0.1,
                                    max_angular_velocity=0.5,
                                    )

        # kitchen_setup.allow_all_collisions()
        kitchen_setup.plan_and_execute()
        kitchen_setup.set_kitchen_js({u'sink_area_dish_washer_door_joint': goal_angle})

        kitchen_setup.set_json_goal(u'Open',
                                    tip_link=hand,
                                    object_name=u'kitchen',
                                    handle_link=handle_name,
                                    goal_joint_state=0,
                                    )

        kitchen_setup.set_json_goal(u'CartesianVelocityLimit',
                                    root_link=u'odom_combined',
                                    tip_link='base_footprint',
                                    max_linear_velocity=0.05,
                                    max_angular_velocity=0.1,
                                    )

        kitchen_setup.set_json_goal(u'CartesianVelocityLimit',
                                    root_link=u'odom_combined',
                                    tip_link='r_forearm_link',
                                    max_linear_velocity=0.05,
                                    max_angular_velocity=0.1,
                                    )

        # kitchen_setup.allow_all_collisions()
        kitchen_setup.plan_and_execute()
        kitchen_setup.set_kitchen_js({u'sink_area_dish_washer_door_joint': 0})

        kitchen_setup.set_joint_goal(gaya_pose)
        kitchen_setup.plan_and_execute()

    def test_align_planes1(self, zero_pose):
        """
        :type zero_pose: PR2
        """
        x_gripper = Vector3Stamped()
        x_gripper.header.frame_id = zero_pose.r_tip
        x_gripper.vector.x = 1
        y_gripper = Vector3Stamped()
        y_gripper.header.frame_id = zero_pose.r_tip
        y_gripper.vector.y = 1

        x_goal = Vector3Stamped()
        x_goal.header.frame_id = u'map'
        x_goal.vector.x = 1
        y_goal = Vector3Stamped()
        y_goal.header.frame_id = u'map'
        y_goal.vector.z = 1
        zero_pose.set_align_planes_goal(zero_pose.r_tip, x_gripper, root_normal=x_goal)
        zero_pose.set_align_planes_goal(zero_pose.r_tip, y_gripper, root_normal=y_goal)
        zero_pose.allow_all_collisions()
        zero_pose.plan_and_execute()

    def test_wrong_constraint_type(self, zero_pose):
        """
        :type zero_pose: PR2
        """
        goal_state = JointState()
        goal_state.name = [u'r_elbow_flex_joint']
        goal_state.position = [-1.0]
        kwargs = {u'goal_state': goal_state}
        zero_pose.set_json_goal(u'jointpos', **kwargs)
        zero_pose.plan_and_execute(expected_error_codes=[MoveResult.UNKNOWN_CONSTRAINT])

    def test_python_code_in_constraint_type(self, zero_pose):
        """
        :type zero_pose: PR2
        """
        goal_state = JointState()
        goal_state.name = [u'r_elbow_flex_joint']
        goal_state.position = [-1.0]
        kwargs = {u'goal_state': goal_state}
        zero_pose.set_json_goal(u'print("asd")', **kwargs)
        zero_pose.plan_and_execute(expected_error_codes=[MoveResult.UNKNOWN_CONSTRAINT])

    def test_wrong_params1(self, zero_pose):
        """
        :type zero_pose: PR2
        """
        goal_state = JointState()
        goal_state.name = u'r_elbow_flex_joint'
        goal_state.position = [-1.0]
        kwargs = {u'goal_state': goal_state}
        zero_pose.set_json_goal(u'JointPositionList', **kwargs)
        zero_pose.plan_and_execute(expected_error_codes=[MoveResult.CONSTRAINT_INITIALIZATION_ERROR])

    def test_wrong_params2(self, zero_pose):
        """
        :type zero_pose: PR2
        """
        goal_state = JointState()
        goal_state.name = [5432]
        goal_state.position = u'test'
        kwargs = {u'goal_state': goal_state}
        zero_pose.set_json_goal(u'JointPositionList', **kwargs)
        zero_pose.plan_and_execute(expected_error_codes=[MoveResult.CONSTRAINT_INITIALIZATION_ERROR])

    def test_align_planes2(self, zero_pose):
        """
        :type zero_pose: PR2
        """
        x_gripper = Vector3Stamped()
        x_gripper.header.frame_id = zero_pose.r_tip
        x_gripper.vector.y = 1

        x_goal = Vector3Stamped()
        x_goal.header.frame_id = u'map'
        x_goal.vector.y = -1
        x_goal.vector = tf.normalize(x_goal.vector)
        zero_pose.set_align_planes_goal(zero_pose.r_tip, x_gripper, root_normal=x_goal)
        zero_pose.allow_all_collisions()
        zero_pose.plan_and_execute()

    def test_align_planes3(self, zero_pose):
        """
        :type zero_pose: PR2
        """
        eef_vector = Vector3Stamped()
        eef_vector.header.frame_id = 'base_footprint'
        eef_vector.vector.y = 1

        goal_vector = Vector3Stamped()
        goal_vector.header.frame_id = u'map'
        goal_vector.vector.y = -1
        goal_vector.vector = tf.normalize(goal_vector.vector)
        zero_pose.set_align_planes_goal('base_footprint', eef_vector, root_normal=goal_vector)
        zero_pose.allow_all_collisions()
        zero_pose.plan_and_execute()

    def test_align_planes4(self, kitchen_setup):
        """
        :type kitchen_setup: PR2
        """
        elbow = u'r_elbow_flex_link'
        handle_frame_id = u'iai_kitchen/iai_fridge_door_handle'

        tip_axis = Vector3Stamped()
        tip_axis.header.frame_id = elbow
        tip_axis.vector.x = 1

        env_axis = Vector3Stamped()
        env_axis.header.frame_id = handle_frame_id
        env_axis.vector.z = 1
        kitchen_setup.set_align_planes_goal(elbow, tip_axis, root_normal=env_axis, weight=WEIGHT_ABOVE_CA)
        kitchen_setup.allow_all_collisions()
        kitchen_setup.plan_and_execute()

    def test_grasp_fridge_handle(self, kitchen_setup):
        """
        :type kitchen_setup: PR2
        """
        handle_name = u'iai_kitchen/iai_fridge_door_handle'
        bar_axis = Vector3Stamped()
        bar_axis.header.frame_id = handle_name
        bar_axis.vector.z = 1

        bar_center = PointStamped()
        bar_center.header.frame_id = handle_name

        tip_grasp_axis = Vector3Stamped()
        tip_grasp_axis.header.frame_id = kitchen_setup.r_tip
        tip_grasp_axis.vector.z = 1

        kitchen_setup.set_json_goal(u'GraspBar',
                                    root_link=kitchen_setup.default_root,
                                    tip_link=kitchen_setup.r_tip,
                                    tip_grasp_axis=tip_grasp_axis,
                                    bar_center=bar_center,
                                    bar_axis=bar_axis,
                                    bar_length=.4)
        #
        x_gripper = Vector3Stamped()
        x_gripper.header.frame_id = kitchen_setup.r_tip
        x_gripper.vector.x = 1

        x_goal = Vector3Stamped()
        x_goal.header.frame_id = u'iai_kitchen/iai_fridge_door_handle'
        x_goal.vector.x = -1
        kitchen_setup.set_align_planes_goal(kitchen_setup.r_tip, x_gripper, root_normal=x_goal)
        # kitchen_setup.allow_all_collisions()
        kitchen_setup.plan_and_execute()

    def test_close_fridge_with_elbow(self, kitchen_setup):
        """
        :type kitchen_setup: PR2
        """
        base_pose = PoseStamped()
        base_pose.header.frame_id = u'map'
        base_pose.pose.position.y = -1.5
        base_pose.pose.orientation.w = 1
        kitchen_setup.teleport_base(base_pose)

        handle_frame_id = u'iai_kitchen/iai_fridge_door_handle'
        handle_name = u'iai_fridge_door_handle'

        kitchen_setup.set_kitchen_js({u'iai_fridge_door_joint': np.pi / 2})

        elbow = u'r_elbow_flex_link'

        tip_axis = Vector3Stamped()
        tip_axis.header.frame_id = elbow
        tip_axis.vector.x = 1

        env_axis = Vector3Stamped()
        env_axis.header.frame_id = handle_frame_id
        env_axis.vector.z = 1
        kitchen_setup.set_align_planes_goal(elbow, tip_axis, root_normal=env_axis, weight=WEIGHT_ABOVE_CA)
        kitchen_setup.allow_all_collisions()
        kitchen_setup.plan_and_execute()
        elbow_pose = PoseStamped()
        elbow_pose.header.frame_id = handle_frame_id
        elbow_pose.pose.position.x += 0.1
        elbow_pose.pose.orientation.w = 1
        kitchen_setup.set_translation_goal(elbow_pose, elbow)
        kitchen_setup.set_align_planes_goal(elbow, tip_axis, root_normal=env_axis, weight=WEIGHT_ABOVE_CA)
        kitchen_setup.allow_all_collisions()
        kitchen_setup.plan_and_execute()

        kitchen_setup.set_json_goal(u'Close',
                                    tip_link=elbow,
                                    environment_link=handle_name)
        kitchen_setup.allow_all_collisions()
        kitchen_setup.plan_and_execute()
        kitchen_setup.set_kitchen_js({u'iai_fridge_door_joint': 0})

    def test_open_close_oven(self, kitchen_setup):
        """
        :type kitchen_setup: PR2
        """
        goal_angle = 0.5
        handle_frame_id = u'iai_kitchen/oven_area_oven_door_handle'
        handle_name = u'oven_area_oven_door_handle'
        bar_axis = Vector3Stamped()
        bar_axis.header.frame_id = handle_frame_id
        bar_axis.vector.y = 1

        bar_center = PointStamped()
        bar_center.header.frame_id = handle_frame_id

        tip_grasp_axis = Vector3Stamped()
        tip_grasp_axis.header.frame_id = kitchen_setup.l_tip
        tip_grasp_axis.vector.z = 1

        kitchen_setup.set_json_goal(u'GraspBar',
                                    root_link=kitchen_setup.default_root,
                                    tip_link=kitchen_setup.l_tip,
                                    tip_grasp_axis=tip_grasp_axis,
                                    bar_center=bar_center,
                                    bar_axis=bar_axis,
                                    bar_length=.3)
        # kitchen_setup.allow_collision([], u'kitchen', [handle_name])
        kitchen_setup.allow_all_collisions()

        x_gripper = Vector3Stamped()
        x_gripper.header.frame_id = kitchen_setup.l_tip
        x_gripper.vector.x = 1

        x_goal = Vector3Stamped()
        x_goal.header.frame_id = handle_frame_id
        x_goal.vector.x = -1
        kitchen_setup.set_align_planes_goal(kitchen_setup.l_tip, x_gripper, root_normal=x_goal)
        # kitchen_setup.allow_all_collisions()

        kitchen_setup.plan_and_execute()

        kitchen_setup.set_json_goal(u'Open',
                                    tip_link=kitchen_setup.l_tip,
                                    environment_link=handle_name,
                                    goal_joint_state=goal_angle)
        kitchen_setup.allow_all_collisions()
        kitchen_setup.plan_and_execute()
        kitchen_setup.set_kitchen_js({u'oven_area_oven_door_joint': goal_angle})

        kitchen_setup.set_json_goal(u'Close',
                                    tip_link=kitchen_setup.l_tip,
                                    environment_link=handle_name)
        kitchen_setup.allow_all_collisions()
        kitchen_setup.plan_and_execute()
        kitchen_setup.set_kitchen_js({u'oven_area_oven_door_joint': 0})

    def test_grasp_dishwasher_handle(self, kitchen_setup):
        """
        :type kitchen_setup: PR2
        """
        handle_name = u'iai_kitchen/sink_area_dish_washer_door_handle'
        bar_axis = Vector3Stamped()
        bar_axis.header.frame_id = handle_name
        bar_axis.vector.y = 1

        bar_center = PointStamped()
        bar_center.header.frame_id = handle_name

        tip_grasp_axis = Vector3Stamped()
        tip_grasp_axis.header.frame_id = kitchen_setup.r_tip
        tip_grasp_axis.vector.z = 1

        kitchen_setup.grasp_bar(root_link=kitchen_setup.default_root,
                                tip_link=kitchen_setup.r_tip,
                                tip_grasp_axis=tip_grasp_axis,
                                bar_center=bar_center,
                                bar_axis=bar_axis,
                                bar_length=.3)
        kitchen_setup.allow_collision([], u'kitchen', [u'sink_area_dish_washer_door_handle'])
        # kitchen_setup.allow_all_collisions()
        kitchen_setup.plan_and_execute()

    def test_open_all_drawers(self, kitchen_setup):
        """"
        :type kitchen_setup: PR2
        """
        handle_name = [
            # u'oven_area_area_middle_upper_drawer_handle',
            u'oven_area_area_middle_lower_drawer_handle',
            u'sink_area_left_upper_drawer_handle',
            # u'sink_area_left_middle_drawer_handle',
            # u'sink_area_left_bottom_drawer_handle',
            u'sink_area_trash_drawer_handle',
            u'fridge_area_lower_drawer_handle',
            # u'kitchen_island_left_upper_drawer_handle',
            # u'kitchen_island_left_lower_drawer_handle',
            # u'kitchen_island_middle_upper_drawer_handle',
            # u'kitchen_island_middle_lower_drawer_handle',
            # u'kitchen_island_right_upper_drawer_handle',
            u'kitchen_island_right_lower_drawer_handle',
            u'oven_area_area_left_drawer_handle',
            # u'oven_area_area_right_drawer_handle'
        ]

        handle_frame_id = [u'iai_kitchen/' + item for item in handle_name]
        joint_name = [item.replace(u'handle', u'main_joint') for item in handle_name]

        for i_handle_id, i_handle_name, i_joint_name in zip(handle_frame_id, handle_name, joint_name):
            logging.loginfo('=== Opening drawer: {} ==='.format(i_handle_name.replace(u'_handle', u'')))
            bar_axis = Vector3Stamped()
            bar_axis.header.frame_id = i_handle_id
            bar_axis.vector.y = 1

            bar_center = PointStamped()
            bar_center.header.frame_id = i_handle_id

            tip_grasp_axis = Vector3Stamped()
            tip_grasp_axis.header.frame_id = kitchen_setup.l_tip
            tip_grasp_axis.vector.z = 1

            kitchen_setup.set_json_goal(u'GraspBar',
                                        root_link=kitchen_setup.default_root,
                                        tip_link=kitchen_setup.l_tip,
                                        tip_grasp_axis=tip_grasp_axis,
                                        bar_center=bar_center,
                                        bar_axis=bar_axis,
                                        bar_length=0.4)  # TODO: check for real length
            x_gripper = Vector3Stamped()
            x_gripper.header.frame_id = kitchen_setup.l_tip
            x_gripper.vector.x = 1

            x_goal = Vector3Stamped()
            x_goal.header.frame_id = i_handle_id
            x_goal.vector.x = -1

            kitchen_setup.set_align_planes_goal(kitchen_setup.l_tip,
                                                x_gripper,
                                                root_normal=x_goal)
            kitchen_setup.allow_all_collisions()
            kitchen_setup.avoid_self_collision()
            kitchen_setup.plan_and_execute()

            kitchen_setup.set_json_goal(u'Open',
                                        tip_link=kitchen_setup.l_tip,
                                        evironment_link=i_handle_name)
            kitchen_setup.allow_all_collisions()  # makes execution faster
            kitchen_setup.avoid_self_collision()
            kitchen_setup.plan_and_execute()  # send goal to Giskard
            # Update kitchen object
            kitchen_setup.set_kitchen_js({i_joint_name: 0.48})  # TODO: get real value from URDF

            # Close drawer partially
            kitchen_setup.set_json_goal(u'Open',
                                        tip_link=kitchen_setup.l_tip,
                                        evironment_link=i_handle_name,
                                        goal_joint_state=0.2)
            kitchen_setup.allow_all_collisions()  # makes execution faster
            kitchen_setup.avoid_self_collision()
            kitchen_setup.plan_and_execute()  # send goal to Giskard
            # Update kitchen object
            kitchen_setup.set_kitchen_js({i_joint_name: 0.2})

            kitchen_setup.set_json_goal(u'Close',
                                        tip_link=kitchen_setup.l_tip,
                                        object_name=u'kitchen',
                                        object_link_name=i_handle_name)
            kitchen_setup.allow_all_collisions()  # makes execution faster
            kitchen_setup.avoid_self_collision()
            kitchen_setup.plan_and_execute()  # send goal to Giskard
            # Update kitchen object
            kitchen_setup.set_kitchen_js({i_joint_name: 0.0})


class TestCartGoals(object):
    def test_rotate_gripper(self, zero_pose):
        """
        :type zero_pose: PR2
        """
        r_goal = PoseStamped()
        r_goal.header.frame_id = zero_pose.r_tip
        r_goal.pose.orientation = Quaternion(*quaternion_about_axis(pi, [1, 0, 0]))
        zero_pose.set_cart_goal(r_goal, zero_pose.r_tip)
        zero_pose.plan_and_execute()

    def test_keep_position1(self, zero_pose):
        """
        :type zero_pose: PR2
        """
        zero_pose.allow_self_collision()
        r_goal = PoseStamped()
        r_goal.header.frame_id = zero_pose.r_tip
        r_goal.pose.position.x = -.1
        r_goal.pose.orientation.w = 1
        zero_pose.set_cart_goal(r_goal, zero_pose.r_tip, u'torso_lift_link')
        zero_pose.plan_and_execute()

        js = {u'torso_lift_joint': 0.1}
        r_goal = PoseStamped()
        r_goal.header.frame_id = zero_pose.r_tip
        r_goal.pose.orientation.w = 1
        zero_pose.set_cart_goal(r_goal, zero_pose.r_tip, u'torso_lift_link')
        zero_pose.set_joint_goal(js)
        zero_pose.allow_self_collision()
        zero_pose.plan_and_execute()

    def test_keep_position2(self, zero_pose):
        """
        :type zero_pose: PR2
        """
        zero_pose.allow_self_collision()
        r_goal = PoseStamped()
        r_goal.header.frame_id = zero_pose.r_tip
        r_goal.pose.position.x = -.1
        r_goal.pose.orientation.w = 1
        zero_pose.set_cart_goal(r_goal, zero_pose.r_tip, u'torso_lift_link')
        zero_pose.plan_and_execute()

        zero_pose.allow_self_collision()
        js = {u'torso_lift_joint': 0.1}
        r_goal = PoseStamped()
        r_goal.header.frame_id = zero_pose.r_tip
        r_goal.pose.orientation.w = 1
        expected_pose = tf.lookup_pose(zero_pose.default_root, zero_pose.r_tip)
        expected_pose.header.stamp = rospy.Time()
        zero_pose.set_cart_goal(r_goal, zero_pose.r_tip, zero_pose.default_root)
        zero_pose.set_joint_goal(js)
        zero_pose.plan_and_execute()

    def test_keep_position3(self, zero_pose):
        """
        :type zero_pose: PR2
        """
        js = {
            u'r_elbow_flex_joint': -1.58118094489,
            u'r_forearm_roll_joint': -0.904933033043,
            u'r_shoulder_lift_joint': 0.822412440711,
            u'r_shoulder_pan_joint': -1.07866800992,
            u'r_upper_arm_roll_joint': -1.34905471854,
            u'r_wrist_flex_joint': -1.20182042644,
            u'r_wrist_roll_joint': 0.190433188769,
        }
        zero_pose.send_and_check_joint_goal(js)

        r_goal = PoseStamped()
        r_goal.header.frame_id = zero_pose.r_tip
        r_goal.pose.position.x = 0.3
        r_goal.pose.orientation = Quaternion(*quaternion_from_matrix([[-1, 0, 0, 0],
                                                                      [0, 1, 0, 0],
                                                                      [0, 0, -1, 0],
                                                                      [0, 0, 0, 1]]))
        zero_pose.set_cart_goal(r_goal, zero_pose.l_tip, u'torso_lift_link')
        zero_pose.plan_and_execute()

        r_goal = PoseStamped()
        r_goal.header.frame_id = zero_pose.r_tip
        r_goal.pose.orientation.w = 1
        zero_pose.set_cart_goal(r_goal, zero_pose.r_tip, zero_pose.l_tip)

        l_goal = PoseStamped()
        l_goal.header.frame_id = zero_pose.r_tip
        l_goal.pose.position.y = -.1
        l_goal.pose.orientation.w = 1
        zero_pose.set_cart_goal(l_goal, zero_pose.r_tip, zero_pose.default_root)
        zero_pose.plan_and_execute()

    def test_cart_goal_1eef(self, zero_pose):
        """
        :type zero_pose: PR2
        """
        p = PoseStamped()
        p.header.stamp = rospy.get_rostime()
        p.header.frame_id = zero_pose.r_tip
        p.pose.position = Point(-0.1, 0, 0)
        p.pose.orientation = Quaternion(0, 0, 0, 1)
        zero_pose.allow_self_collision()
        zero_pose.set_cart_goal(p, zero_pose.r_tip, u'base_footprint')
        zero_pose.plan_and_execute()

    def test_cart_goal_1eef2(self, zero_pose):
        """
        :type zero_pose: PR2
        """
        p = PoseStamped()
        p.header.stamp = rospy.get_rostime()
        p.header.frame_id = u'base_footprint'
        p.pose.position = Point(0.599, -0.009, 0.983)
        p.pose.orientation = Quaternion(0.524, -0.495, 0.487, -0.494)
        zero_pose.allow_all_collisions()
        zero_pose.set_cart_goal(p, zero_pose.l_tip, u'base_footprint')
        zero_pose.plan_and_execute()

    def test_cart_goal_1eef3(self, zero_pose):
        """
        :type zero_pose: PR2
        """
        self.test_cart_goal_1eef(zero_pose)
        self.test_cart_goal_1eef2(zero_pose)

    def test_cart_goal_1eef4(self, zero_pose):
        """
        :type zero_pose: PR2
        """
        p = PoseStamped()
        p.header.stamp = rospy.get_rostime()
        p.header.frame_id = u'map'
        p.pose.position = Point(2., 0, 1.)
        p.pose.orientation = Quaternion(0, 0, 0, 1)
        zero_pose.allow_all_collisions()
        zero_pose.set_cart_goal(p, zero_pose.r_tip, zero_pose.default_root)
        zero_pose.plan_and_execute()

    def test_cart_goal_orientation_singularity(self, zero_pose):
        """
        :type zero_pose: PR2
        """
        root = u'base_link'
        r_goal = PoseStamped()
        r_goal.header.frame_id = zero_pose.r_tip
        r_goal.header.stamp = rospy.get_rostime()
        r_goal.pose.position = Point(-0.1, 0, 0)
        r_goal.pose.orientation = Quaternion(0, 0, 0, 1)
        zero_pose.set_cart_goal(r_goal, zero_pose.r_tip, root)
        l_goal = PoseStamped()
        l_goal.header.frame_id = zero_pose.l_tip
        l_goal.header.stamp = rospy.get_rostime()
        l_goal.pose.position = Point(-0.05, 0, 0)
        l_goal.pose.orientation = Quaternion(0, 0, 0, 1)
        zero_pose.set_cart_goal(l_goal, zero_pose.l_tip, root)
        zero_pose.allow_all_collisions()
        zero_pose.plan_and_execute()

    def test_cart_goal_2eef2(self, zero_pose):
        """
        :type zero_pose: PR2
        """
        root = u'odom_combined'

        r_goal = PoseStamped()
        r_goal.header.frame_id = zero_pose.r_tip
        r_goal.header.stamp = rospy.get_rostime()
        r_goal.pose.position = Point(0, -0.1, 0)
        r_goal.pose.orientation = Quaternion(0, 0, 0, 1)
        zero_pose.set_cart_goal(r_goal, zero_pose.r_tip, root)
        l_goal = PoseStamped()
        l_goal.header.frame_id = zero_pose.l_tip
        l_goal.header.stamp = rospy.get_rostime()
        l_goal.pose.position = Point(-0.05, 0, 0)
        l_goal.pose.orientation = Quaternion(0, 0, 0, 1)
        zero_pose.set_cart_goal(l_goal, zero_pose.l_tip, root)
        zero_pose.allow_self_collision()
        zero_pose.plan_and_execute()

    def test_cart_goal_left_right_chain(self, zero_pose):
        """
        :type zero_pose: PR2
        """
        r_goal = tf.lookup_pose(zero_pose.l_tip, zero_pose.r_tip)
        r_goal.pose.position.x -= 0.1
        zero_pose.allow_all_collisions()
        zero_pose.set_cart_goal(r_goal, zero_pose.r_tip, zero_pose.l_tip)
        zero_pose.plan_and_execute()

    def test_wiggle1(self, kitchen_setup):
        """
        :type kitchen_setup: PR2
        """
        tray_pose = PoseStamped()
        tray_pose.header.frame_id = u'iai_kitchen/sink_area_surface'
        tray_pose.pose.position = Point(0.1, -0.4, 0.07)
        tray_pose.pose.orientation.w = 1

        l_goal = deepcopy(tray_pose)
        l_goal.pose.position.y -= 0.18
        l_goal.pose.position.z += 0.05
        l_goal.pose.orientation = Quaternion(*quaternion_from_matrix([[0, -1, 0, 0],
                                                                      [1, 0, 0, 0],
                                                                      [0, 0, 1, 0],
                                                                      [0, 0, 0, 1]]))

        r_goal = deepcopy(tray_pose)
        r_goal.pose.position.y += 0.18
        r_goal.pose.position.z += 0.05
        r_goal.pose.orientation = Quaternion(*quaternion_from_matrix([[0, 1, 0, 0],
                                                                      [-1, 0, 0, 0],
                                                                      [0, 0, 1, 0],
                                                                      [0, 0, 0, 1]]))

        kitchen_setup.set_cart_goal(l_goal, kitchen_setup.l_tip, weight=WEIGHT_BELOW_CA)
        kitchen_setup.set_cart_goal(r_goal, kitchen_setup.r_tip, weight=WEIGHT_BELOW_CA)
        # kitchen_setup.allow_collision([], tray_name, [])
        # kitchen_setup.allow_all_collisions()
        kitchen_setup.set_json_goal(u'CartesianVelocityLimit',
                                    root_link=kitchen_setup.default_root,
                                    tip_link=u'base_footprint',
                                    max_linear_velocity=0.1,
                                    max_angular_velocity=0.2
                                    )
        kitchen_setup.plan_and_execute()

    def test_wiggle2(self, zero_pose):
        """
        :type zero_pose: PR2
        """
        goal_js = {
            u'l_upper_arm_roll_joint': 1.63487737202,
            u'l_shoulder_pan_joint': 1.36222920328,
            u'l_shoulder_lift_joint': 0.229120778526,
            u'l_forearm_roll_joint': 13.7578920265,
            u'l_elbow_flex_joint': -1.48141189643,
            u'l_wrist_flex_joint': -1.22662876066,
            u'l_wrist_roll_joint': -53.6150824007,
        }
        zero_pose.allow_all_collisions()
        zero_pose.send_and_check_joint_goal(goal_js)

        p = PoseStamped()
        p.header.frame_id = zero_pose.l_tip
        p.header.stamp = rospy.get_rostime()
        p.pose.position.x = -0.1
        p.pose.orientation.w = 1
        # zero_pose.allow_all_collisions()
        zero_pose.set_cart_goal(p, zero_pose.l_tip, zero_pose.default_root)
        zero_pose.plan_and_execute()

        p = PoseStamped()
        p.header.frame_id = zero_pose.l_tip
        p.header.stamp = rospy.get_rostime()
        p.pose.position.x = 0.2
        p.pose.orientation.w = 1
        # zero_pose.allow_all_collisions()
        zero_pose.set_cart_goal(p, zero_pose.l_tip, zero_pose.default_root)
        zero_pose.plan_and_execute()

    def test_wiggle3(self, zero_pose):
        """
        :type zero_pose: PR2
        """
        goal_js = {
            u'r_upper_arm_roll_joint': -0.0812729778068,
            u'r_shoulder_pan_joint': -1.20939684714,
            u'r_shoulder_lift_joint': 0.135095147908,
            u'r_forearm_roll_joint': -1.50201448056,
            u'r_elbow_flex_joint': -0.404527363115,
            u'r_wrist_flex_joint': -1.11738043795,
            u'r_wrist_roll_joint': 8.0946050982,
        }
        zero_pose.allow_all_collisions()
        zero_pose.send_and_check_joint_goal(goal_js)

        p = PoseStamped()
        p.header.frame_id = zero_pose.r_tip
        p.header.stamp = rospy.get_rostime()
        p.pose.position.x = 0.5
        p.pose.orientation.w = 1
        zero_pose.set_cart_goal(p, zero_pose.r_tip, zero_pose.default_root)
        zero_pose.plan_and_execute()

    def test_hot_init_failed(self, zero_pose):
        """
        :type zero_pose: PR2
        """
        r_goal = PoseStamped()
        r_goal.header.frame_id = zero_pose.r_tip
        r_goal.header.stamp = rospy.get_rostime()
        r_goal.pose.position = Point(-0.0, 0, 0)
        r_goal.pose.orientation = Quaternion(0, 0, 0, 1)
        zero_pose.set_cart_goal(r_goal, zero_pose.r_tip, zero_pose.default_root)
        l_goal = PoseStamped()
        l_goal.header.frame_id = zero_pose.l_tip
        l_goal.header.stamp = rospy.get_rostime()
        l_goal.pose.position = Point(-0.0, 0, 0)
        l_goal.pose.orientation = Quaternion(0, 0, 0, 1)
        zero_pose.set_cart_goal(l_goal, zero_pose.l_tip, zero_pose.default_root)
        zero_pose.allow_self_collision()
        zero_pose.plan_and_execute()

        zero_pose.allow_all_collisions()
        zero_pose.send_and_check_joint_goal(default_pose)

        goal_js = {
            u'r_upper_arm_roll_joint': -0.0812729778068,
            u'r_shoulder_pan_joint': -1.20939684714,
            u'r_shoulder_lift_joint': 0.135095147908,
            u'r_forearm_roll_joint': -1.50201448056,
            u'r_elbow_flex_joint': -0.404527363115,
            u'r_wrist_flex_joint': -1.11738043795,
            u'r_wrist_roll_joint': 8.0946050982,
        }
        zero_pose.allow_all_collisions()
        zero_pose.send_and_check_joint_goal(goal_js)

    def test_root_link_not_equal_chain_root(self, zero_pose):
        """
        :type zero_pose: PR2
        """
        p = PoseStamped()
        p.header.stamp = rospy.get_rostime()
        p.header.frame_id = u'base_footprint'
        p.pose.position.x = 0.8
        p.pose.position.y = -0.5
        p.pose.position.z = 1
        p.pose.orientation.w = 1
        zero_pose.allow_self_collision()
        zero_pose.set_cart_goal(p, zero_pose.r_tip, u'torso_lift_link')
        zero_pose.plan_and_execute()


class TestActionServerEvents(object):
    def test_interrupt1(self, zero_pose):
        """
        :type zero_pose: PR2
        """
        p = PoseStamped()
        p.header.frame_id = u'base_footprint'
        p.pose.position = Point(2, 0, 0)
        p.pose.orientation = Quaternion(0, 0, 0, 1)
        zero_pose.set_cart_goal(p, u'base_footprint')
        zero_pose.allow_all_collisions()
        zero_pose.plan_and_execute(expected_error_codes=[MoveResult.PREEMPTED], stop_after=2)

    def test_undefined_type(self, zero_pose):
        """
        :type zero_pose: PR2
        """
        zero_pose.allow_all_collisions()
        zero_pose.send_goal(goal_type=MoveGoal.UNDEFINED,
                            expected_error_codes=[MoveResult.INVALID_GOAL])

    def test_empty_goal(self, zero_pose):
        """
        :type zero_pose: PR2
        """
        zero_pose.cmd_seq = []
        zero_pose.plan_and_execute(expected_error_codes=[MoveResult.INVALID_GOAL])

    def test_plan_only(self, zero_pose):
        """
        :type zero_pose: PR2
        """
        zero_pose.allow_self_collision()
        zero_pose.set_joint_goal(pocky_pose, check=False)
        zero_pose.add_goal_check(JointGoalChecker(zero_pose.god_map, default_pose))
        zero_pose.send_goal(goal_type=MoveGoal.PLAN_ONLY)


class TestWayPoints(object):
    def test_interrupt_way_points1(self, zero_pose):
        """
        :type zero_pose: PR2
        """
        p = PoseStamped()
        p.header.frame_id = u'base_footprint'
        p.pose.position = Point(0, 0, 0)
        p.pose.orientation = Quaternion(0, 0, 0, 1)
        zero_pose.set_cart_goal(deepcopy(p), u'base_footprint')
        zero_pose.add_cmd()
        p.pose.position.x += 1
        zero_pose.set_cart_goal(deepcopy(p), u'base_footprint')
        zero_pose.add_cmd()
        p.pose.position.x += 1
        zero_pose.set_cart_goal(p, u'base_footprint')
        zero_pose.plan_and_execute(expected_error_codes=[MoveResult.SUCCESS,
                                                         MoveResult.PREEMPTED,
                                                         MoveResult.PREEMPTED],
                                   stop_after=5)

    def test_waypoints(self, zero_pose):
        """
        :type zero_pose: PR2
        """
        p = PoseStamped()
        p.header.frame_id = zero_pose.r_tip
        p.header.stamp = rospy.get_rostime()
        p.pose.position = Point(-0.1, 0, 0)
        p.pose.orientation = Quaternion(0, 0, 0, 1)
        zero_pose.set_cart_goal(p, zero_pose.r_tip, zero_pose.default_root)

        zero_pose.add_cmd()
        p = PoseStamped()
        p.header.frame_id = zero_pose.r_tip
        p.header.stamp = rospy.get_rostime()
        p.pose.position = Point(0.0, -0.1, -0.1)
        p.pose.orientation = Quaternion(0, 0, 0, 1)
        zero_pose.set_cart_goal(p, zero_pose.r_tip, zero_pose.default_root)

        zero_pose.add_cmd()
        p = PoseStamped()
        p.header.frame_id = zero_pose.r_tip
        p.header.stamp = rospy.get_rostime()
        p.pose.position = Point(0.1, 0.1, 0.1)
        p.pose.orientation = Quaternion(0, 0, 0, 1)
        zero_pose.set_cart_goal(p, zero_pose.r_tip, zero_pose.default_root)

        zero_pose.plan_and_execute()

    def test_waypoints2(self, zero_pose):
        """
        :type zero_pose: PR2
        """
        zero_pose.set_joint_goal(pocky_pose)
        zero_pose.allow_all_collisions()
        zero_pose.add_cmd()
        zero_pose.set_joint_goal(pick_up_pose)
        zero_pose.allow_all_collisions()
        zero_pose.add_cmd()
        zero_pose.set_joint_goal(gaya_pose)
        zero_pose.allow_all_collisions()

        traj = zero_pose.plan_and_execute()
        for i, p in enumerate(traj.points):
            js = {joint_name: position for joint_name, position in zip(traj.joint_names, p.positions)}
            try:
                zero_pose.compare_joint_state(js, pocky_pose)
                break
            except AssertionError:
                pass
        else:  # if no break
            assert False, u'pocky pose not in trajectory'

        traj.points = traj.points[i:]
        for i, p in enumerate(traj.points):
            js = {joint_name: position for joint_name, position in zip(traj.joint_names, p.positions)}
            try:
                zero_pose.compare_joint_state(js, pick_up_pose)
                break
            except AssertionError:
                pass
        else:  # if no break
            assert False, u'pick_up_pose not in trajectory'

        traj.points = traj.points[i:]
        for i, p in enumerate(traj.points):
            js = {joint_name: position for joint_name, position in zip(traj.joint_names, p.positions)}
            try:
                zero_pose.compare_joint_state(js, gaya_pose)
                break
            except AssertionError:
                pass
        else:  # if no break
            assert False, u'gaya_pose not in trajectory'

        pass

    def test_waypoints_with_fail(self, zero_pose):
        """
        :type zero_pose: PR2
        """
        zero_pose.set_joint_goal(pocky_pose)
        zero_pose.add_cmd()
        zero_pose.set_json_goal(u'muh')
        zero_pose.add_cmd()
        zero_pose.set_joint_goal(gaya_pose)

        traj = zero_pose.send_goal(expected_error_codes=[MoveResult.SUCCESS,
                                                         MoveResult.UNKNOWN_CONSTRAINT,
                                                         MoveResult.SUCCESS],
                                   goal_type=MoveGoal.PLAN_AND_EXECUTE_AND_SKIP_FAILURES)

        for i, p in enumerate(traj.points):
            js = {joint_name: position for joint_name, position in zip(traj.joint_names, p.positions)}
            try:
                zero_pose.compare_joint_state(js, pocky_pose)
                break
            except AssertionError:
                pass
        else:  # if no break
            assert False, u'pocky pose not in trajectory'

        traj.points = traj.points[i:]
        for i, p in enumerate(traj.points):
            js = {joint_name: position for joint_name, position in zip(traj.joint_names, p.positions)}
            try:
                zero_pose.compare_joint_state(js, gaya_pose)
                break
            except AssertionError:
                pass
        else:  # if no break
            assert False, u'gaya_pose not in trajectory'

    def test_waypoints_with_fail1(self, zero_pose):
        """
        :type zero_pose: PR2
        """
        zero_pose.set_json_goal(u'muh')
        zero_pose.add_cmd()
        zero_pose.set_joint_goal(pocky_pose)
        zero_pose.add_cmd()
        zero_pose.set_joint_goal(gaya_pose)

        traj = zero_pose.send_goal(expected_error_codes=[MoveResult.UNKNOWN_CONSTRAINT,
                                                         MoveResult.SUCCESS,
                                                         MoveResult.SUCCESS],
                                   goal_type=MoveGoal.PLAN_AND_EXECUTE_AND_SKIP_FAILURES)

        for i, p in enumerate(traj.points):
            js = {joint_name: position for joint_name, position in zip(traj.joint_names, p.positions)}
            try:
                zero_pose.compare_joint_state(js, pocky_pose)
                break
            except AssertionError:
                pass
        else:  # if no break
            assert False, u'pocky pose not in trajectory'

        traj.points = traj.points[i:]
        for i, p in enumerate(traj.points):
            js = {joint_name: position for joint_name, position in zip(traj.joint_names, p.positions)}
            try:
                zero_pose.compare_joint_state(js, gaya_pose)
                break
            except AssertionError:
                pass
        else:  # if no break
            assert False, u'gaya_pose not in trajectory'

    def test_waypoints_with_fail2(self, zero_pose):
        """
        :type zero_pose: PR2
        """
        zero_pose.set_joint_goal(pocky_pose)
        zero_pose.add_cmd()
        zero_pose.set_joint_goal(gaya_pose)
        zero_pose.add_cmd()
        zero_pose.set_json_goal(u'muh')

        traj = zero_pose.send_goal(expected_error_codes=[MoveResult.SUCCESS,
                                                         MoveResult.SUCCESS,
                                                         MoveResult.UNKNOWN_CONSTRAINT, ],
                                   goal_type=MoveGoal.PLAN_AND_EXECUTE_AND_SKIP_FAILURES)

        for i, p in enumerate(traj.points):
            js = {joint_name: position for joint_name, position in zip(traj.joint_names, p.positions)}
            try:
                zero_pose.compare_joint_state(js, pocky_pose)
                break
            except AssertionError:
                pass
        else:  # if no break
            assert False, u'pocky pose not in trajectory'

        traj.points = traj.points[i:]
        for i, p in enumerate(traj.points):
            js = {joint_name: position for joint_name, position in zip(traj.joint_names, p.positions)}
            try:
                zero_pose.compare_joint_state(js, gaya_pose)
                break
            except AssertionError:
                pass
        else:  # if no break
            assert False, u'gaya_pose not in trajectory'

    def test_waypoints_with_fail3(self, zero_pose):
        """
        :type zero_pose: PR2
        """
        zero_pose.set_joint_goal(pocky_pose)
        zero_pose.add_cmd()
        zero_pose.set_json_goal(u'muh')
        zero_pose.add_cmd()
        zero_pose.set_joint_goal(gaya_pose)

        traj = zero_pose.send_goal(expected_error_codes=[MoveResult.SUCCESS,
                                                         MoveResult.UNKNOWN_CONSTRAINT,
                                                         MoveResult.ERROR],
                                   goal_type=MoveGoal.PLAN_AND_EXECUTE)

        for i, p in enumerate(traj.points):
            js = {joint_name: position for joint_name, position in zip(traj.joint_names, p.positions)}
            try:
                zero_pose.compare_joint_state(js, default_pose)
                break
            except AssertionError:
                pass
        else:  # if no break
            assert False, u'pocky pose not in trajectory'

    def test_skip_failures1(self, zero_pose):
        """
        :type zero_pose: PR2
        """
        zero_pose.set_json_goal(u'muh')
        zero_pose.send_goal(expected_error_codes=[MoveResult.UNKNOWN_CONSTRAINT, ],
                            goal_type=MoveGoal.PLAN_AND_EXECUTE_AND_SKIP_FAILURES)

    def test_skip_failures2(self, zero_pose):
        """
        :type zero_pose: PR2
        """
        zero_pose.set_joint_goal(pocky_pose)
        traj = zero_pose.send_goal(expected_error_codes=[MoveResult.SUCCESS, ],
                                   goal_type=MoveGoal.PLAN_AND_EXECUTE_AND_SKIP_FAILURES)

        for i, p in enumerate(traj.points):
            js = {joint_name: position for joint_name, position in zip(traj.joint_names, p.positions)}
            try:
                zero_pose.compare_joint_state(js, pocky_pose)
                break
            except AssertionError:
                pass
        else:  # if no break
            assert False, u'pocky pose not in trajectory'

    # TODO test translation and orientation goal in different frame


class TestShaking(object):
    def test_wiggle_prismatic_joint_neglectable_shaking(self, kitchen_setup):
        sample_period = kitchen_setup.god_map.get_data(identifier.sample_period)
        frequency_range = kitchen_setup.god_map.get_data(identifier.frequency_range)
        amplitude_threshold = kitchen_setup.god_map.get_data(identifier.amplitude_threshold)
        max_detectable_freq = int(1 / (2 * sample_period))
        min_wiggle_frequency = int(frequency_range * max_detectable_freq)
        while np.fmod(min_wiggle_frequency, 5.0) != 0.0:
            min_wiggle_frequency += 1
        distance_between_frequencies = 5

        for i, t in enumerate([(u'torso_lift_joint', 0.05), (u'odom_x_joint', 0.5)]):  # max vel: 0.015 and 0.5
            for f in range(min_wiggle_frequency, max_detectable_freq, distance_between_frequencies):
                target_freq = float(f)
                joint = t[0]
                goal = t[1]
                kitchen_setup.set_json_goal(u'JointPositionPrismatic',
                                            joint_name=joint,
                                            goal=0.0,
                                            )
                kitchen_setup.send_goal()
                kitchen_setup.set_json_goal(u'ShakyJointPositionRevoluteOrPrismatic',
                                            joint_name=joint,
                                            noise_amplitude=amplitude_threshold - 0.05,
                                            goal=goal,
                                            frequency=target_freq
                                            )
                kitchen_setup.send_and_check_goal()

    def test_wiggle_revolute_joint_neglectable_shaking(self, kitchen_setup):
        sample_period = kitchen_setup.god_map.get_data(identifier.sample_period)
        frequency_range = kitchen_setup.god_map.get_data(identifier.frequency_range)
        amplitude_threshold = kitchen_setup.god_map.get_data(identifier.amplitude_threshold)
        max_detectable_freq = int(1 / (2 * sample_period))
        min_wiggle_frequency = int(frequency_range * max_detectable_freq)
        while np.fmod(min_wiggle_frequency, 5.0) != 0.0:
            min_wiggle_frequency += 1
        distance_between_frequencies = 5

        for i, joint in enumerate([u'r_wrist_flex_joint', u'head_pan_joint']):  # max vel: 1.0 and 0.5
            for f in range(min_wiggle_frequency, max_detectable_freq, distance_between_frequencies):
                target_freq = float(f)
                kitchen_setup.set_json_goal(u'JointPositionRevolute',
                                            joint_name=joint,
                                            goal=0.0,
                                            )
                kitchen_setup.send_goal()
                kitchen_setup.set_json_goal(u'ShakyJointPositionRevoluteOrPrismatic',
                                            joint_name=joint,
                                            noise_amplitude=amplitude_threshold - 0.05,
                                            goal=-1.0,
                                            frequency=target_freq
                                            )
                kitchen_setup.send_and_check_goal()

    def test_wiggle_continuous_joint_neglectable_shaking(self, kitchen_setup):
        sample_period = kitchen_setup.god_map.get_data(identifier.sample_period)
        frequency_range = kitchen_setup.god_map.get_data(identifier.frequency_range)
        amplitude_threshold = kitchen_setup.god_map.get_data(identifier.amplitude_threshold)
        max_detectable_freq = int(1 / (2 * sample_period))
        min_wiggle_frequency = int(frequency_range * max_detectable_freq)
        while np.fmod(min_wiggle_frequency, 5.0) != 0.0:
            min_wiggle_frequency += 1
        distance_between_frequencies = 5

        for continuous_joint in [u'l_wrist_roll_joint', u'r_forearm_roll_joint']:  # max vel. of 1.0 and 1.0
            for f in range(min_wiggle_frequency, max_detectable_freq, distance_between_frequencies):
                kitchen_setup.set_json_goal(u'JointPositionContinuous',
                                            joint_name=continuous_joint,
                                            goal=5.0,
                                            )
                kitchen_setup.send_goal()
                target_freq = float(f)
                kitchen_setup.set_json_goal(u'ShakyJointPositionContinuous',
                                            joint_name=continuous_joint,
                                            goal=-5.0,
                                            noise_amplitude=amplitude_threshold - 0.05,
                                            frequency=target_freq
                                            )
                kitchen_setup.send_and_check_goal()

    def test_wiggle_revolute_joint_shaking(self, kitchen_setup):
        sample_period = kitchen_setup.god_map.get_data(identifier.sample_period)
        frequency_range = kitchen_setup.god_map.get_data(identifier.frequency_range)
        max_detectable_freq = int(1 / (2 * sample_period))
        min_wiggle_frequency = int(frequency_range * max_detectable_freq)
        while np.fmod(min_wiggle_frequency, 5.0) != 0.0:
            min_wiggle_frequency += 1
        distance_between_frequencies = 5

        for joint in [u'head_pan_joint', u'r_wrist_flex_joint']:  # max vel: 1.0 and 0.5
            for f in range(min_wiggle_frequency, max_detectable_freq, distance_between_frequencies):
                kitchen_setup.set_json_goal(u'JointPositionRevolute',
                                            joint_name=joint,
                                            goal=0.5,
                                            )
                kitchen_setup.send_goal()
                target_freq = float(f)
                kitchen_setup.set_json_goal(u'ShakyJointPositionRevoluteOrPrismatic',
                                            joint_name=joint,
                                            goal=0.0,
                                            frequency=target_freq
                                            )
                kitchen_setup.send_and_check_goal()
                # r = kitchen_setup.send_goal(goal=None, goal_type=MoveGoal.PLAN_AND_EXECUTE)
                # assert len(r.error_codes) != 0
                # error_code = r.error_codes[0]
                # assert error_code == MoveResult.SHAKING
                # error_message = r.error_messages[0]
                # freqs_str = re.findall("[0-9]+\.[0-9]+ hertz", error_message)
                # assert any(map(lambda f_str: float(f_str[:-6]) == target_freq, freqs_str))

    def test_wiggle_prismatic_joint_shaking(self, kitchen_setup):
        """
        :type kitchen_setup: PR2
        """
        sample_period = kitchen_setup.god_map.get_data(identifier.sample_period)
        frequency_range = kitchen_setup.god_map.get_data(identifier.frequency_range)
        max_detectable_freq = int(1 / (2 * sample_period))
        min_wiggle_frequency = int(frequency_range * max_detectable_freq)
        while np.fmod(min_wiggle_frequency, 5.0) != 0.0:
            min_wiggle_frequency += 1
        distance_between_frequencies = 5

        for joint in [u'odom_x_joint']:  # , u'torso_lift_joint']: # max vel: 0.015 and 0.5
            for f in range(min_wiggle_frequency, max_detectable_freq, distance_between_frequencies):
                kitchen_setup.set_json_goal(u'JointPositionPrismatic',
                                            joint_name=joint,
                                            goal=0.02,
                                            )
                kitchen_setup.send_goal()
                target_freq = float(f)
                kitchen_setup.set_json_goal(u'ShakyJointPositionRevoluteOrPrismatic',
                                            joint_name=joint,
                                            goal=0.0,
                                            frequency=target_freq
                                            )
                kitchen_setup.send_and_check_goal()
                # r = kitchen_setup.send_goal(goal=None, goal_type=MoveGoal.PLAN_AND_EXECUTE)
                # assert len(r.error_codes) != 0
                # error_code = r.error_codes[0]
                # assert error_code == MoveResult.SHAKING
                # error_message = r.error_messages[0]
                # freqs_str = re.findall("[0-9]+\.[0-9]+ hertz", error_message)
                # assert any(map(lambda f_str: float(f_str[:-6]) == target_freq, freqs_str))

    def test_wiggle_continuous_joint_shaking(self, kitchen_setup):
        """
        :type kitchen_setup: PR2
        """
        sample_period = kitchen_setup.god_map.get_data(identifier.sample_period)
        frequency_range = kitchen_setup.god_map.get_data(identifier.frequency_range)
        max_detectable_freq = int(1 / (2 * sample_period))
        min_wiggle_frequency = int(frequency_range * max_detectable_freq)
        while np.fmod(min_wiggle_frequency, 5.0) != 0.0:
            min_wiggle_frequency += 1
        distance_between_frequencies = 5

        for continuous_joint in [u'l_wrist_roll_joint', u'r_forearm_roll_joint']:  # max vel. of 1.0 and 1.0
            for f in range(min_wiggle_frequency, max_detectable_freq, distance_between_frequencies):
                kitchen_setup.set_json_goal(u'JointPositionContinuous',
                                            joint_name=continuous_joint,
                                            goal=5.0,
                                            )
                kitchen_setup.send_goal()
                target_freq = float(f)
                kitchen_setup.set_json_goal(u'ShakyJointPositionContinuous',
                                            joint_name=continuous_joint,
                                            goal=-5.0,
                                            frequency=target_freq
                                            )
                kitchen_setup.send_and_check_goal()
                # r = kitchen_setup.send_goal(goal=None, goal_type=MoveGoal.PLAN_AND_EXECUTE)
                # assert len(r.error_codes) != 0
                # error_code = r.error_codes[0]
                # assert error_code == MoveResult.SUCCESS
                # error_message = r.error_messages[0]
                # freqs_str = re.findall("[0-9]+\.[0-9]+ hertz", error_message)
                # assert any(map(lambda f_str: float(f_str[:-6]) == target_freq, freqs_str))

    def test_only_revolute_joint_shaking(self, kitchen_setup):
        sample_period = kitchen_setup.god_map.get_data(identifier.sample_period)
        frequency_range = kitchen_setup.god_map.get_data(identifier.frequency_range)
        amplitude_threshold = kitchen_setup.god_map.get_data(identifier.amplitude_threshold)
        max_detectable_freq = int(1 / (2 * sample_period))
        min_wiggle_frequency = int(frequency_range * max_detectable_freq)
        while np.fmod(min_wiggle_frequency, 5.0) != 0.0:
            min_wiggle_frequency += 1
        distance_between_frequencies = 5

        for revolute_joint in [u'r_wrist_flex_joint', u'head_pan_joint']:  # max vel. of 1.0 and 1.0
            for f in range(min_wiggle_frequency, max_detectable_freq, distance_between_frequencies):
                target_freq = float(f)

                if f == min_wiggle_frequency:
                    kitchen_setup.set_json_goal(u'JointPositionRevolute',
                                                joint_name=revolute_joint,
                                                goal=0.0,
                                                )
                    kitchen_setup.send_goal()

                kitchen_setup.set_json_goal(u'ShakyJointPositionRevoluteOrPrismatic',
                                            joint_name=revolute_joint,
                                            goal=0.0,
                                            noise_amplitude=amplitude_threshold + 0.02,
                                            frequency=target_freq
                                            )
                kitchen_setup.send_and_check_goal()
                # r = kitchen_setup.send_goal(goal=None, goal_type=MoveGoal.PLAN_AND_EXECUTE)
                # assert len(r.error_codes) != 0
                # error_code = r.error_codes[0]
                # assert error_code == MoveResult.SHAKING
                # error_message = r.error_messages[0]
                # freqs_str = re.findall("[0-9]+\.[0-9]+ hertz", error_message)
                # assert any(map(lambda f_str: float(f_str[:-6]) == target_freq, freqs_str))

    def test_only_revolute_joint_neglectable_shaking(self, kitchen_setup):
        sample_period = kitchen_setup.god_map.get_data(identifier.sample_period)
        frequency_range = kitchen_setup.god_map.get_data(identifier.frequency_range)
        amplitude_threshold = kitchen_setup.god_map.get_data(identifier.amplitude_threshold)
        max_detectable_freq = int(1 / (2 * sample_period))
        min_wiggle_frequency = int(frequency_range * max_detectable_freq)
        while np.fmod(min_wiggle_frequency, 5.0) != 0.0:
            min_wiggle_frequency += 1
        distance_between_frequencies = 5

        for revolute_joint in [u'r_wrist_flex_joint', u'head_pan_joint']:  # max vel. of 1.0 and 0.5
            for f in range(min_wiggle_frequency, max_detectable_freq, distance_between_frequencies):
                target_freq = float(f)

                if f == min_wiggle_frequency:
                    kitchen_setup.set_json_goal(u'JointPositionRevolute',
                                                joint_name=revolute_joint,
                                                goal=0.0,
                                                )
                    kitchen_setup.send_goal()

                kitchen_setup.set_json_goal(u'ShakyJointPositionRevoluteOrPrismatic',
                                            joint_name=revolute_joint,
                                            goal=0.0,
                                            noise_amplitude=amplitude_threshold - 0.02,
                                            frequency=target_freq
                                            )
                r = kitchen_setup.send_goal(goal=None, goal_type=MoveGoal.PLAN_AND_EXECUTE)
                if any(map(lambda c: c == MoveResult.SHAKING, r.error_codes)):
                    error_message = r.error_messages[0]
                    freqs_str = re.findall("[0-9]+\.[0-9]+ hertz", error_message)
                    assert all(map(lambda f_str: float(f_str[:-6]) != target_freq, freqs_str))
                else:
                    assert True


class TestCollisionAvoidanceGoals(object):

    # def test_wiggle4(self, pocky_pose_setup):
    #     """
    #     :type pocky_pose_setup: PR2
    #     """
    #     # FIXME
    #     p = PoseStamped()
    #     p.header.frame_id = u'map'
    #     p.pose.position.x = 1.1
    #     p.pose.position.y = 0
    #     p.pose.position.z = 0.6
    #     p.pose.orientation.w = 1
    #     pocky_pose_setup.add_box(size=[1, 1, 0.01], pose=p)
    #
    #     p = PoseStamped()
    #     p.header.frame_id = pocky_pose_setup.r_tip
    #     p.pose.position = Point(0.1, 0, 0)
    #     p.pose.orientation = Quaternion(0, 0, 0, 1)
    #     pocky_pose_setup.set_and_check_cart_goal(p, pocky_pose_setup.r_tip, pocky_pose_setup.default_root,
    #                                              expected_error_codes=[MoveResult.SHAKING])

    # box_setup.avoid_collision()

    # collision_entry = CollisionEntry()
    # collision_entry.type = CollisionEntry.AVOID_COLLISION
    # collision_entry.min_dist = 0.05
    # collision_entry.body_b = u'box'
    # pocky_pose_setup.add_collision_entries([collision_entry])
    #
    # pocky_pose_setup.send_and_check_goal(expected_error_code=MoveResult.INSOLVABLE)

    def test_handover(self, kitchen_setup):
        """
        :type kitchen_setup: PR2
        """
        js = {
            "l_shoulder_pan_joint": 1.0252138037286773,
            "l_shoulder_lift_joint": - 0.06966848987919201,
            "l_upper_arm_roll_joint": 1.1765832782526544,
            "l_elbow_flex_joint": - 1.9323726623855864,
            "l_forearm_roll_joint": 1.3824994377973336,
            "l_wrist_flex_joint": - 1.8416233909065576,
            "l_wrist_roll_joint": 2.907373693068033,
        }
        kitchen_setup.set_joint_goal(js)
        kitchen_setup.allow_all_collisions()
        kitchen_setup.plan_and_execute()

        kitchen_setup.attach_box(size=[0.08, 0.16, 0.16],
                                 frame_id=kitchen_setup.l_tip,
                                 position=[0.0, -0.08, 0],
                                 orientation=[0, 0, 0, 1])
        kitchen_setup.close_l_gripper()
        r_goal = PoseStamped()
        r_goal.header.frame_id = kitchen_setup.l_tip
        r_goal.pose.position.x = 0.05
        r_goal.pose.position.y = -0.08
        r_goal.pose.orientation = Quaternion(*quaternion_about_axis(np.pi, [0, 0, 1]))
        # kitchen_setup.allow_all_collisions()
        kitchen_setup.set_cart_goal(r_goal,
                                    tip_link=kitchen_setup.r_tip,
                                    root_link=kitchen_setup.l_tip,
                                    linear_velocity=0.2,
                                    angular_velocity=1
                                    )
        kitchen_setup.plan_and_execute()

        kitchen_setup.detach_object('box')
        kitchen_setup.attach_object('box', kitchen_setup.r_tip)

        r_goal2 = PoseStamped()
        r_goal2.header.frame_id = 'box'
        r_goal2.pose.position.x -= -.1
        r_goal2.pose.orientation.w = 1

        kitchen_setup.set_cart_goal(r_goal2, u'box', root_link=kitchen_setup.l_tip)
        # kitchen_setup.allow_all_collisions()
        kitchen_setup.plan_and_execute()
        # kitchen_setup.check_cart_goal(u'box', r_goal2)

    def test_add_box(self, zero_pose):
        """
        :type zero_pose: PR2
        """
        object_name = u'muh'
        p = PoseStamped()
        p.header.frame_id = u'map'
        p.pose.position = Point(1.2, 0, 1.6)
        p.pose.orientation = Quaternion(0.0, 0.0, 0.47942554, 0.87758256)
        zero_pose.add_box(object_name, pose=p)

    def test_clear_world(self, zero_pose):
        """
        :type zero_pose: PR2
        """
        object_name = u'muh'
        p = PoseStamped()
        p.header.frame_id = u'map'
        p.pose.position = Point(1.2, 0, 1.6)
        p.pose.orientation = Quaternion(0.0, 0.0, 0.47942554, 0.87758256)
        zero_pose.add_box(object_name, pose=p)
        zero_pose.clear_world()
        object_name = u'muh2'
        p = PoseStamped()
        p.header.frame_id = u'map'
        p.pose.position = Point(1.2, 0, 1.6)
        p.pose.orientation = Quaternion(0.0, 0.0, 0.47942554, 0.87758256)
        zero_pose.add_box(object_name, pose=p)
        zero_pose.clear_world()
        zero_pose.plan_and_execute()

    def test_only_collision_avoidance(self, zero_pose):
        """
        :type zero_pose: PR2
        """
        zero_pose.plan_and_execute()

    def test_add_mesh(self, zero_pose):
        """
        :type zero_pose: PR2
        """
        object_name = u'muh'
        p = PoseStamped()
        p.header.frame_id = zero_pose.r_tip
        p.pose.position = Point(0.1, 0, 0)
        p.pose.orientation = Quaternion(0, 0, 0, 1)
        zero_pose.add_mesh(object_name, mesh=u'package://giskardpy/test/urdfs/meshes/bowl_21.obj', pose=p)

    def test_add_non_existing_mesh(self, zero_pose):
        """
        :type zero_pose: PR2
        """
        object_name = u'muh'
        p = PoseStamped()
        p.header.frame_id = zero_pose.r_tip
        p.pose.position = Point(0.1, 0, 0)
        p.pose.orientation = Quaternion(0, 0, 0, 1)
        zero_pose.add_mesh(object_name, mesh=u'package://giskardpy/test/urdfs/meshes/muh.obj', pose=p,
                           expected_error_code=UpdateWorldResponse.CORRUPT_MESH_ERROR)

    def test_mesh_collision_avoidance(self, zero_pose):
        """
        :type zero_pose: PR2
        """
        zero_pose.close_r_gripper()
        object_name = u'muh'
        p = PoseStamped()
        p.header.frame_id = zero_pose.r_tip
        p.pose.position = Point(0.01, 0, 0)
        p.pose.orientation = Quaternion(*quaternion_about_axis(-np.pi / 2, [0, 1, 0]))
        zero_pose.add_mesh(object_name, mesh=u'package://giskardpy/test/urdfs/meshes/bowl_21.obj', pose=p)
        zero_pose.plan_and_execute()

    def test_add_box_twice(self, zero_pose):
        """
        :type zero_pose: PR2
        """
        object_name = u'muh'
        p = PoseStamped()
        p.header.frame_id = u'map'
        p.pose.position = Point(1.2, 0, 1.6)
        p.pose.orientation = Quaternion(0.0, 0.0, 0.47942554, 0.87758256)
        zero_pose.add_box(object_name, pose=p)
        zero_pose.add_box(object_name, pose=p, expected_error_code=UpdateWorldResponse.DUPLICATE_BODY_ERROR)

    def test_add_remove_sphere(self, zero_pose):
        """
        :type zero_pose: PR2
        """
        object_name = u'muh'
        p = PoseStamped()
        p.header.frame_id = u'map'
        p.pose.position.x = 1.2
        p.pose.position.y = 0
        p.pose.position.z = 1.6
        p.pose.orientation.w = 1
        zero_pose.add_sphere(object_name, pose=p)
        zero_pose.remove_object(object_name)

    def test_add_remove_cylinder(self, zero_pose):
        """
        :type zero_pose: PR2
        """
        object_name = u'muh'
        p = PoseStamped()
        p.header.frame_id = u'map'
        p.pose.position.x = 0.5
        p.pose.position.y = 0
        p.pose.position.z = 0
        p.pose.orientation.w = 1
        zero_pose.add_cylinder(object_name, pose=p)
        zero_pose.remove_object(object_name)

    def test_add_urdf_body(self, kitchen_setup):
        """
        :type kitchen_setup: PR2
        """
        kitchen_setup.remove_object(u'kitchen')

    def test_attach_box(self, zero_pose):
        """
        :type zero_pose: PR2
        """
        pocky = u'http://muh#pocky'
        zero_pose.attach_box(pocky, [0.1, 0.02, 0.02], zero_pose.r_tip, [0.05, 0, 0])

    def test_attach_box_as_eef(self, zero_pose):
        """
        :type zero_pose: PR2
        """
        pocky = u'http://muh#pocky'
        zero_pose.attach_box(pocky, [0.1, 0.02, 0.02], zero_pose.r_tip, [0.05, 0, 0], [1, 0, 0, 0])
        p = PoseStamped()
        p.header.frame_id = zero_pose.r_tip
        p.pose.orientation.w = 1
        zero_pose.set_cart_goal(p, pocky, zero_pose.default_root)
        p = tf.transform_pose(zero_pose.default_root, p)
        zero_pose.plan_and_execute()
        p2 = zero_pose.robot.compute_fk_pose(zero_pose.default_root, pocky)
        compare_poses(p2.pose, p.pose)
        zero_pose.detach_object(pocky)
        p = PoseStamped()
        p.header.frame_id = zero_pose.r_tip
        p.pose.orientation.w = 1
        p.pose.position.x = -.1
        zero_pose.set_cart_goal(p, zero_pose.r_tip, zero_pose.default_root)
        zero_pose.plan_and_execute()

    def test_attach_remove_box(self, zero_pose):
        """
        :type zero_pose: PR2
        """
        pocky = u'http://muh#pocky'
        zero_pose.attach_box(pocky, [0.1, 0.02, 0.02], zero_pose.r_tip, [0.05, 0, 0])
        zero_pose.detach_object(pocky)
        zero_pose.remove_object(pocky)

    def test_attach_remove_box2(self, zero_pose):
        """
        :type zero_pose: PR2
        """
        zero_pose.set_joint_goal(gaya_pose)
        zero_pose.plan_and_execute()
        pocky = u'http://muh#pocky'
        p = PoseStamped()
        p.header.frame_id = zero_pose.r_tip
        p.pose.orientation.w = 1
        zero_pose.add_box(pocky, pose=p)
        for i in range(3):
            zero_pose.attach_object(pocky, zero_pose.r_tip)
            zero_pose.detach_object(pocky)
        zero_pose.remove_object(pocky)

    def test_remove_attached_box(self, zero_pose):
        """
        :type zero_pose: PR2
        """
        pocky = u'http://muh#pocky'
        zero_pose.attach_box(pocky, [0.1, 0.02, 0.02], zero_pose.r_tip, [0.05, 0, 0])
        zero_pose.remove_object(pocky)

    def test_attach_existing_box(self, zero_pose):
        """
        :type zero_pose: PR2
        """
        pocky = u'http://muh#pocky'
        p = PoseStamped()
        p.header.frame_id = zero_pose.r_tip
        p.pose.position = Point(0.05, 0, 0)
        p.pose.orientation = Quaternion(0., 0., 0.47942554, 0.87758256)
        zero_pose.add_box(pocky, [0.1, 0.02, 0.02], pose=p)
        zero_pose.attach_object(pocky, frame_id=zero_pose.r_tip)
        relative_pose = zero_pose.robot.compute_fk_pose(zero_pose.r_tip, pocky).pose
        compare_poses(p.pose, relative_pose)

    def test_add_attach_detach_remove_add(self, zero_pose):
        """
        :type zero_pose: PR2
        """
        object_name = u'muh'
        p = PoseStamped()
        p.header.frame_id = u'map'
        p.pose.position = Point(1.2, 0, 1.6)
        p.pose.orientation = Quaternion(0.0, 0.0, 0.47942554, 0.87758256)
        zero_pose.add_box(object_name, pose=p)
        zero_pose.attach_object(object_name, frame_id=zero_pose.r_tip)
        zero_pose.detach_object(object_name)
        zero_pose.remove_object(object_name)
        zero_pose.add_box(object_name, pose=p)
        assert zero_pose.get_attached_objects().object_names == []

    def test_attach_existing_box2(self, zero_pose):
        """
        :type zero_pose: PR2
        """
        pocky = u'http://muh#pocky'
        old_p = PoseStamped()
        old_p.header.frame_id = zero_pose.r_tip
        old_p.pose.position = Point(0.05, 0, 0)
        old_p.pose.orientation = Quaternion(0., 0., 0.47942554, 0.87758256)
        zero_pose.add_box(pocky, [0.1, 0.02, 0.02], pose=old_p)
        zero_pose.attach_object(pocky, frame_id=zero_pose.r_tip)
        relative_pose = zero_pose.robot.compute_fk_pose(zero_pose.r_tip, pocky).pose
        compare_poses(old_p.pose, relative_pose)

        p = PoseStamped()
        p.header.frame_id = zero_pose.r_tip
        p.pose.position.x = -0.1
        p.pose.orientation.w = 1.0
        zero_pose.set_cart_goal(p, zero_pose.r_tip, zero_pose.default_root)
        zero_pose.plan_and_execute()
        p.header.frame_id = u'map'
        p.pose.position.y = -1
        p.pose.orientation = Quaternion(0, 0, 0.47942554, 0.87758256)
        zero_pose.move_base(p)
        rospy.sleep(.5)

        zero_pose.detach_object(pocky)

    def test_attach_detach_twice(self, zero_pose):
        pocky = u'http://muh#pocky'
        zero_pose.attach_box(pocky, [0.1, 0.02, 0.02], zero_pose.r_tip, [0.05, 0, 0], [1, 0, 0, 0])
        p = PoseStamped()
        p.header.frame_id = zero_pose.r_tip
        p.pose.orientation.w = 1
        zero_pose.set_cart_goal(p, pocky)
        p = tf.transform_pose(zero_pose.default_root, p)
        zero_pose.send_and_check_goal()
        p2 = zero_pose.robot.compute_fk_pose(zero_pose.default_root, pocky)
        compare_poses(p2.pose, p.pose)

        zero_pose.clear_world()

        old_p = PoseStamped()
        old_p.header.frame_id = zero_pose.r_tip
        old_p.pose.position = Point(0.05, 0, 0)
        old_p.pose.orientation = Quaternion(0., 0., 0.47942554, 0.87758256)
        zero_pose.add_box(pocky, [0.1, 0.02, 0.02], pose=old_p)
        zero_pose.attach_object(pocky, frame_id=zero_pose.r_tip)
        relative_pose = zero_pose.robot.compute_fk_pose(zero_pose.r_tip, pocky).pose
        compare_poses(old_p.pose, relative_pose)

        p = PoseStamped()
        p.header.frame_id = zero_pose.r_tip
        p.pose.position.x = -0.1
        p.pose.orientation.w = 1.0
        zero_pose.set_and_check_cart_goal(p, zero_pose.r_tip, zero_pose.default_root)

    def test_attach_to_nonexistant_robot_link(self, zero_pose):
        """
        :type zero_pose: PR2
        """
        pocky = u'http://muh#pocky'
        zero_pose.attach_box(pocky, [0.1, 0.02, 0.02], u'', [0.05, 0, 0],
                             expected_response=UpdateWorldResponse.MISSING_BODY_ERROR)

    def test_detach_unknown_object(self, zero_pose):
        """
        :type zero_pose: PR2
        """
        zero_pose.detach_object(u'nil', expected_response=UpdateWorldResponse.MISSING_BODY_ERROR)

    def test_add_remove_box(self, zero_pose):
        """
        :type zero_pose: PR2
        """
        object_name = u'muh'
        p = PoseStamped()
        p.header.frame_id = u'map'
        p.pose.position.x = 1.2
        p.pose.position.y = 0
        p.pose.position.z = 1.6
        p.pose.orientation.w = 1
        zero_pose.add_box(object_name, pose=p)
        zero_pose.remove_object(object_name)

    def test_invalid_update_world(self, zero_pose):
        """
        :type zero_pose: PR2
        """
        req = UpdateWorldRequest(42, WorldBody(), True, PoseStamped())
        assert zero_pose._update_world_srv.call(req).error_codes == UpdateWorldResponse.INVALID_OPERATION

    def test_missing_body_error(self, zero_pose):
        """
        :type zero_pose: PR2
        """
        zero_pose.remove_object(u'muh', expected_response=UpdateWorldResponse.MISSING_BODY_ERROR)

    def test_corrupt_shape_error(self, zero_pose):
        """
        :type zero_pose: PR2
        """
        req = UpdateWorldRequest(UpdateWorldRequest.ADD, WorldBody(type=WorldBody.PRIMITIVE_BODY,
                                                                   shape=SolidPrimitive(type=42)), True, PoseStamped())
        assert zero_pose._update_world_srv.call(req).error_codes == UpdateWorldResponse.CORRUPT_SHAPE_ERROR

    def test_unsupported_options(self, kitchen_setup):
        """
        :type kitchen_setup: PR2
        """
        wb = WorldBody()
        pose = PoseStamped()
        pose.header.stamp = rospy.Time.now()
        pose.header.frame_id = str(u'map')
        pose.pose.position = Point()
        pose.pose.orientation = Quaternion(w=1)
        wb.type = WorldBody.URDF_BODY

        req = UpdateWorldRequest(UpdateWorldRequest.ADD, wb, True, pose)
        assert kitchen_setup._update_world_srv.call(req).error_codes == UpdateWorldResponse.UNSUPPORTED_OPTIONS

    def test_infeasible(self, kitchen_setup):
        """
        :type kitchen_setup: PR2
        """
        pose = PoseStamped()
        pose.header.frame_id = u'map'
        pose.pose.position = Point(2, 0, 0)
        pose.pose.orientation = Quaternion(w=1)
        kitchen_setup.teleport_base(pose)
        kitchen_setup.plan_and_execute(expected_error_codes=[MoveResult.HARD_CONSTRAINTS_VIOLATED])

    def test_link_b_set_but_body_b_not(self, box_setup):
        """
        :type box_setup: PR2
        """
        ce = CollisionEntry()
        ce.type = CollisionEntry.AVOID_COLLISION
        ce.link_bs = [u'asdf']
        box_setup.set_collision_entries([ce])
        box_setup.plan_and_execute(expected_error_codes=[MoveResult.WORLD_ERROR])

    def test_unknown_robot_link(self, box_setup):
        """
        :type box_setup: PR2
        """
        ce = CollisionEntry()
        ce.type = CollisionEntry.AVOID_COLLISION
        ce.robot_links = [u'asdf']
        box_setup.set_collision_entries([ce])
        box_setup.plan_and_execute([MoveResult.UNKNOWN_OBJECT])

    def test_unknown_body_b(self, box_setup):
        """
        :type box_setup: PR2
        """
        ce = CollisionEntry()
        ce.type = CollisionEntry.AVOID_COLLISION
        ce.body_b = u'asdf'
        box_setup.set_collision_entries([ce])
        box_setup.plan_and_execute([MoveResult.UNKNOWN_OBJECT])

    def test_unknown_link_b(self, box_setup):
        """
        :type box_setup: PR2
        """
        ce = CollisionEntry()
        ce.type = CollisionEntry.AVOID_COLLISION
        ce.body_b = u'box'
        ce.link_bs = [u'asdf']
        box_setup.set_collision_entries([ce])
        box_setup.plan_and_execute([MoveResult.UNKNOWN_OBJECT])

    def test_base_link_in_collision(self, zero_pose):
        """
        :type zero_pose: PR2
        """
        zero_pose.allow_self_collision()
        p = PoseStamped()
        p.header.frame_id = u'map'
        p.pose.position.x = 0
        p.pose.position.y = 0
        p.pose.position.z = -0.2
        p.pose.orientation.w = 1
        zero_pose.add_box(pose=p)
        zero_pose.plan_and_execute(pocky_pose)

    def test_unknown_object1(self, box_setup):
        """
        :type box_setup: PR2
        """
        p = PoseStamped()
        p.header.frame_id = box_setup.r_tip
        p.pose.position = Point(0.1, 0, 0)
        p.pose.orientation = Quaternion(0, 0, 0, 1)
        box_setup.set_cart_goal(p, box_setup.r_tip, box_setup.default_root)

        collision_entry = CollisionEntry()
        collision_entry.type = CollisionEntry.AVOID_COLLISION
        collision_entry.min_dist = 0.05
        collision_entry.body_b = u'muh'
        box_setup.set_collision_entries([collision_entry])

        box_setup.plan_and_execute([MoveResult.UNKNOWN_OBJECT])

    def test_allow_self_collision(self, zero_pose):
        """
        :type zero_pose: PR2
        """
        zero_pose.check_cpi_geq(zero_pose.get_r_gripper_links(), 0.1)
        zero_pose.check_cpi_geq(zero_pose.get_l_gripper_links(), 0.1)

    def test_allow_self_collision2(self, zero_pose):
        """
        :type zero_pose: PR2
        """
        goal_js = {
            u'l_elbow_flex_joint': -1.43286344265,
            u'l_forearm_roll_joint': 1.26465060073,
            u'l_shoulder_lift_joint': 0.47990329056,
            u'l_shoulder_pan_joint': 0.281272240139,
            u'l_upper_arm_roll_joint': 0.528415402668,
            u'l_wrist_flex_joint': -1.18811419869,
            u'l_wrist_roll_joint': 2.26884630124,
        }
        zero_pose.allow_all_collisions()
        zero_pose.set_joint_goal(goal_js)
        zero_pose.plan_and_execute()

        p = PoseStamped()
        p.header.frame_id = zero_pose.l_tip
        p.header.stamp = rospy.get_rostime()
        p.pose.position.x = 0.2
        p.pose.orientation.w = 1
        zero_pose.allow_self_collision()
        zero_pose.set_cart_goal(p, zero_pose.l_tip, zero_pose.default_root)
        zero_pose.plan_and_execute()
        zero_pose.check_cpi_leq(zero_pose.get_l_gripper_links(), 0.01)
        zero_pose.check_cpi_leq([u'r_forearm_link'], 0.01)
        zero_pose.check_cpi_geq(zero_pose.get_r_gripper_links(), 0.05)

    def test_allow_self_collision3(self, zero_pose):
        """
        :type zero_pose: PR2
        """
        goal_js = {
            u'l_elbow_flex_joint': -1.43286344265,
            u'l_forearm_roll_joint': 1.26465060073,
            u'l_shoulder_lift_joint': 0.47990329056,
            u'l_shoulder_pan_joint': 0.281272240139,
            u'l_upper_arm_roll_joint': 0.528415402668,
            u'l_wrist_flex_joint': -1.18811419869,
            u'l_wrist_roll_joint': 2.26884630124,
        }
        zero_pose.allow_all_collisions()
        zero_pose.set_joint_goal(goal_js)
        zero_pose.plan_and_execute()

        p = PoseStamped()
        p.header.frame_id = zero_pose.l_tip
        p.header.stamp = rospy.get_rostime()
        p.pose.position.x = 0.18
        p.pose.position.z = 0.02
        p.pose.orientation.w = 1

        ces = []
        ces.append(CollisionEntry(type=CollisionEntry.ALLOW_COLLISION,
                                  robot_links=zero_pose.get_l_gripper_links(),
                                  body_b=u'pr2',
                                  link_bs=zero_pose.get_r_forearm_links()))
        zero_pose.set_collision_entries(ces)

        zero_pose.set_cart_goal(p, zero_pose.l_tip, zero_pose.default_root)
        zero_pose.plan_and_execute()
        zero_pose.check_cpi_leq(zero_pose.get_l_gripper_links(), 0.01)
        zero_pose.check_cpi_leq([u'r_forearm_link'], 0.01)
        zero_pose.check_cpi_geq(zero_pose.get_r_gripper_links(), 0.05)

    def test_avoid_self_collision(self, zero_pose):
        """
        :type zero_pose: PR2
        """
        goal_js = {
            u'l_elbow_flex_joint': -1.43286344265,
            u'l_forearm_roll_joint': 1.26465060073,
            u'l_shoulder_lift_joint': 0.47990329056,
            u'l_shoulder_pan_joint': 0.281272240139,
            u'l_upper_arm_roll_joint': 0.528415402668,
            u'l_wrist_flex_joint': -1.18811419869,
            u'l_wrist_roll_joint': 2.26884630124,
        }
        zero_pose.allow_all_collisions()
        zero_pose.set_joint_goal(goal_js)
        zero_pose.plan_and_execute()

        p = PoseStamped()
        p.header.frame_id = zero_pose.l_tip
        p.header.stamp = rospy.get_rostime()
        p.pose.position.x = 0.2
        p.pose.orientation.w = 1
        zero_pose.set_cart_goal(p, zero_pose.l_tip, 'base_footprint')
        zero_pose.plan_and_execute()
        zero_pose.check_cpi_geq(zero_pose.get_l_gripper_links(), 0.048)

    def test_avoid_self_collision2(self, zero_pose):
        """
        :type zero_pose: PR2
        """
        goal_js = {
            u'r_elbow_flex_joint': -1.43286344265,
            u'r_forearm_roll_joint': -1.26465060073,
            u'r_shoulder_lift_joint': 0.47990329056,
            u'r_shoulder_pan_joint': -0.281272240139,
            u'r_upper_arm_roll_joint': -0.528415402668,
            u'r_wrist_flex_joint': -1.18811419869,
            u'r_wrist_roll_joint': 2.26884630124,
        }
        zero_pose.allow_all_collisions()
        zero_pose.set_joint_goal(goal_js)
        zero_pose.plan_and_execute()

        p = PoseStamped()
        p.header.frame_id = zero_pose.r_tip
        p.header.stamp = rospy.get_rostime()
        p.pose.position.x = 0.2
        p.pose.orientation.w = 1
        zero_pose.set_cart_goal(p, zero_pose.r_tip, zero_pose.default_root)
        zero_pose.send_goal()
        zero_pose.check_cpi_geq(zero_pose.get_r_gripper_links(), 0.048)

    def test_avoid_self_collision3(self, zero_pose):
        """
        :type zero_pose: PR2
        """
        goal_js = {
            'r_shoulder_pan_joint': -0.0672581793019,
            'r_shoulder_lift_joint': 0.429650469244,
            'r_upper_arm_roll_joint': -0.580889703636,
            'r_forearm_roll_joint': -101.948215412,
            'r_elbow_flex_joint': -1.35221928696,
            'r_wrist_flex_joint': -0.986144640142,
            'r_wrist_roll_joint': 2.31051794404,
        }
        zero_pose.allow_all_collisions()
        zero_pose.set_joint_goal(goal_js)
        zero_pose.plan_and_execute()

        p = PoseStamped()
        p.header.frame_id = zero_pose.r_tip
        p.header.stamp = rospy.get_rostime()
        p.pose.position.x = -0.2
        p.pose.orientation.w = 1
        zero_pose.set_cart_goal(p, zero_pose.r_tip, zero_pose.default_root)
        zero_pose.send_goal()
        zero_pose.check_cpi_geq(zero_pose.get_r_gripper_links(), 0.048)

    def test_get_out_of_self_collision(self, zero_pose):
        """
        :type zero_pose: PR2
        """
        goal_js = {
            u'l_elbow_flex_joint': -1.43286344265,
            u'l_forearm_roll_joint': 1.26465060073,
            u'l_shoulder_lift_joint': 0.47990329056,
            u'l_shoulder_pan_joint': 0.281272240139,
            u'l_upper_arm_roll_joint': 0.528415402668,
            u'l_wrist_flex_joint': -1.18811419869,
            u'l_wrist_roll_joint': 2.26884630124,
        }
        zero_pose.allow_all_collisions()
        zero_pose.set_joint_goal(goal_js)
        zero_pose.plan_and_execute()

        p = PoseStamped()
        p.header.frame_id = zero_pose.l_tip
        p.header.stamp = rospy.get_rostime()
        p.pose.position.x = 0.15
        p.pose.orientation.w = 1
        zero_pose.set_cart_goal(p, zero_pose.l_tip, u'base_footprint')
        zero_pose.allow_all_collisions()
        zero_pose.send_goal()
        zero_pose.send_goal()
        zero_pose.check_cpi_geq(zero_pose.get_l_gripper_links(), 0.048)

    def test_avoid_collision(self, box_setup):
        """
        :type box_setup: PR2
        """
        ce = CollisionEntry()
        ce.type = CollisionEntry.AVOID_COLLISION
        ce.body_b = u'box'
        # ce.min_dist = 0.05
        box_setup.set_collision_entries([ce])
        box_setup.allow_self_collision()
        # box_setup.set_joint_goal(gaya_pose)
        box_setup.plan_and_execute()
        box_setup.check_cpi_geq(box_setup.get_l_gripper_links(), 0.048)
        box_setup.check_cpi_geq(box_setup.get_r_gripper_links(), 0.048)

    def test_collision_override(self, box_setup):
        """
        :type box_setup: PR2
        """
        p = PoseStamped()
        p.header.frame_id = box_setup.default_root
        p.pose.position.x += 0.5
        p.pose.orientation = Quaternion(*quaternion_about_axis(np.pi, [0, 0, 1]))
        box_setup.teleport_base(p)
        # ce = CollisionEntry()
        # ce.type = CollisionEntry.AVOID_COLLISION
        # ce.body_b = u'box'
        # ce.min_dist = 0.05
        # box_setup.add_collision_entries([ce])
        box_setup.plan_and_execute()
        box_setup.check_cpi_geq([u'base_link'], 0.099)

    def test_avoid_collision2(self, fake_table_setup):
        """
        :type fake_table_setup: PR2
        """
        r_goal = PoseStamped()
        r_goal.header.frame_id = u'map'
        r_goal.pose.position.x = 0.8
        r_goal.pose.position.y = -0.38
        r_goal.pose.position.z = 0.84
        r_goal.pose.orientation = Quaternion(*quaternion_about_axis(np.pi / 2, [0, 1, 0]))
        fake_table_setup.avoid_all_collisions(0.1)
        fake_table_setup.set_cart_goal(r_goal, fake_table_setup.r_tip)
        fake_table_setup.plan_and_execute()
        fake_table_setup.check_cpi_geq(fake_table_setup.get_l_gripper_links(), 0.1)
        fake_table_setup.check_cpi_leq([u'r_gripper_l_finger_tip_link'], 0.04)
        fake_table_setup.check_cpi_leq([u'r_gripper_r_finger_tip_link'], 0.04)

    def test_allow_collision(self, box_setup):
        """
        :type box_setup: PR2
        """
        p = PoseStamped()
        p.header.frame_id = box_setup.r_tip
        p.header.stamp = rospy.get_rostime()
        p.pose.position = Point(0.15, 0, 0)
        p.pose.orientation = Quaternion(0, 0, 0, 1)

        collision_entry = CollisionEntry()
        collision_entry.type = CollisionEntry.ALLOW_COLLISION
        collision_entry.body_b = u'box'
        collision_entry.link_bs = [u'box']
        box_setup.set_collision_entries([collision_entry])

        box_setup.allow_self_collision()
        box_setup.set_cart_goal(p, box_setup.r_tip, box_setup.default_root)
        box_setup.plan_and_execute()

        box_setup.check_cpi_leq(box_setup.get_l_gripper_links(), 0.0)
        box_setup.check_cpi_leq(box_setup.get_r_gripper_links(), 0.0)

    def test_avoid_collision3(self, pocky_pose_setup):
        """
        :type pocky_pose_setup: PR2
        """
        pocky_pose_setup.attach_box(size=[0.2, 0.05, 0.05],
                                    frame_id=pocky_pose_setup.r_tip,
                                    position=[0.08, 0, 0],
                                    orientation=[0, 0, 0, 1])
        p = PoseStamped()
        p.header.frame_id = pocky_pose_setup.r_tip
        p.pose.position.x = 0.15
        p.pose.position.y = 0.04
        p.pose.position.z = 0
        p.pose.orientation.w = 1
        pocky_pose_setup.add_box('bl', [0.1, 0.01, 0.2], pose=p)
        p = PoseStamped()
        p.header.frame_id = pocky_pose_setup.r_tip
        p.pose.position.x = 0.15
        p.pose.position.y = -0.04
        p.pose.position.z = 0
        p.pose.orientation.w = 1
        pocky_pose_setup.add_box('br', [0.1, 0.01, 0.2], pose=p)

        p = PoseStamped()
        p.header.frame_id = pocky_pose_setup.r_tip
        p.pose.position = Point(-0.15, 0, 0)
        p.pose.orientation = Quaternion(0, 0, 0, 1)
        pocky_pose_setup.set_cart_goal(p, pocky_pose_setup.r_tip, pocky_pose_setup.default_root)

        pocky_pose_setup.allow_self_collision()

        pocky_pose_setup.plan_and_execute()
        # TODO check traj length?
        pocky_pose_setup.check_cpi_geq(['box'], 0.048)

    def test_avoid_collision4(self, pocky_pose_setup):
        """
        :type pocky_pose_setup: PR2
        """
        pocky_pose_setup.attach_box(size=[0.2, 0.05, 0.05],
                                    frame_id=pocky_pose_setup.r_tip,
                                    position=[0.08, 0, 0],
                                    orientation=[0, 0, 0, 1])
        p = PoseStamped()
        p.header.frame_id = pocky_pose_setup.r_tip
        p.pose.position.x = 0.2
        p.pose.position.y = 0
        p.pose.position.z = 0
        p.pose.orientation.w = 1
        pocky_pose_setup.add_box('b1', [0.01, 0.2, 0.2], pose=p)
        p = PoseStamped()
        p.header.frame_id = pocky_pose_setup.r_tip
        p.pose.position.x = 0.15
        p.pose.position.y = 0.04
        p.pose.position.z = 0
        p.pose.orientation.w = 1
        pocky_pose_setup.add_box('bl', [0.1, 0.01, 0.2], pose=p)
        p = PoseStamped()
        p.header.frame_id = pocky_pose_setup.r_tip
        p.pose.position.x = 0.15
        p.pose.position.y = -0.04
        p.pose.position.z = 0
        p.pose.orientation.w = 1
        pocky_pose_setup.add_box('br', [0.1, 0.01, 0.2], pose=p)

        # p = PoseStamped()
        # p.header.frame_id = pocky_pose_setup.r_tip
        # p.pose.position = Point(-0.15, 0, 0)
        # p.pose.orientation = Quaternion(0, 0, 0, 1)
        # pocky_pose_setup.set_cart_goal(p, pocky_pose_setup.r_tip, pocky_pose_setup.default_root)
        x = Vector3Stamped()
        x.header.frame_id = 'box'
        x.vector.x = 1
        y = Vector3Stamped()
        y.header.frame_id = 'box'
        y.vector.y = 1
        x_map = Vector3Stamped()
        x_map.header.frame_id = 'map'
        x_map.vector.x = 1
        y_map = Vector3Stamped()
        y_map.header.frame_id = 'map'
        y_map.vector.y = 1
        pocky_pose_setup.set_align_planes_goal('box', x, root_normal=x_map)
        pocky_pose_setup.set_align_planes_goal('box', y, root_normal=y_map)
        pocky_pose_setup.allow_self_collision()
        # pocky_pose_setup.allow_all_collisions()
        pocky_pose_setup.plan_and_execute()

    def test_avoid_collision_two_sticks(self, pocky_pose_setup):
        """
        :type pocky_pose_setup: PR2
        """
        pocky_pose_setup.attach_box(size=[0.2, 0.05, 0.05],
                                    frame_id=pocky_pose_setup.r_tip,
                                    position=[0.08, 0, 0],
                                    orientation=quaternion_about_axis(0.01, [1, 0, 0]).tolist())
        p = PoseStamped()
        p.header.frame_id = pocky_pose_setup.r_tip
        p.pose.position.x = 0.12
        p.pose.position.y = 0.04
        p.pose.position.z = 0
        p.pose.orientation.w = 1
        pocky_pose_setup.add_cylinder('bl', height=0.2, radius=0.01, pose=p)
        p = PoseStamped()
        p.header.frame_id = pocky_pose_setup.r_tip
        p.pose.position.x = 0.12
        p.pose.position.y = -0.04
        p.pose.position.z = 0
        p.pose.orientation.w = 1
        pocky_pose_setup.add_cylinder('br', height=0.2, radius=0.01, pose=p)
        pocky_pose_setup.allow_self_collision()
        pocky_pose_setup.plan_and_execute()

    def test_avoid_collision5_cut_off(self, pocky_pose_setup):
        """
        :type pocky_pose_setup: PR2
        """
        pocky_pose_setup.attach_box(size=[0.2, 0.05, 0.05],
                                    frame_id=pocky_pose_setup.r_tip,
                                    position=[0.08, 0, 0],
                                    orientation=quaternion_about_axis(0.01, [1, 0, 0]).tolist())
        p = PoseStamped()
        p.header.frame_id = pocky_pose_setup.r_tip
        p.pose.position.x = 0.12
        p.pose.position.y = 0.04
        p.pose.position.z = 0
        p.pose.orientation.w = 1
        pocky_pose_setup.add_cylinder('bl', height=0.2, radius=0.01, pose=p)
        p = PoseStamped()
        p.header.frame_id = pocky_pose_setup.r_tip
        p.pose.position.x = 0.12
        p.pose.position.y = -0.04
        p.pose.position.z = 0
        p.pose.orientation.w = 1
        pocky_pose_setup.add_cylinder('br', height=0.2, radius=0.01, pose=p)

        pocky_pose_setup.send_goal(goal_type=MoveGoal.PLAN_AND_EXECUTE_AND_CUT_OFF_SHAKING)

    # def test_avoid_collision6(self, fake_table_setup):
    #     """
    #     :type fake_table_setup: PR2
    #     """
    #     #fixme
    #     js = {
    #         u'r_shoulder_pan_joint': -0.341482794236,
    #         u'r_shoulder_lift_joint': 0.0301123643508,
    #         u'r_upper_arm_roll_joint': -2.67555547662,
    #         u'r_forearm_roll_joint': -0.472653283346,
    #         u'r_elbow_flex_joint': -0.149999999999,
    #         u'r_wrist_flex_joint': -1.40685144215,
    #         u'r_wrist_roll_joint': 2.87855178783,
    #         u'odom_x_joint': 0.0708087929675,
    #         u'odom_y_joint': 0.052896931145,
    #         u'odom_z_joint': 0.0105784287694,
    #         u'torso_lift_joint': 0.277729421077,
    #     }
    #     # fake_table_setup.allow_all_collisions()
    #     fake_table_setup.send_and_check_joint_goal(js, weight=WEIGHT_ABOVE_CA)
    #     fake_table_setup.check_cpi_geq(fake_table_setup.get_l_gripper_links(), 0.048)
    #     fake_table_setup.check_cpi_leq([u'r_gripper_l_finger_tip_link'], 0.04)
    #     fake_table_setup.check_cpi_leq([u'r_gripper_r_finger_tip_link'], 0.04)

    def test_avoid_collision7(self, kitchen_setup):
        """
        :type kitchen_setup: PR2
        """
        base_pose = PoseStamped()
        base_pose.header.frame_id = u'map'
        base_pose.pose.position.x = 0.8
        base_pose.pose.position.y = 1
        base_pose.pose.orientation = Quaternion(*quaternion_about_axis(0, [0, 0, 1]))
        kitchen_setup.teleport_base(base_pose)
        base_pose = PoseStamped()
        base_pose.header.frame_id = u'map'
        base_pose.pose.position.x = 0.64
        base_pose.pose.position.y = 0.64
        base_pose.pose.orientation = Quaternion(*quaternion_about_axis(-np.pi / 4, [0, 0, 1]))
        kitchen_setup.set_joint_goal(gaya_pose)
        kitchen_setup.set_cart_goal(base_pose, u'base_footprint')
        kitchen_setup.plan_and_execute()

    def test_avoid_collision_at_kitchen_corner(self, kitchen_setup):
        """
        :type kitchen_setup: PR2
        """
        base_pose = PoseStamped()
        base_pose.header.stamp = rospy.get_rostime()
        base_pose.header.frame_id = u'map'
        base_pose.pose.position.x = 0.75
        base_pose.pose.position.y = 0.9
        base_pose.pose.orientation = Quaternion(*quaternion_about_axis(np.pi / 2, [0, 0, 1]))
        kitchen_setup.teleport_base(base_pose)
        base_pose.pose.orientation = Quaternion(*quaternion_about_axis(np.pi, [0, 0, 1]))
        kitchen_setup.set_joint_goal(gaya_pose)  # , weight=WEIGHT_ABOVE_CA)
        kitchen_setup.set_rotation_goal(base_pose, u'base_footprint')
        kitchen_setup.set_translation_goal(base_pose, u'base_footprint', weight=WEIGHT_BELOW_CA)
        kitchen_setup.plan_and_execute()

    def test_avoid_collision8(self, kitchen_setup):
        """
        :type kitchen_setup: PR2
        """
        base_pose = PoseStamped()
        base_pose.header.frame_id = u'map'
        base_pose.pose.position.x = 0.8
        base_pose.pose.position.y = 0.9
        base_pose.pose.orientation = Quaternion(*quaternion_about_axis(0, [0, 0, 1]))
        kitchen_setup.teleport_base(base_pose)
        base_pose = PoseStamped()
        base_pose.header.frame_id = u'map'
        base_pose.pose.position.x = 0.64
        base_pose.pose.position.y = 0.64
        base_pose.pose.orientation = Quaternion(*quaternion_about_axis(-np.pi / 4, [0, 0, 1]))
        kitchen_setup.set_joint_goal(gaya_pose)
        kitchen_setup.set_cart_goal(base_pose, 'base_footprint')
        kitchen_setup.plan_and_execute()

    def test_avoid_collision_drive_under_drawer(self, kitchen_setup):
        """
        :type kitchen_setup: PR2
        """
        kitchen_js = {u'sink_area_left_middle_drawer_main_joint': 0.45}
        kitchen_setup.set_kitchen_js(kitchen_js)
        base_pose = PoseStamped()
        base_pose.header.frame_id = u'map'
        base_pose.pose.position.x = 0.57
        base_pose.pose.position.y = 0.5
        base_pose.pose.orientation = Quaternion(*quaternion_about_axis(0, [0, 0, 1]))
        kitchen_setup.teleport_base(base_pose)
        base_pose = PoseStamped()
        base_pose.header.frame_id = u'base_footprint'
        base_pose.pose.position.y = 1
        base_pose.pose.orientation = Quaternion(*quaternion_about_axis(0, [0, 0, 1]))
        kitchen_setup.set_cart_goal(base_pose, tip_link=u'base_footprint')
        kitchen_setup.plan_and_execute()

    def test_drive_into_wall_with_CollisionAvoidanceHint(self, kitchen_setup):
        """
        :type kitchen_setup: PR2
        """
        tip = u'base_footprint'
        base_pose = PoseStamped()
        base_pose.header.frame_id = u'map'
        base_pose.pose.position.x = 0
        base_pose.pose.position.y = 1.5
        base_pose.pose.orientation = Quaternion(*quaternion_about_axis(0, [0, 0, 1]))
        kitchen_setup.teleport_base(base_pose)
        base_pose = PoseStamped()
        base_pose.header.frame_id = tip
        base_pose.pose.position.x = 1
        base_pose.pose.position.y = 0
        base_pose.pose.orientation = Quaternion(*quaternion_about_axis(0, [0, 0, 1]))

        avoidance_hint = Vector3Stamped()
        avoidance_hint.header.frame_id = u'map'
        avoidance_hint.vector.y = -1
        kitchen_setup.avoid_all_collisions(0.1)
        kitchen_setup.set_json_goal(u'CollisionAvoidanceHint',
                                    tip_link=u'base_footprint',
                                    max_threshold=0.25,
                                    spring_threshold=0.3,
                                    max_linear_velocity=1,
                                    object_name=u'kitchen',
                                    object_link_name=u'kitchen_island',
                                    avoidance_hint=avoidance_hint)
        kitchen_setup.set_joint_goal(gaya_pose)

        kitchen_setup.set_cart_goal(base_pose, tip, weight=WEIGHT_BELOW_CA)
        kitchen_setup.plan_and_execute()
        # TODO check only y distance, and that there is no collision

    def test_avoid_collision_with_far_object(self, pocky_pose_setup):
        """
        :type pocky_pose_setup: PR2
        """
        p = PoseStamped()
        p.header.frame_id = u'map'
        p.pose.position.x = 25
        p.pose.position.y = 25
        p.pose.position.z = 25
        p.pose.orientation.w = 1
        pocky_pose_setup.add_box(pose=p)
        p = PoseStamped()
        p.header.frame_id = pocky_pose_setup.r_tip
        p.pose.position = Point(0.1, 0, 0)
        p.pose.orientation = Quaternion(0, 0, 0, 1)
        pocky_pose_setup.set_cart_goal(p, pocky_pose_setup.r_tip, pocky_pose_setup.default_root)

        collision_entry = CollisionEntry()
        collision_entry.type = CollisionEntry.AVOID_COLLISION
        collision_entry.min_dist = 0.05
        collision_entry.body_b = u'box'
        pocky_pose_setup.set_collision_entries([collision_entry])

        pocky_pose_setup.plan_and_execute()
        pocky_pose_setup.check_cpi_geq(pocky_pose_setup.get_l_gripper_links(), 0.048)
        pocky_pose_setup.check_cpi_geq(pocky_pose_setup.get_r_gripper_links(), 0.048)

    def test_avoid_collision_touch(self, box_setup):
        """
        :type box_setup: PR2
        """
        p = PoseStamped()
        p.header.frame_id = box_setup.r_tip
        p.pose.position = Point(0.1, 0, 0)
        p.pose.orientation = Quaternion(0, 0, 0, 1)
        box_setup.set_cart_goal(p, box_setup.r_tip, box_setup.default_root)

        collision_entry = CollisionEntry()
        collision_entry.type = CollisionEntry.AVOID_ALL_COLLISIONS
        collision_entry.min_dist = 0.05
        box_setup.set_collision_entries([collision_entry])

        box_setup.plan_and_execute()

        box_setup.check_cpi_geq(box_setup.get_l_gripper_links(), 0.0)
        box_setup.check_cpi_geq(box_setup.get_r_gripper_links(), -1e-3)
        box_setup.check_cpi_leq(box_setup.get_r_gripper_links(), 0.04)

    def test_get_out_of_collision(self, box_setup):
        """
        :type box_setup: PR2
        """
        p = PoseStamped()
        p.header.frame_id = box_setup.r_tip
        p.pose.position = Point(0.15, 0, 0)
        p.pose.orientation = Quaternion(0, 0, 0, 1)
        box_setup.set_cart_goal(p, box_setup.r_tip, box_setup.default_root)

        collision_entry = CollisionEntry()
        collision_entry.type = CollisionEntry.ALLOW_ALL_COLLISIONS
        collision_entry.min_dist = 0.05
        box_setup.set_collision_entries([collision_entry])

        box_setup.plan_and_execute()

        collision_entry = CollisionEntry()
        collision_entry.type = CollisionEntry.AVOID_ALL_COLLISIONS
        collision_entry.min_dist = 0.05
        box_setup.set_collision_entries([collision_entry])

        box_setup.plan_and_execute()

        box_setup.check_cpi_geq(box_setup.get_l_gripper_links(), 0.0)
        box_setup.check_cpi_geq(box_setup.get_r_gripper_links(), 0.0)

    def test_allow_collision_gripper(self, box_setup):
        """
        :type box_setup: PR2
        """
        ces = box_setup.get_allow_l_gripper(u'box')
        box_setup.set_collision_entries(ces)
        p = PoseStamped()
        p.header.frame_id = box_setup.l_tip
        p.header.stamp = rospy.get_rostime()
        p.pose.position.x = 0.11
        p.pose.orientation.w = 1
        box_setup.set_cart_goal(p, box_setup.l_tip, box_setup.default_root)
        box_setup.plan_and_execute()
        box_setup.check_cpi_leq(box_setup.get_l_gripper_links(), 0.0)
        box_setup.check_cpi_geq(box_setup.get_r_gripper_links(), 0.048)

    def test_attached_get_below_soft_threshold(self, box_setup):
        """
        :type box_setup: PR2
        """
        attached_link_name = u'pocky'
        box_setup.attach_box(attached_link_name, [0.2, 0.04, 0.04], box_setup.r_tip, [0.05, 0, 0])
        box_setup.attach_box(attached_link_name, [0.2, 0.04, 0.04], box_setup.r_tip, [0.05, 0, 0],
                             expected_response=UpdateWorldResponse.DUPLICATE_BODY_ERROR)
        p = PoseStamped()
        p.header.frame_id = box_setup.r_tip
        p.header.stamp = rospy.get_rostime()
        p.pose.position.x = -0.15
        p.pose.orientation.w = 1
        box_setup.set_cart_goal(p, box_setup.r_tip, box_setup.default_root)
        box_setup.plan_and_execute()
        box_setup.check_cpi_geq(box_setup.get_l_gripper_links(), 0.048)
        box_setup.check_cpi_geq([attached_link_name], 0.048)

        p = PoseStamped()
        p.header.frame_id = box_setup.r_tip
        p.header.stamp = rospy.get_rostime()
        p.pose.position.x = 0.1
        p.pose.orientation.w = 1
        box_setup.set_cart_goal(p, box_setup.r_tip, box_setup.default_root)
        box_setup.plan_and_execute()
        box_setup.check_cpi_geq([attached_link_name], -0.001)
        box_setup.check_cpi_leq([attached_link_name], 0.01)
        box_setup.detach_object(attached_link_name)

    def test_attached_get_out_of_collision_below(self, box_setup):
        """
        :type box_setup: PR2
        """
        attached_link_name = u'pocky'
        box_setup.attach_box(attached_link_name, [0.2, 0.04, 0.04], box_setup.r_tip, [0.05, 0, 0])
        box_setup.attach_box(attached_link_name, [0.2, 0.04, 0.04], box_setup.r_tip, [0.05, 0, 0],
                             expected_response=UpdateWorldResponse.DUPLICATE_BODY_ERROR)
        p = PoseStamped()
        p.header.frame_id = box_setup.r_tip
        p.header.stamp = rospy.get_rostime()
        p.pose.position.x = -0.15
        p.pose.orientation.w = 1
        box_setup.set_cart_goal(p, box_setup.r_tip, box_setup.default_root)
        box_setup.plan_and_execute()
        box_setup.check_cpi_geq(box_setup.get_l_gripper_links(), 0.048)
        box_setup.check_cpi_geq([attached_link_name], 0.048)

        p = PoseStamped()
        p.header.frame_id = box_setup.r_tip
        p.header.stamp = rospy.get_rostime()
        p.pose.position.x = 0.05
        p.pose.orientation.w = 1
        box_setup.set_cart_goal(p, box_setup.r_tip, box_setup.default_root, weight=WEIGHT_BELOW_CA)
        box_setup.plan_and_execute()
        box_setup.check_cpi_geq(box_setup.get_l_gripper_links(), 0.048)
        box_setup.check_cpi_geq([attached_link_name], 0.048)
        box_setup.detach_object(attached_link_name)

    def test_attached_get_out_of_collision_and_stay_in_hard_threshold(self, box_setup):
        """
        :type box_setup: PR2
        """
        # fixme
        attached_link_name = u'pocky'
        box_setup.attach_box(attached_link_name, [0.2, 0.04, 0.04], box_setup.r_tip, [0.05, 0, 0])
        box_setup.attach_box(attached_link_name, [0.2, 0.04, 0.04], box_setup.r_tip, [0.05, 0, 0],
                             expected_response=UpdateWorldResponse.DUPLICATE_BODY_ERROR)
        p = PoseStamped()
        p.header.frame_id = box_setup.r_tip
        p.header.stamp = rospy.get_rostime()
        p.pose.position.x = -0.08
        p.pose.orientation.w = 1
        box_setup.set_cart_goal(p, box_setup.r_tip, box_setup.default_root)
        box_setup.plan_and_execute()
        box_setup.check_cpi_geq([attached_link_name], -1e-3)

        p = PoseStamped()
        p.header.frame_id = box_setup.r_tip
        p.header.stamp = rospy.get_rostime()
        p.pose.position.x = 0.08
        p.pose.orientation.w = 1
        box_setup.set_cart_goal(p, box_setup.r_tip, box_setup.default_root)
        box_setup.plan_and_execute()
        box_setup.check_cpi_geq([attached_link_name], -0.002)
        box_setup.check_cpi_leq([attached_link_name], 0.01)
        box_setup.detach_object(attached_link_name)

    def test_attached_get_out_of_collision_stay_in(self, box_setup):
        """
        :type box_setup: PR2
        """
        attached_link_name = u'pocky'
        box_setup.attach_box(attached_link_name, [0.2, 0.04, 0.04], box_setup.r_tip, [0.05, 0, 0])
        box_setup.attach_box(attached_link_name, [0.2, 0.04, 0.04], box_setup.r_tip, [0.05, 0, 0],
                             expected_response=UpdateWorldResponse.DUPLICATE_BODY_ERROR)
        p = PoseStamped()
        p.header.frame_id = box_setup.r_tip
        p.header.stamp = rospy.get_rostime()
        p.pose.position.x = 0.
        p.pose.orientation.w = 1
        box_setup.set_cart_goal(p, box_setup.r_tip, box_setup.default_root)
        box_setup.plan_and_execute()
        box_setup.check_cpi_geq([attached_link_name], -0.082)
        box_setup.detach_object(attached_link_name)

    def test_attached_get_out_of_collision_passive(self, box_setup):
        """
        :type box_setup: PR2
        """
        attached_link_name = u'pocky'
        box_setup.attach_box(attached_link_name, [0.2, 0.04, 0.04], box_setup.r_tip, [0.05, 0, 0])
        box_setup.attach_box(attached_link_name, [0.2, 0.04, 0.04], box_setup.r_tip, [0.05, 0, 0],
                             expected_response=UpdateWorldResponse.DUPLICATE_BODY_ERROR)
        box_setup.plan_and_execute()
        box_setup.check_cpi_geq([attached_link_name], 0.049)
        box_setup.detach_object(attached_link_name)

    def test_attached_collision2(self, box_setup):
        """
        :type box_setup: PR2
        """
        attached_link_name = u'pocky'
        box_setup.attach_box(attached_link_name, [0.2, 0.04, 0.04], box_setup.r_tip, [0.05, 0, 0])
        box_setup.attach_box(attached_link_name, [0.2, 0.04, 0.04], box_setup.r_tip, [0.05, 0, 0],
                             expected_response=UpdateWorldResponse.DUPLICATE_BODY_ERROR)
        box_setup.plan_and_execute()
        box_setup.check_cpi_geq(box_setup.get_l_gripper_links(), 0.048)
        box_setup.check_cpi_geq([attached_link_name], 0.048)
        box_setup.detach_object(attached_link_name)

    def test_attached_self_collision(self, zero_pose):
        """
        :type zero_pose: PR2
        """

        collision_pose = {
            u'l_elbow_flex_joint': - 1.1343683863086362,
            u'l_forearm_roll_joint': 7.517553513504836,
            u'l_shoulder_lift_joint': 0.5726770101613905,
            u'l_shoulder_pan_joint': 0.1592669164939349,
            u'l_upper_arm_roll_joint': 0.5532568387077381,
            u'l_wrist_flex_joint': - 1.215660155912625,
            u'l_wrist_roll_joint': 4.249300323527076,
            u'torso_lift_joint': 0.2}

        zero_pose.set_joint_goal(collision_pose)
        zero_pose.plan_and_execute()

        attached_link_name = u'pocky'
        zero_pose.attach_box(attached_link_name, [0.16, 0.04, 0.04], zero_pose.l_tip, [0.04, 0, 0], [0, 0, 0, 1])

        zero_pose.set_joint_goal({u'r_forearm_roll_joint': 0.0,
                                  u'r_shoulder_lift_joint': 0.0,
                                  u'r_shoulder_pan_joint': 0.0,
                                  u'r_upper_arm_roll_joint': 0.0,
                                  u'r_wrist_flex_joint': 0.0,
                                  u'r_wrist_roll_joint': 0.0,
                                  u'r_elbow_flex_joint': 0.0,
                                  u'torso_lift_joint': 0.2})

        p = PoseStamped()
        p.header.frame_id = zero_pose.l_tip
        p.header.stamp = rospy.get_rostime()
        p.pose.position.z = 0.20
        p.pose.orientation.w = 1
        zero_pose.set_cart_goal(p, zero_pose.l_tip, zero_pose.default_root)
        zero_pose.plan_and_execute()

        zero_pose.check_cpi_geq(zero_pose.get_l_gripper_links(), 0.048)
        zero_pose.check_cpi_geq([attached_link_name], 0.048)
        zero_pose.detach_object(attached_link_name)

    def test_attached_self_collision2(self, zero_pose):
        """
        :type zero_pose: PR2
        """

        collision_pose = {
            u'r_elbow_flex_joint': - 1.1343683863086362,
            u'r_forearm_roll_joint': -7.517553513504836,
            u'r_shoulder_lift_joint': 0.5726770101613905,
            u'r_shoulder_pan_joint': -0.1592669164939349,
            u'r_upper_arm_roll_joint': -0.5532568387077381,
            u'r_wrist_flex_joint': - 1.215660155912625,
            u'r_wrist_roll_joint': -4.249300323527076,
            u'torso_lift_joint': 0.2
        }

        zero_pose.set_joint_goal(collision_pose)
        zero_pose.plan_and_execute()

        attached_link_name = u'box'
        zero_pose.attach_box(attached_link_name, [0.16, 0.04, 0.04], zero_pose.r_tip, [0.04, 0, 0], [0, 0, 0, 1])

        js_goal = {u'l_forearm_roll_joint': 0.0,
                   u'l_shoulder_lift_joint': 0.0,
                   u'odom_x_joint': 0.0,
                   u'odom_y_joint': 0.0,
                   u'odom_z_joint': 0.0,
                   u'l_shoulder_pan_joint': 0.0,
                   u'l_upper_arm_roll_joint': 0.0,
                   u'l_wrist_flex_joint': -0.11,
                   u'l_wrist_roll_joint': 0.0,
                   u'l_elbow_flex_joint': -0.16,
                   u'torso_lift_joint': 0.2}
        zero_pose.set_joint_goal(js_goal)

        p = PoseStamped()
        p.header.frame_id = zero_pose.r_tip
        p.header.stamp = rospy.get_rostime()
        p.pose.position.z = 0.20
        p.pose.orientation.w = 1
        zero_pose.set_cart_goal(p, zero_pose.r_tip, zero_pose.default_root)
        zero_pose.plan_and_execute()

        zero_pose.check_cpi_geq(zero_pose.get_r_gripper_links(), 0.048)
        zero_pose.check_cpi_geq([attached_link_name], 0.048)
        zero_pose.detach_object(attached_link_name)

    def test_attached_self_collision3(self, zero_pose):
        """
        :type zero_pose: PR2
        """

        collision_pose = {
            u'l_elbow_flex_joint': - 1.1343683863086362,
            u'l_forearm_roll_joint': 7.517553513504836,
            u'l_shoulder_lift_joint': 0.5726770101613905,
            u'l_shoulder_pan_joint': 0.1592669164939349,
            u'l_upper_arm_roll_joint': 0.5532568387077381,
            u'l_wrist_flex_joint': - 1.215660155912625,
            u'l_wrist_roll_joint': 4.249300323527076,
            u'torso_lift_joint': 0.2}

        zero_pose.set_joint_goal(collision_pose)
        zero_pose.plan_and_execute()

        attached_link_name = u'pocky'
        zero_pose.attach_box(attached_link_name, [0.1, 0.04, 0.04], zero_pose.l_tip, [0.02, 0, 0], [0, 0, 0, 1])

        js_goal = {u'r_forearm_roll_joint': 0.0,
                   u'r_shoulder_lift_joint': 0.0,
                   u'odom_x_joint': 0.0,
                   u'odom_y_joint': 0.0,
                   u'odom_z_joint': 0.0,
                   u'r_shoulder_pan_joint': 0.0,
                   u'r_upper_arm_roll_joint': 0.0,
                   u'r_wrist_flex_joint': -0.11,
                   u'r_wrist_roll_joint': 0.0,
                   u'r_elbow_flex_joint': -0.16,
                   u'torso_lift_joint': 0.2}

        zero_pose.set_joint_goal(js_goal)

        p = PoseStamped()
        p.header.frame_id = zero_pose.l_tip
        p.header.stamp = rospy.get_rostime()
        p.pose.position.z = 0.25
        p.pose.orientation.w = 1
        zero_pose.set_cart_goal(p, zero_pose.l_tip, zero_pose.default_root)
        zero_pose.plan_and_execute()

        zero_pose.check_cpi_geq(zero_pose.get_l_gripper_links(), 0.048)
        zero_pose.check_cpi_geq([attached_link_name], 0.048)
        zero_pose.detach_object(attached_link_name)

    def test_attached_collision_allow(self, box_setup):
        """
        :type box_setup: PR2
        """
        pocky = u'http://muh#pocky'
        box_setup.attach_box(pocky, [0.1, 0.02, 0.02], box_setup.r_tip, [0.05, 0, 0])

        ces = []
        ce = CollisionEntry()
        ce.type = CollisionEntry.ALLOW_COLLISION
        ce.robot_links = [pocky]
        ce.body_b = u'box'
        ces.append(ce)
        box_setup.set_collision_entries(ces)

        p = PoseStamped()
        p.header.frame_id = box_setup.r_tip
        p.header.stamp = rospy.get_rostime()
        p.pose.position.y = -0.11
        p.pose.orientation.w = 1
        box_setup.set_cart_goal(p, box_setup.r_tip, box_setup.default_root)
        box_setup.plan_and_execute()
        box_setup.check_cpi_geq(box_setup.get_l_gripper_links(), 0.048)
        box_setup.check_cpi_leq([pocky], 0.0)

    def test_avoid_collision_gripper(self, box_setup):
        """
        :type box_setup: PR2
        """
        box_setup.allow_all_collisions()
        ces = box_setup.get_l_gripper_collision_entries(u'box', 0.05, CollisionEntry.AVOID_COLLISION)
        box_setup.set_collision_entries(ces)
        p = PoseStamped()
        p.header.frame_id = box_setup.l_tip
        p.header.stamp = rospy.get_rostime()
        p.pose.position.x = 0.15
        p.pose.orientation.w = 1
        box_setup.set_cart_goal(p, box_setup.l_tip, box_setup.default_root)
        box_setup.plan_and_execute()
        box_setup.check_cpi_geq(box_setup.get_l_gripper_links(), -1e-3)

    # def test_end_state_collision(self, box_setup):
    #     """
    #     :type box_setup: PR2
    #     """
    #     # TODO endstate impossible as long as we check for path collision?
    #     pass

    # def test_filled_vel_values(self, box_setup):
    #     """
    #     :type box_setup: PR2
    #     """
    #     pass
    #
    # def test_undefined_goal(self, box_setup):
    #     """
    #     :type box_setup: PR2
    #     """
    #     pass

    # TODO test plan only

    def test_attached_two_items(self, zero_pose):
        """
        :type zero_pose: PR2 
        """
        box1_name = u'box1'
        box2_name = u'box2'

        js = {
            u'r_elbow_flex_joint': -1.58118094489,
            u'r_forearm_roll_joint': -0.904933033043,
            u'r_shoulder_lift_joint': 0.822412440711,
            u'r_shoulder_pan_joint': -1.07866800992,
            u'r_upper_arm_roll_joint': -1.34905471854,
            u'r_wrist_flex_joint': -1.20182042644,
            u'r_wrist_roll_joint': 0.190433188769,
        }
        zero_pose.set_joint_goal(js)
        zero_pose.plan_and_execute()

        r_goal = PoseStamped()
        r_goal.header.frame_id = zero_pose.r_tip
        r_goal.pose.position.x = 0.4
        r_goal.pose.orientation = Quaternion(*quaternion_from_matrix([[-1, 0, 0, 0],
                                                                      [0, 1, 0, 0],
                                                                      [0, 0, -1, 0],
                                                                      [0, 0, 0, 1]]))
        zero_pose.set_cart_goal(r_goal, zero_pose.l_tip, u'torso_lift_link')
        zero_pose.plan_and_execute()

        zero_pose.attach_box(box1_name, [.2, .04, .04], zero_pose.r_tip, [.1, 0, 0], [0, 0, 0, 1])
        zero_pose.attach_box(box2_name, [.2, .04, .04], zero_pose.l_tip, [.1, 0, 0], [0, 0, 0, 1])

        zero_pose.plan_and_execute()

        zero_pose.check_cpi_geq([box1_name, box2_name], 0.049)

        zero_pose.detach_object(box1_name)
        zero_pose.detach_object(box2_name)
        base_goal = PoseStamped()
        base_goal.header.frame_id = u'base_footprint'
        base_goal.pose.position.x = -.1
        base_goal.pose.orientation.w = 1
        zero_pose.move_base(base_goal)

    # def test_pick_and_place(self, kitchen_setup):
    #     """
    #     :type kitchen_setup: PR2
    #     :return:
    #     """
    #
    #     base_pose = PoseStamped()
    #     base_pose.header.frame_id = u'map'
    #     base_pose.pose.position = Point(0.760, 0.480, 0.000)
    #     base_pose.pose.orientation = Quaternion(0.000, 0.000, 0.230, 0.973)
    #     kitchen_setup.move_pr2_base(base_pose)
    #     attached_link_name = u'edekabowl'
    #     p = PoseStamped()
    #     p.header.frame_id = u'map'
    #     p.pose.position = Point(1.39985, 0.799920, 0.888)
    #     p.pose.orientation = Quaternion(-0.0037, -0.00476, 0.3921, 0.9198)
    #     kitchen_setup.add_box(attached_link_name, [.145, .145, .072], pose=p)
    #
    #     pick_pose = PoseStamped()
    #     pick_pose.header.frame_id = u'base_footprint'
    #     pick_pose.pose.position = Point(0.649, -0.023, 0.918)
    #     pick_pose.pose.orientation = Quaternion(0.407, 0.574, -0.408, 0.582)
    #
    #     # pregrasp
    #     pick_pose.pose.position.z += 0.2
    #     kitchen_setup.set_and_check_cart_goal(pick_pose, kitchen_setup.l_tip, kitchen_setup.default_root)
    #
    #     # grasp
    #     pick_pose.pose.position.z -= 0.2
    #     kitchen_setup.avoid_collision(kitchen_setup.get_l_gripper_links(), u'kitchen', [], 0)
    #     kitchen_setup.allow_collision(kitchen_setup.get_l_gripper_links(), attached_link_name, [])
    #     kitchen_setup.set_and_check_cart_goal(pick_pose, kitchen_setup.l_tip, kitchen_setup.default_root)
    #     kitchen_setup.attach_existing(attached_link_name, frame_id=kitchen_setup.l_tip)
    #
    #     # post grasp
    #     pick_pose.pose.position.z += 0.2
    #     kitchen_setup.avoid_all_collisions(0.05)
    #     kitchen_setup.set_and_check_cart_goal(pick_pose, kitchen_setup.l_tip, kitchen_setup.default_root)
    #     # kitchen_setup.remove_object(attached_link_name)
    #     kitchen_setup.send_and_check_joint_goal(gaya_pose)
    #
    #     # place============================
    #     base_pose.pose.position = Point(-0.200, 1.120, 0.000)
    #     base_pose.pose.orientation = Quaternion(0.000, 0.000, 0.994, -0.105)
    #     kitchen_setup.move_pr2_base(base_pose)
    #
    #     # pre place
    #     place_pose = PoseStamped()
    #     place_pose.header.frame_id = u'base_footprint'
    #     place_pose.pose.position = Point(0.587, 0.068, 0.920)
    #     place_pose.pose.orientation = Quaternion(0.703, -0.074, -0.703, -0.074)
    #     place_pose.pose.position.z += 0.2
    #     kitchen_setup.set_and_check_cart_goal(place_pose, kitchen_setup.l_tip, kitchen_setup.default_root)
    #
    #     # place
    #     place_pose.pose.position.z -= 0.19
    #     kitchen_setup.avoid_all_collisions(0.)
    #     kitchen_setup.set_cart_goal(place_pose, kitchen_setup.l_tip, kitchen_setup.default_root)
    #     kitchen_setup.send_goal()
    #     rospy.sleep(1)
    #
    #     # post place
    #     kitchen_setup.detach_object(attached_link_name)
    #     place_pose.pose.position.z += 0.2
    #     kitchen_setup.avoid_all_collisions(0.)
    #     kitchen_setup.set_and_check_cart_goal(place_pose, kitchen_setup.l_tip, kitchen_setup.default_root)

    # def test_hand_in_kitchen(self, kitchen_setup):
    #     """
    #     :type kitchen_setup: PR2
    #     :return:
    #     """
    #
    #     kitchen_setup.send_and_check_joint_goal(pick_up_pose)
    #
    #     base_pose = PoseStamped()
    #     base_pose.header.frame_id = u'map'
    #     base_pose.pose.position = Point(0.743, 0.586, 0.000)
    #     base_pose.pose.orientation.w = 1
    #     kitchen_setup.teleport_base(base_pose)
    #
    #     # grasp
    #     p = PoseStamped()
    #     p.header.frame_id = kitchen_setup.l_tip
    #     p.pose.position.x = 0.2
    #     p.pose.orientation.w = 1
    #     kitchen_setup.allow_collision(kitchen_setup.get_l_gripper_links(), u'kitchen',
    #                                           [u'sink_area', u'sink_area_surface'])
    #     kitchen_setup.set_and_check_cart_goal(p, kitchen_setup.l_tip, kitchen_setup.default_root)
    #
    #     # post grasp
    #     pregrasp_pose = PoseStamped()
    #     pregrasp_pose.header.frame_id = u'base_footprint'
    #     pregrasp_pose.pose.position.x = 0.611175722907
    #     pregrasp_pose.pose.position.y = -0.0244662287535
    #     pregrasp_pose.pose.position.z = 1.10803325995
    #     pregrasp_pose.pose.orientation.x = -0.0128682380997
    #     pregrasp_pose.pose.orientation.y = -0.710292569338
    #     pregrasp_pose.pose.orientation.z = 0.0148339707762
    #     pregrasp_pose.pose.orientation.w = -0.703632573456
    #     kitchen_setup.avoid_all_collisions(0.05)
    #     kitchen_setup.set_and_check_cart_goal(pregrasp_pose, kitchen_setup.l_tip, kitchen_setup.default_root)

    def test_set_kitchen_joint_state(self, kitchen_setup):
        """
        :type kitchen_setup: PR2 
        """
        kitchen_js = {u'sink_area_left_upper_drawer_main_joint': 0.45}
        kitchen_setup.set_kitchen_js(kitchen_js)

    def test_ease_fridge(self, kitchen_setup):
        """
        :type kitchen_setup: PR2 
        """
        milk_name = u'milk'

        # take milk out of fridge
        kitchen_setup.set_kitchen_js({u'iai_fridge_door_joint': 1.56})

        base_goal = PoseStamped()
        base_goal.header.frame_id = 'map'
        base_goal.pose.position.x = 0.565
        base_goal.pose.position.y = -0.5
        base_goal.pose.orientation.z = -0.51152562713
        base_goal.pose.orientation.w = 0.85926802151
        kitchen_setup.teleport_base(base_goal)
        # kitchen_setup.add_json_goal(u'BasePointingForward')

        # spawn milk
        milk_pose = PoseStamped()
        milk_pose.header.frame_id = u'iai_kitchen/iai_fridge_door_shelf1_bottom'
        milk_pose.pose.position = Point(0, 0, 0.12)
        milk_pose.pose.orientation = Quaternion(0, 0, 0, 1)

        milk_pre_pose = PoseStamped()
        milk_pre_pose.header.frame_id = u'iai_kitchen/iai_fridge_door_shelf1_bottom'
        milk_pre_pose.pose.position = Point(0, 0, 0.22)
        milk_pre_pose.pose.orientation = Quaternion(0, 0, 0, 1)

        kitchen_setup.add_box(milk_name, [0.05, 0.05, 0.2], pose=milk_pose)

        # grasp milk
        kitchen_setup.open_l_gripper()

        # l_goal = deepcopy(milk_pose)
        # l_goal.pose.orientation = Quaternion(*quaternion_from_matrix([[1, 0, 0, 0],
        #                                                               [0, 1, 0, 0],
        #                                                               [0, 0, 1, 0],
        #                                                               [0, 0, 0, 1]]))
        # kitchen_setup.set_cart_goal(l_goal, kitchen_setup.l_tip, kitchen_setup.default_root)
        # kitchen_setup.send_and_check_goal()

        # handle_name = u'map'
        bar_axis = Vector3Stamped()
        bar_axis.header.frame_id = u'map'
        bar_axis.vector.z = 1

        bar_center = PointStamped()
        bar_center.header.frame_id = milk_pose.header.frame_id
        bar_center.point = deepcopy(milk_pose.pose.position)

        tip_grasp_axis = Vector3Stamped()
        tip_grasp_axis.header.frame_id = kitchen_setup.l_tip
        tip_grasp_axis.vector.z = 1

        kitchen_setup.set_json_goal(u'GraspBar',
                                    root_link=kitchen_setup.default_root,
                                    tip_link=kitchen_setup.l_tip,
                                    tip_grasp_axis=tip_grasp_axis,
                                    bar_center=bar_center,
                                    bar_axis=bar_axis,
                                    bar_length=.12)

        x = Vector3Stamped()
        x.header.frame_id = kitchen_setup.l_tip
        x.vector.x = 1
        x_map = Vector3Stamped()
        x_map.header.frame_id = u'iai_kitchen/iai_fridge_door'
        x_map.vector.x = 1
        # z = Vector3Stamped()
        # z.header.frame_id = 'milk'
        # z.vector.z = 1
        # z_map = Vector3Stamped()
        # z_map.header.frame_id = 'map'
        # z_map.vector.z = 1
        kitchen_setup.set_align_planes_goal(kitchen_setup.l_tip, x, root_normal=x_map)

        # kitchen_setup.allow_collision([], milk_name, [])
        # kitchen_setup.add_json_goal(u'AvoidJointLimits', percentage=15)
        # kitchen_setup.allow_all_collisions()
        kitchen_setup.plan_and_execute()

        kitchen_setup.attach_object(milk_name, kitchen_setup.l_tip)
        # kitchen_setup.keep_position(kitchen_setup.r_tip)
        kitchen_setup.close_l_gripper()

        # x = Vector3Stamped()
        # x.header.frame_id = 'milk'
        # x.vector.x = 1
        # x_map = Vector3Stamped()
        # x_map.header.frame_id = 'iai_kitchen/iai_fridge_door'
        # x_map.vector.x = 1
        # z = Vector3Stamped()
        # z.header.frame_id = 'milk'
        # z.vector.z = 1
        # z_map = Vector3Stamped()
        # z_map.header.frame_id = 'map'
        # z_map.vector.z = 1
        # kitchen_setup.align_planes('milk', x, root_normal=x_map)
        # kitchen_setup.align_planes('milk', z, root_normal=z_map)
        # kitchen_setup.keep_orientation(u'milk')
        kitchen_setup.set_cart_goal(milk_pre_pose, milk_name, kitchen_setup.default_root)
        kitchen_setup.plan_and_execute()
        kitchen_setup.set_joint_goal(gaya_pose)
        kitchen_setup.plan_and_execute()

        # place milk back

        # kitchen_setup.add_json_goal(u'BasePointingForward')
        # milk_goal = PoseStamped()
        # milk_goal.header.frame_id = u'iai_kitchen/kitchen_island_surface'
        # milk_goal.pose.position = Point(.1, -.2, .13)
        # milk_goal.pose.orientation = Quaternion(*quaternion_about_axis(np.pi, [0,0,1]))
        kitchen_setup.set_cart_goal(milk_pre_pose, milk_name, kitchen_setup.default_root)
        kitchen_setup.plan_and_execute()

        kitchen_setup.set_cart_goal(milk_pose, milk_name, kitchen_setup.default_root)
        kitchen_setup.plan_and_execute()

        # kitchen_setup.keep_position(kitchen_setup.r_tip)
        kitchen_setup.open_l_gripper()

        kitchen_setup.detach_object(milk_name)

        kitchen_setup.set_joint_goal(gaya_pose)
        kitchen_setup.plan_and_execute()

    def test_ease_cereal(self, kitchen_setup):
        """
        :type kitchen_setup: PR2 
        """
        # FIXME
        cereal_name = u'cereal'
        drawer_frame_id = u'iai_kitchen/oven_area_area_right_drawer_board_3_link'

        # take milk out of fridge
        kitchen_setup.set_kitchen_js({u'oven_area_area_right_drawer_main_joint': 0.48})

        # spawn milk

        cereal_pose = PoseStamped()
        cereal_pose.header.frame_id = drawer_frame_id
        cereal_pose.pose.position = Point(0.123, -0.03, 0.11)
        cereal_pose.pose.orientation = Quaternion(0.0087786, 0.005395, -0.838767, -0.544393)
        kitchen_setup.add_box(cereal_name, [0.1528, 0.0634, 0.22894], pose=cereal_pose)

        drawer_T_box = tf.msg_to_kdl(cereal_pose)

        # grasp milk
        kitchen_setup.open_l_gripper()
        grasp_pose = PoseStamped()
        grasp_pose.header.frame_id = cereal_name
        grasp_pose.pose.position = Point(0.13, 0, 0.05)
        grasp_pose.pose.orientation = Quaternion(0, 0, 1, 0)
        box_T_r_goal = tf.msg_to_kdl(grasp_pose)
        box_T_r_goal_pre = deepcopy(box_T_r_goal)
        box_T_r_goal_pre.p[0] += 0.1

        grasp_pose = tf.kdl_to_pose_stamped(drawer_T_box * box_T_r_goal_pre, drawer_frame_id)

        kitchen_setup.set_json_goal(u'AvoidJointLimits', percentage=40)
        kitchen_setup.set_cart_goal(grasp_pose, tip_link=kitchen_setup.r_tip)
        kitchen_setup.plan_and_execute()

        grasp_pose = tf.kdl_to_pose_stamped(drawer_T_box * box_T_r_goal, drawer_frame_id)

        kitchen_setup.set_json_goal(u'AvoidJointLimits', percentage=40)
        kitchen_setup.set_cart_goal(grasp_pose, tip_link=kitchen_setup.r_tip)
        kitchen_setup.plan_and_execute()

        kitchen_setup.attach_object(cereal_name, kitchen_setup.r_tip)
        # kitchen_setup.keep_position(kitchen_setup.r_tip)
        kitchen_setup.close_l_gripper()

        # x = Vector3Stamped()
        # x.header.frame_id = 'milk'
        # x.vector.x = 1
        # x_map = Vector3Stamped()
        # x_map.header.frame_id = 'iai_kitchen/iai_fridge_door'
        # x_map.vector.x = 1
        # z = Vector3Stamped()
        # z.header.frame_id = 'milk'
        # z.vector.z = 1
        # z_map = Vector3Stamped()
        # z_map.header.frame_id = 'map'
        # z_map.vector.z = 1
        # kitchen_setup.align_planes('milk', x, root_normal=x_map)
        # kitchen_setup.align_planes('milk', z, root_normal=z_map)
        # kitchen_setup.keep_orientation(u'milk')
        kitchen_setup.set_cart_goal(grasp_pose, cereal_name, kitchen_setup.default_root)
        kitchen_setup.plan_and_execute()
        kitchen_setup.set_joint_goal(gaya_pose)
        kitchen_setup.plan_and_execute()

        # place milk back

        # kitchen_setup.add_json_goal(u'BasePointingForward')
        # milk_goal = PoseStamped()
        # milk_goal.header.frame_id = u'iai_kitchen/kitchen_island_surface'
        # milk_goal.pose.position = Point(.1, -.2, .13)
        # milk_goal.pose.orientation = Quaternion(*quaternion_about_axis(np.pi, [0,0,1]))
        kitchen_setup.set_cart_goal(grasp_pose, cereal_name, kitchen_setup.default_root)
        kitchen_setup.plan_and_execute()

        kitchen_setup.set_cart_goal(cereal_pose, cereal_name, kitchen_setup.default_root)
        kitchen_setup.plan_and_execute()

        # kitchen_setup.keep_position(kitchen_setup.r_tip)
        kitchen_setup.open_l_gripper()

        kitchen_setup.detach_object(cereal_name)

        kitchen_setup.set_joint_goal(gaya_pose)
        kitchen_setup.plan_and_execute()

    def test_bowl_and_cup(self, kitchen_setup):
        """
        :type kitchen_setup: PR2
        :return:
        """
        # kernprof -lv py.test -s test/test_integration_pr2.py::TestCollisionAvoidanceGoals::test_bowl_and_cup
        bowl_name = u'bowl'
        cup_name = u'cup'
        percentage = 50
        drawer_handle = u'sink_area_left_middle_drawer_handle'
        drawer_joint = u'sink_area_left_middle_drawer_main_joint'

        # grasp drawer handle
        bar_axis = Vector3Stamped()
        bar_axis.header.frame_id = drawer_handle
        bar_axis.vector.y = 1

        bar_center = PointStamped()
        bar_center.header.frame_id = drawer_handle

        tip_grasp_axis = Vector3Stamped()
        tip_grasp_axis.header.frame_id = kitchen_setup.l_tip
        tip_grasp_axis.vector.z = 1

        kitchen_setup.set_json_goal(u'GraspBar',
                                    root_link=kitchen_setup.default_root,
                                    tip_link=kitchen_setup.l_tip,
                                    tip_grasp_axis=tip_grasp_axis,
                                    bar_center=bar_center,
                                    bar_axis=bar_axis,
                                    bar_length=0.4)  # TODO: check for real length
        x_gripper = Vector3Stamped()
        x_gripper.header.frame_id = kitchen_setup.l_tip
        x_gripper.vector.x = 1

        x_goal = Vector3Stamped()
        x_goal.header.frame_id = drawer_handle
        x_goal.vector.x = -1

        kitchen_setup.set_align_planes_goal(kitchen_setup.l_tip,
                                            x_gripper,
                                            root_normal=x_goal)
        # kitchen_setup.allow_all_collisions()
        kitchen_setup.plan_and_execute()

        # open drawer
        kitchen_setup.set_json_goal(u'Open',
                                    tip_link=kitchen_setup.l_tip,
                                    environment_link=drawer_handle)
        kitchen_setup.plan_and_execute()
        kitchen_setup.set_kitchen_js({drawer_joint: 0.48})

        # spawn cup
        cup_pose = PoseStamped()
        cup_pose.header.frame_id = u'iai_kitchen/sink_area_left_middle_drawer_main'
        cup_pose.pose.position = Point(0.1, 0.2, -.05)
        cup_pose.pose.orientation = Quaternion(0, 0, 0, 1)

        kitchen_setup.add_cylinder(cup_name, height=0.07, radius=0.04, pose=cup_pose)

        # spawn bowl
        bowl_pose = PoseStamped()
        bowl_pose.header.frame_id = u'iai_kitchen/sink_area_left_middle_drawer_main'
        bowl_pose.pose.position = Point(0.1, -0.2, -.05)
        bowl_pose.pose.orientation = Quaternion(0, 0, 0, 1)

        kitchen_setup.add_cylinder(bowl_name, height=0.05, radius=0.07, pose=bowl_pose)
        kitchen_setup.set_joint_goal(gaya_pose)
        kitchen_setup.plan_and_execute()

        # grasp bowl
        l_goal = deepcopy(bowl_pose)
        l_goal.pose.position.z += .2
        l_goal.pose.orientation = Quaternion(*quaternion_from_matrix([[0, 1, 0, 0],
                                                                      [0, 0, -1, 0],
                                                                      [-1, 0, 0, 0],
                                                                      [0, 0, 0, 1]]))
        kitchen_setup.set_cart_goal(l_goal, kitchen_setup.l_tip, kitchen_setup.default_root)

        # grasp cup
        r_goal = deepcopy(cup_pose)
        r_goal.pose.position.z += .2
        r_goal.pose.orientation = Quaternion(*quaternion_from_matrix([[0, 1, 0, 0],
                                                                      [0, 0, -1, 0],
                                                                      [-1, 0, 0, 0],
                                                                      [0, 0, 0, 1]]))
        kitchen_setup.set_json_goal(u'AvoidJointLimits', percentage=percentage)
        kitchen_setup.set_cart_goal(r_goal, kitchen_setup.r_tip, kitchen_setup.default_root)
        kitchen_setup.plan_and_execute()

        l_goal.pose.position.z -= .2
        r_goal.pose.position.z -= .2
        kitchen_setup.allow_collision([CollisionEntry.ALL], bowl_name, [CollisionEntry.ALL])
        kitchen_setup.allow_collision([CollisionEntry.ALL], cup_name, [CollisionEntry.ALL])
        kitchen_setup.set_cart_goal(l_goal, kitchen_setup.l_tip, kitchen_setup.default_root)
        kitchen_setup.set_cart_goal(r_goal, kitchen_setup.r_tip, kitchen_setup.default_root)
        kitchen_setup.set_json_goal(u'AvoidJointLimits', percentage=percentage)
        kitchen_setup.plan_and_execute()

        kitchen_setup.attach_object(bowl_name, kitchen_setup.l_tip)
        kitchen_setup.attach_object(cup_name, kitchen_setup.r_tip)

        kitchen_setup.set_joint_goal(gaya_pose)
        kitchen_setup.plan_and_execute()
        base_goal = PoseStamped()
        base_goal.header.frame_id = u'base_footprint'
        base_goal.pose.position.x = -.1
        base_goal.pose.orientation = Quaternion(*quaternion_about_axis(pi, [0, 0, 1]))
        kitchen_setup.teleport_base(base_goal)

        # place bowl and cup
        bowl_goal = PoseStamped()
        bowl_goal.header.frame_id = u'iai_kitchen/kitchen_island_surface'
        bowl_goal.pose.position = Point(.2, 0, .05)
        bowl_goal.pose.orientation = Quaternion(0, 0, 0, 1)

        cup_goal = PoseStamped()
        cup_goal.header.frame_id = u'iai_kitchen/kitchen_island_surface'
        cup_goal.pose.position = Point(.15, 0.25, .07)
        cup_goal.pose.orientation = Quaternion(0, 0, 0, 1)

        kitchen_setup.set_cart_goal(bowl_goal, bowl_name, kitchen_setup.default_root)
        kitchen_setup.set_cart_goal(cup_goal, cup_name, kitchen_setup.default_root)
        kitchen_setup.set_json_goal(u'AvoidJointLimits', percentage=percentage)
        kitchen_setup.plan_and_execute()

        kitchen_setup.detach_object(bowl_name)
        kitchen_setup.detach_object(cup_name)
        kitchen_setup.allow_collision([], cup_name, [])
        kitchen_setup.allow_collision([], bowl_name, [])
        kitchen_setup.set_joint_goal(gaya_pose)
        kitchen_setup.plan_and_execute()

    def test_ease_grasp_bowl(self, kitchen_setup):
        """
        :type kitchen_setup: PR2
        """
        bowl_name = u'bowl'
        percentage = 40

        base_pose = PoseStamped()
        base_pose.header.frame_id = u'map'
        base_pose.pose.position = Point(0.314, 0.818, 0.000)
        base_pose.pose.orientation = Quaternion(-0.001, 0.000, 0.037, 0.999)
        kitchen_setup.teleport_base(base_pose)

        js = {
            u'torso_lift_joint': 0.262156255996,
            u'head_pan_joint': 0.0694220762479,
            u'head_tilt_joint': 1.01903547689,
            u'r_upper_arm_roll_joint': -1.5717499752,
            u'r_shoulder_pan_joint': -0.00156068057783,
            u'r_shoulder_lift_joint': 0.252786184819,
            u'r_forearm_roll_joint': -89.673490548,
            u'r_elbow_flex_joint': -0.544166310929,
            u'r_wrist_flex_joint': -1.32591140165,
            u'r_wrist_roll_joint': 65.7348048877,
            u'l_upper_arm_roll_joint': 1.38376171392,
            u'l_shoulder_pan_joint': 1.59536261129,
            u'l_shoulder_lift_joint': -0.0236488517104,
            u'l_forearm_roll_joint': 23.2795803857,
            u'l_elbow_flex_joint': -1.72694302293,
            u'l_wrist_flex_joint': -0.48001173639,
            u'l_wrist_roll_joint': -6.28312737965,
        }
        kitchen_setup.allow_all_collisions()
        kitchen_setup.set_joint_goal(js)
        kitchen_setup.plan_and_execute()
        kitchen_setup.set_kitchen_js({u'sink_area_left_middle_drawer_main_joint': 0.45})

        r_goal = PoseStamped()
        r_goal.header.frame_id = kitchen_setup.r_tip
        r_goal.pose.position.x += 0.25
        r_goal.pose.orientation.w = 1

        kitchen_setup.set_json_goal(u'AvoidJointLimits', percentage=percentage)
        kitchen_setup.set_cart_goal(r_goal, tip_link=kitchen_setup.r_tip)
        kitchen_setup.plan_and_execute()

        # spawn cup

    # def test_avoid_self_collision2(self, kitchen_setup):
    #     base_goal = PoseStamped()
    #     base_goal.header.frame_id = u'base_footprint'
    #     base_goal.pose.position.x = -.1
    #     base_goal.pose.orientation = Quaternion(*quaternion_about_axis(pi, [0, 0, 1]))
    #     kitchen_setup.teleport_base(base_goal)
    #
    #     # place bowl and cup
    #     bowl_goal = PoseStamped()
    #     bowl_goal.header.frame_id = u'iai_kitchen/kitchen_island_surface'
    #     bowl_goal.pose.position = Point(.2, 0, .05)
    #     bowl_goal.pose.orientation = Quaternion(*quaternion_from_matrix([[0, 0, -1, 0],
    #                                                                      [0, -1, 0, 0],
    #                                                                      [-1, 0, 0, 0],
    #                                                                      [0, 0, 0, 1]]))
    #
    #     cup_goal = PoseStamped()
    #     cup_goal.header.frame_id = u'iai_kitchen/kitchen_island_surface'
    #     cup_goal.pose.position = Point(.15, 0.25, .07)
    #     cup_goal.pose.orientation = Quaternion(*quaternion_from_matrix([[0, 0, -1, 0],
    #                                                                     [0, -1, 0, 0],
    #                                                                     [-1, 0, 0, 0],
    #                                                                     [0, 0, 0, 1]]))
    #
    #     kitchen_setup.set_cart_goal(bowl_goal, kitchen_setup.l_tip, kitchen_setup.default_root)
    #     kitchen_setup.set_cart_goal(cup_goal, kitchen_setup.r_tip, kitchen_setup.default_root)
    #     kitchen_setup.send_and_check_goal()

    def test_ease_spoon(self, kitchen_setup):
        """
        :type kitchen_setup: PR2
        """
        spoon_name = u'spoon'
        percentage = 40

        # spawn cup
        cup_pose = PoseStamped()
        cup_pose.header.frame_id = u'iai_kitchen/sink_area_surface'
        cup_pose.pose.position = Point(0.1, -.5, .02)
        cup_pose.pose.orientation = Quaternion(0, 0, 0, 1)

        kitchen_setup.add_box(spoon_name, [0.1, 0.02, 0.01], pose=cup_pose)

        # kitchen_setup.send_and_check_joint_goal(gaya_pose)

        # grasp spoon
        l_goal = deepcopy(cup_pose)
        l_goal.pose.position.z += .2
        l_goal.pose.orientation = Quaternion(*quaternion_from_matrix([[0, 0, -1, 0],
                                                                      [0, -1, 0, 0],
                                                                      [-1, 0, 0, 0],
                                                                      [0, 0, 0, 1]]))
        kitchen_setup.set_json_goal(u'AvoidJointLimits', percentage=percentage)
        kitchen_setup.set_cart_goal(l_goal, kitchen_setup.l_tip, kitchen_setup.default_root)
        kitchen_setup.plan_and_execute()

        l_goal.pose.position.z -= .2
        # kitchen_setup.allow_collision([CollisionEntry.ALL], spoon_name, [CollisionEntry.ALL])
        kitchen_setup.set_cart_goal(l_goal, kitchen_setup.l_tip, kitchen_setup.default_root)
        kitchen_setup.set_json_goal(u'AvoidJointLimits', percentage=percentage)
        kitchen_setup.plan_and_execute()
        kitchen_setup.attach_object(spoon_name, kitchen_setup.l_tip)

        l_goal.pose.position.z += .2
        # kitchen_setup.allow_collision([CollisionEntry.ALL], spoon_name, [CollisionEntry.ALL])
        kitchen_setup.set_cart_goal(l_goal, kitchen_setup.l_tip, kitchen_setup.default_root)
        kitchen_setup.set_json_goal(u'AvoidJointLimits', percentage=percentage)
        kitchen_setup.plan_and_execute()

        l_goal.pose.position.z -= .2
        # kitchen_setup.allow_collision([CollisionEntry.ALL], spoon_name, [CollisionEntry.ALL])
        kitchen_setup.set_cart_goal(l_goal, kitchen_setup.l_tip, kitchen_setup.default_root)
        kitchen_setup.set_json_goal(u'AvoidJointLimits', percentage=percentage)
        kitchen_setup.plan_and_execute()

        kitchen_setup.set_joint_goal(gaya_pose)
        kitchen_setup.plan_and_execute()

    def test_ease_place_on_new_table(self, kitchen_setup):
        """
        :type kitchen_setup: PR2
        """
        percentage = 40
        js = {
            u'torso_lift_joint': 0.262343532164,
            u'head_pan_joint': 0.0308852063639,
            u'head_tilt_joint': 0.710418818732,
            u'r_upper_arm_roll_joint': -1.4635104674,
            u'r_shoulder_pan_joint': -1.59535749265,
            u'r_shoulder_lift_joint': -0.0235854289628,
            u'r_forearm_roll_joint': -123.897562601,
            u'r_elbow_flex_joint': -1.72694302293,
            u'r_wrist_flex_joint': -0.480010977079,
            u'r_wrist_roll_joint': 88.0157228707,
            u'l_upper_arm_roll_joint': 1.90635809306,
            u'l_shoulder_pan_joint': 0.352841136964,
            u'l_shoulder_lift_joint': -0.35035444474,
            u'l_forearm_roll_joint': 32.5396842176,
            u'l_elbow_flex_joint': -0.543731998795,
            u'l_wrist_flex_joint': -1.68825444756,
            u'l_wrist_roll_joint': -12.6846818117,
        }
        kitchen_setup.set_joint_goal(js)
        kitchen_setup.plan_and_execute()
        base_pose = PoseStamped()
        base_pose.header.frame_id = u'map'
        base_pose.pose.position = Point(-2.8, 0.188, -0.000)  # -2.695
        base_pose.pose.orientation = Quaternion(-0.001, -0.001, 0.993, -0.114)
        # kitchen_setup.allow_all_collisions()
        kitchen_setup.teleport_base(base_pose)

        object_name = u'box'
        kitchen_setup.attach_box(name=object_name,
                                 size=[0.10, 0.14, 0.14],
                                 frame_id=kitchen_setup.l_tip,
                                 position=[0.0175, 0.025, 0],
                                 orientation=[0, 0, 0, 1])

        l_goal = PoseStamped()
        l_goal.header.stamp = rospy.get_rostime()
        l_goal.header.frame_id = kitchen_setup.l_tip
        l_goal.pose.position.x += 0.2
        # l_goal.pose.position.z -= 0.1
        l_goal.pose.orientation.w = 1
        kitchen_setup.set_json_goal(u'AvoidJointLimits', percentage=percentage)

        js = {
            u'r_upper_arm_roll_joint': -1.4635104674,
            u'r_shoulder_pan_joint': -1.59535749265,
            u'r_shoulder_lift_joint': -0.0235854289628,
            u'r_forearm_roll_joint': -123.897562601,
            u'r_elbow_flex_joint': -1.72694302293,
            u'r_wrist_flex_joint': -0.480010977079,
            u'r_wrist_roll_joint': 88.0157228707,
        }
        kitchen_setup.set_joint_goal(js)

        # base_pose.header.frame_id = u'base_footprint'
        # base_pose.pose.position = Point(0,0,0)
        # base_pose.pose.orientation = Quaternion(0,0,0,1)
        # kitchen_setup.set_cart_goal(base_pose, u'base_footprint')

        kitchen_setup.set_cart_goal(l_goal, tip_link=kitchen_setup.l_tip)
        kitchen_setup.plan_and_execute()

    def test_tray(self, kitchen_setup):
        """
        :type kitchen_setup: PR2
        """
        # FIXME
        tray_name = u'tray'
        percentage = 50

        tray_pose = PoseStamped()
        tray_pose.header.frame_id = u'iai_kitchen/sink_area_surface'
        tray_pose.pose.position = Point(0.1, -0.4, 0.07)
        tray_pose.pose.orientation.w = 1

        kitchen_setup.add_box(tray_name, [.2, .4, .1], pose=tray_pose)

        l_goal = deepcopy(tray_pose)
        l_goal.pose.position.y -= 0.18
        l_goal.pose.position.z += 0.06
        l_goal.pose.orientation = Quaternion(*quaternion_from_matrix([[0, 0, -1, 0],
                                                                      [1, 0, 0, 0],
                                                                      [0, -1, 0, 0],
                                                                      [0, 0, 0, 1]]))

        r_goal = deepcopy(tray_pose)
        r_goal.pose.position.y += 0.18
        r_goal.pose.position.z += 0.06
        r_goal.pose.orientation = Quaternion(*quaternion_from_matrix([[0, 0, 1, 0],
                                                                      [-1, 0, 0, 0],
                                                                      [0, -1, 0, 0],
                                                                      [0, 0, 0, 1]]))

        kitchen_setup.set_cart_goal(l_goal, kitchen_setup.l_tip)
        kitchen_setup.set_cart_goal(r_goal, kitchen_setup.r_tip)
        kitchen_setup.allow_collision([], tray_name, [])
        kitchen_setup.avoid_joint_limits(percentage=percentage)
        # grasp tray
        kitchen_setup.plan_and_execute()

        kitchen_setup.attach_object(tray_name, kitchen_setup.r_tip)

        r_goal = PoseStamped()
        r_goal.header.frame_id = kitchen_setup.l_tip
        r_goal.pose.orientation.w = 1
        kitchen_setup.set_cart_goal(r_goal, kitchen_setup.l_tip, tray_name)

        tray_goal = tf.lookup_pose(u'base_footprint', tray_name)
        tray_goal.pose.position.y = 0
        tray_goal.pose.orientation = Quaternion(*quaternion_from_matrix([[-1, 0, 0, 0],
                                                                         [0, -1, 0, 0],
                                                                         [0, 0, 1, 0],
                                                                         [0, 0, 0, 1]]))
        kitchen_setup.set_cart_goal(tray_goal, tray_name, u'base_footprint')

        base_goal = PoseStamped()
        base_goal.header.frame_id = u'map'
        base_goal.pose.position.x -= 0.5
        base_goal.pose.position.y -= 0.3
        base_goal.pose.orientation.w = 1
        kitchen_setup.avoid_joint_limits(percentage=percentage)
        kitchen_setup.allow_collision(robot_links=[tray_name],
                                      body_b=kitchen_setup.robot.name,
                                      link_bs=kitchen_setup.get_l_gripper_links())
        # kitchen_setup.allow_self_collision()
        # drive back
        kitchen_setup.move_base(base_goal)

        r_goal = PoseStamped()
        r_goal.header.frame_id = kitchen_setup.l_tip
        r_goal.pose.orientation.w = 1
        kitchen_setup.set_cart_goal(r_goal, kitchen_setup.l_tip, tray_name)

        expected_pose = tf.lookup_pose(tray_name, kitchen_setup.l_tip)
        expected_pose.header.stamp = rospy.Time()

        tray_goal = PoseStamped()
        tray_goal.header.frame_id = tray_name
        tray_goal.pose.position.z = .1
        tray_goal.pose.position.x = .1
        tray_goal.pose.orientation = Quaternion(*quaternion_about_axis(-1, [0, 1, 0]))
        kitchen_setup.avoid_joint_limits(percentage=percentage)
        kitchen_setup.allow_collision(robot_links=[tray_name],
                                      body_b=kitchen_setup.robot.name,
                                      link_bs=kitchen_setup.get_l_gripper_links())
        kitchen_setup.set_cart_goal(tray_goal, tray_name, u'base_footprint')
        kitchen_setup.plan_and_execute()

    # TODO FIXME attaching and detach of urdf objects that listen to joint states

<<<<<<< HEAD
    # def test_iis(self, kitchen_setup):
    #     # kitchen_setup.set_joint_goal(pocky_pose)
    #     # kitchen_setup.send_and_check_goal()
    #     object_name = u'lid'
    #     pot_pose = PoseStamped()
    #     pot_pose.header.frame_id = u'lid'
    #     pot_pose.pose.position.z = -0.22
    #     pot_pose.pose.orientation = Quaternion(*quaternion_about_axis(np.pi / 2, [0, 0, 1]))
    #     kitchen_setup.add_mesh(object_name, path=u'package://cad_models/kitchen/cooking-vessels/cookingpot.dae',
    #                            pose=pot_pose)
    #
    #     base_pose = PoseStamped()
    #     base_pose.header.frame_id = u'iai_kitchen/table_area_main'
    #     base_pose.pose.position.y = -1.1
    #     base_pose.pose.orientation = Quaternion(*quaternion_about_axis(np.pi / 2, [0, 0, 1]))
    #     kitchen_setup.teleport_base(base_pose)
    #     # m = zero_pose.world.get_object(object_name).as_marker_msg()
    #     # compare_poses(m.pose, p.pose)
    #
    #     hand_goal = PoseStamped()
    #     hand_goal.header.frame_id = u'goal'
    #     hand_goal.pose.orientation.w = 1
    #     kitchen_setup.allow_all_collisions()
    #     # kitchen_setup.avoid_collision([], 'kitchen', ['table_area_main'], 0.05)
    #     kitchen_setup.set_cart_goal(hand_goal, u'r_gripper_tool_frame')
    #     kitchen_setup.send_goal(goal_type=MoveGoal.PLAN_ONLY)
    #
    #     # kitchen_setup.add_cylinder('pot', size=[0.2,0.2], pose=pot_pose)
=======
    def test_iis(self, kitchen_setup):
        """
        :TYPE kitchen_setup: PR2
        """
        # rosrun tf static_transform_publisher 0 - 0.2 0.93 1.5707963267948966 0 0 iai_kitchen/table_area_main lid 10
        # rosrun tf static_transform_publisher 0 - 0.15 0 0 0 0 lid goal 10
        # kitchen_setup.set_joint_goal(pocky_pose)
        # kitchen_setup.send_and_check_goal()
        object_name = u'lid'
        pot_pose = PoseStamped()
        pot_pose.header.frame_id = u'lid'
        pot_pose.pose.position.z = -0.22
        # pot_pose.pose.orientation.w = 1
        pot_pose.pose.orientation = Quaternion(*quaternion_about_axis(np.pi / 2, [0, 0, 1]))
        kitchen_setup.add_mesh(object_name, path=u'package://cad_models/kitchen/cooking-vessels/cookingpot.dae',
                               pose=pot_pose)

        base_pose = PoseStamped()
        base_pose.header.frame_id = u'iai_kitchen/table_area_main'
        base_pose.pose.position.y = -1.1
        base_pose.pose.orientation = Quaternion(*quaternion_about_axis(np.pi / 2, [0, 0, 1]))
        kitchen_setup.teleport_base(base_pose)
        # m = zero_pose.get_world().get_object(object_name).as_marker_msg()
        # compare_poses(m.pose, p.pose)

        hand_goal = PoseStamped()
        hand_goal.header.frame_id = u'lid'
        hand_goal.pose.position.y = -0.15
        hand_goal.pose.orientation = Quaternion(*quaternion_about_axis(np.pi/2, [0,0,1]))
        # kitchen_setup.allow_all_collisions()
        # kitchen_setup.avoid_collision([], 'kitchen', ['table_area_main'], 0.05)
        kitchen_setup.set_cart_goal(hand_goal, u'r_gripper_tool_frame')
        kitchen_setup.send_goal(goal_type=MoveGoal.PLAN_ONLY)
        kitchen_setup.set_cart_goal(hand_goal, u'r_gripper_tool_frame')
        kitchen_setup.send_goal()

        hand_goal = PoseStamped()
        hand_goal.header.frame_id = u'r_gripper_tool_frame'
        hand_goal.pose.position.x = 0.15
        hand_goal.pose.orientation.w = 1
        # kitchen_setup.allow_all_collisions()
        # kitchen_setup.avoid_collision([], 'kitchen', ['table_area_main'], 0.05)
        kitchen_setup.set_cart_goal(hand_goal, u'r_gripper_tool_frame')
        kitchen_setup.allow_all_collisions()
        kitchen_setup.send_goal(goal_type=MoveGoal.PLAN_ONLY)
        kitchen_setup.set_cart_goal(hand_goal, u'r_gripper_tool_frame')
        kitchen_setup.allow_all_collisions()
        kitchen_setup.send_goal()

        # kitchen_setup.add_cylinder('pot', size=[0.2,0.2], pose=pot_pose)
>>>>>>> 25713897

    def test_ease_dishwasher(self, kitchen_setup):
        """
        :type kitchen_setup: PR2
        """
        # FIXME
        p = PoseStamped()
        p.header.frame_id = u'map'
        p.pose.orientation.w = 1
        p.pose.position.x = 0.5
        p.pose.position.y = 0.2
        kitchen_setup.teleport_base(p)

        hand = kitchen_setup.r_tip

        goal_angle = np.pi / 4
        handle_frame_id = u'iai_kitchen/sink_area_dish_washer_door_handle'
        handle_name = u'sink_area_dish_washer_door_handle'
        bar_axis = Vector3Stamped()
        bar_axis.header.frame_id = handle_frame_id
        bar_axis.vector.y = 1

        bar_center = PointStamped()
        bar_center.header.frame_id = handle_frame_id

        tip_grasp_axis = Vector3Stamped()
        tip_grasp_axis.header.frame_id = hand
        tip_grasp_axis.vector.z = 1

        kitchen_setup.set_json_goal(u'GraspBar',
                                    root_link=kitchen_setup.default_root,
                                    tip_link=hand,
                                    tip_grasp_axis=tip_grasp_axis,
                                    bar_center=bar_center,
                                    bar_axis=bar_axis,
                                    bar_length=.3)
        # kitchen_setup.allow_collision([], u'kitchen', [handle_name])
        kitchen_setup.allow_all_collisions()

        gripper_axis = Vector3Stamped()
        gripper_axis.header.frame_id = hand
        gripper_axis.vector.x = 1

        world_axis = Vector3Stamped()
        world_axis.header.frame_id = handle_frame_id
        world_axis.vector.x = -1
        kitchen_setup.set_align_planes_goal(hand, gripper_axis, root_normal=world_axis)
        # kitchen_setup.allow_all_collisions()

        kitchen_setup.plan_and_execute()

        kitchen_setup.set_json_goal(u'Open',
                                    tip_link=hand,
                                    object_name=u'kitchen',
                                    object_link_name=handle_name,
                                    goal_joint_state=goal_angle,
                                    # weight=100
                                    )
        # kitchen_setup.allow_all_collisions()
        kitchen_setup.plan_and_execute()
        kitchen_setup.set_kitchen_js({u'sink_area_dish_washer_door_joint': goal_angle})
        # ----------------------------------------------------------------------------------------
        kitchen_setup.set_joint_goal(gaya_pose)
        kitchen_setup.plan_and_execute()

        tray_handle_frame_id = u'iai_kitchen/sink_area_dish_washer_tray_handle_front_side'
        tray_handle_name = u'sink_area_dish_washer_tray_handle_front_side'
        bar_axis = Vector3Stamped()
        bar_axis.header.frame_id = tray_handle_frame_id
        bar_axis.vector.y = 1
        bar_axis.vector.z = -0.1

        bar_center = PointStamped()
        bar_center.header.frame_id = tray_handle_frame_id

        tip_grasp_axis = Vector3Stamped()
        tip_grasp_axis.header.frame_id = hand
        tip_grasp_axis.vector.z = 1

        kitchen_setup.set_json_goal(u'GraspBar',
                                    root_link=kitchen_setup.default_root,
                                    tip_link=hand,
                                    tip_grasp_axis=tip_grasp_axis,
                                    bar_center=bar_center,
                                    bar_axis=bar_axis,
                                    bar_length=.3)
        # kitchen_setup.allow_collision([], u'kitchen', [handle_name])
        kitchen_setup.plan_and_execute()

        p = tf.lookup_pose(tray_handle_frame_id, hand)
        p.pose.position.x += 0.3

        # p = tf.transform_pose(hand, p)

        # kitchen_setup.add_json_goal(u'CartesianPosition',
        #                             root_link=kitchen_setup.default_root,
        #                             tip_link=hand,
        #                             goal=p)
        kitchen_setup.set_cart_goal(p, hand)
        kitchen_setup.plan_and_execute()

        # gripper_axis = Vector3Stamped()
        # gripper_axis.header.frame_id = hand
        # gripper_axis.vector.z = 1
        #
        # world_axis = Vector3Stamped()
        # world_axis.header.frame_id = tray_handle_frame_id
        # world_axis.vector.y = 1
        # kitchen_setup.align_planes(hand, gripper_axis, root_normal=world_axis)
        # kitchen_setup.send_and_check_goal()

        # ------------------------------------------------------------------------------------------
        # kitchen_setup.add_json_goal(u'Close',
        #                             tip_link=hand,
        #                             object_name=u'kitchen',
        #                             object_link_name=handle_name)
        # kitchen_setup.allow_all_collisions()
        # kitchen_setup.send_and_check_goal()
        # kitchen_setup.set_kitchen_js({u'sink_area_dish_washer_door_joint': 0})


class TestReachability():
    def test_unreachable_goal_0(self, zero_pose):
        js = {}
        js['r_shoulder_lift_joint'] = 10
        zero_pose.set_joint_goal(js)
        zero_pose.check_reachability(expected_error_codes=[MoveResult.UNREACHABLE])

    def test_unreachable_goal_1(self, zero_pose):
        pose = PoseStamped()
        pose.header.frame_id = zero_pose.r_tip
        pose.pose.position.z = -2
        pose.pose.orientation.w = 1
        zero_pose.set_cart_goal(root_link=zero_pose.default_root, tip_link=zero_pose.r_tip, goal_pose=pose)
        zero_pose.check_reachability(expected_error_codes=[MoveResult.UNREACHABLE])

    def test_unreachable_goal_2(self, zero_pose):
        pose = PoseStamped()
        pose.pose.position.z = 5
        pose.header.frame_id = 'map'
        pose.pose.orientation.w = 1
        zero_pose.set_cart_goal(root_link='odom_combined', tip_link='r_gripper_tool_frame', goal_pose=pose)
        zero_pose.check_reachability(expected_error_codes=[MoveResult.SHAKING])

    def test_unreachable_goal_3(self, zero_pose):
        pose = PoseStamped()
        pose.pose.position.z = 1.2
        pose.header.frame_id = 'map'
        pose.pose.orientation.w = 1
        zero_pose.set_translation_goal(goal_pose=pose, tip_link='r_gripper_tool_frame', root_link='odom_combined')
        js = {}
        js['r_shoulder_lift_joint'] = 1.0  # soft lower -0.3536 soft upper 1.2963
        js['r_elbow_flex_joint'] = -0.2  # soft lower -2.1213 soft upper -0.15
        js['torso_lift_joint'] = 0.15  # soft lower 0.0115 soft upper 0.325
        zero_pose.set_joint_goal(js)
        zero_pose.check_reachability(expected_error_codes=[MoveResult.UNREACHABLE])

    def test_unreachable_goal_4(self, zero_pose):
        pose = PoseStamped()
        pose.pose.position.y = -2.0
        pose.pose.position.z = 1
        pose.header.frame_id = 'map'
        pose.pose.orientation.w = 1
        zero_pose.set_translation_goal(goal_pose=pose, tip_link='r_gripper_tool_frame', root_link='odom_combined')
        pose2 = PoseStamped()
        pose2.pose.position.y = 2.0
        pose2.pose.position.z = 1
        pose2.header.frame_id = 'map'
        pose.pose.orientation.w = 1
        zero_pose.set_translation_goal(goal_pose=pose2, tip_link='l_gripper_tool_frame', root_link='odom_combined')
        zero_pose.check_reachability(expected_error_codes=[MoveResult.UNREACHABLE])

    def test_unreachable_goal_5(self, zero_pose):
        pose = PoseStamped()
        pose.pose.position.x = 2
        pose.header.frame_id = 'map'
        pose.pose.orientation.w = 1
        zero_pose.set_cart_goal(root_link='r_shoulder_lift_link', tip_link='r_gripper_tool_frame', goal_pose=pose)
        zero_pose.check_reachability(expected_error_codes=[MoveResult.UNREACHABLE])

    def test_unreachable_goal_6(self, zero_pose):  # TODO torso lift joint xdot has a wrong value
        pose = PoseStamped()
        pose.pose.position.x = 0.0
        pose.pose.position.y = 0.0
        pose.pose.position.z = 0.0
        pose.header.frame_id = 'map'
        pose.pose.orientation.w = 1
        zero_pose.set_translation_goal(goal_pose=pose, tip_link='base_footprint', root_link='odom_combined')
        js = {}
        js['odom_x_joint'] = 0.01
        zero_pose.set_joint_goal(js)
        zero_pose.check_reachability(expected_error_codes=[MoveResult.UNREACHABLE])

    def test_unreachable_goal_7(self, zero_pose):
        js = {}
        js['r_shoulder_lift_joint'] = 0.2
        js['r_elbow_flex_joint'] = -2.5
        js['torso_lift_joint'] = 0.15
        zero_pose.set_joint_goal(js)
        zero_pose.check_reachability(expected_error_codes=[MoveResult.UNREACHABLE])

    def test_reachable_goal_0(self, zero_pose):
        pose = PoseStamped()
        pose.pose.position.x = 3.0
        pose.pose.position.z = 1.0
        pose.pose.orientation.x = 0.0
        pose.pose.orientation.y = 0.707
        pose.pose.orientation.z = 0.0
        pose.pose.orientation.w = 0.707
        pose.header.frame_id = 'map'
        zero_pose.set_cart_goal(root_link='odom_combined', tip_link='r_gripper_tool_frame', goal_pose=pose)
        zero_pose.check_reachability()
        zero_pose.set_cart_goal(root_link='odom_combined', tip_link='r_gripper_tool_frame', goal_pose=pose)
        zero_pose.allow_all_collisions()
        zero_pose.send_and_check_goal(goal_type=MoveGoal.PLAN_ONLY)

    def test_reachable_goal_1(self, zero_pose):
        pose = PoseStamped()
        pose.pose.orientation.x = 0
        pose.pose.orientation.y = 0
        pose.pose.orientation.z = 0
        pose.pose.orientation.w = 1
        pose.pose.position.x = 3.0
        pose.pose.position.z = 1.0
        pose.header.frame_id = 'map'
        zero_pose.set_cart_goal(root_link='odom_combined', tip_link='r_gripper_tool_frame', goal_pose=pose)
        zero_pose.check_reachability()
        zero_pose.set_cart_goal(root_link='odom_combined', tip_link='r_gripper_tool_frame', goal_pose=pose)
        zero_pose.send_and_check_goal(goal_type=MoveGoal.PLAN_ONLY)

    def test_reachable_goal_2(self, zero_pose):
        pose = PoseStamped()
        pose.pose.position.x = -1.0
        pose.pose.position.z = 1.0
        pose.header.frame_id = 'map'
        zero_pose.set_cart_goal(root_link='odom_combined', tip_link='r_gripper_tool_frame', goal_pose=pose)
        zero_pose.check_reachability()
        zero_pose.set_cart_goal(root_link='odom_combined', tip_link='r_gripper_tool_frame', goal_pose=pose)
        zero_pose.send_and_check_goal(goal_type=MoveGoal.PLAN_ONLY)

    def test_reachable_goal_3(self, zero_pose):
        pose = PoseStamped()
        pose.pose.position.x = 1.0
        pose.pose.position.y = 0.3
        pose.pose.position.z = 1.0
        pose.pose.orientation.x = -0.697
        pose.pose.orientation.y = -0.557
        pose.pose.orientation.z = 0.322
        pose.pose.orientation.w = -0.317
        pose.header.frame_id = 'map'
        zero_pose.set_cart_goal(root_link='odom_combined', tip_link='r_gripper_tool_frame', goal_pose=pose)
        zero_pose.check_reachability()
        zero_pose.set_cart_goal(root_link='odom_combined', tip_link='r_gripper_tool_frame', goal_pose=pose)
        zero_pose.send_and_check_goal(goal_type=MoveGoal.PLAN_ONLY)

    def test_reachable_goal_4(self, zero_pose):
        pose = PoseStamped()
        pose.pose.position.x = 1.0
        pose.pose.position.y = 0.3
        pose.pose.position.z = 1.0
        pose.pose.orientation.x = -0.697
        pose.pose.orientation.y = -0.557
        pose.pose.orientation.z = 0.322
        pose.pose.orientation.w = -0.317
        pose.header.frame_id = 'map'
        zero_pose.set_cart_goal(root_link='odom_combined', tip_link='r_gripper_tool_frame', goal_pose=pose)
        js = {}
        js['r_elbow_flex_joint'] = -0.2
        js['torso_lift_joint'] = 0.15
        zero_pose.set_joint_goal(js)
        zero_pose.allow_all_collisions()
        zero_pose.check_reachability()

        zero_pose.set_cart_goal(root_link='odom_combined', tip_link='r_gripper_tool_frame', goal_pose=pose)
        zero_pose.set_joint_goal(js)
        zero_pose.allow_all_collisions()
        zero_pose.send_and_check_goal(goal_type=MoveGoal.PLAN_ONLY)

    def test_reachable_goal_5(self, zero_pose):
        js = {}
        js['r_shoulder_lift_joint'] = 0.2
        js['r_elbow_flex_joint'] = -0.2
        js['torso_lift_joint'] = 0.15
        zero_pose.set_joint_goal(js)
        zero_pose.check_reachability()
        zero_pose.set_joint_goal(js)
        zero_pose.send_and_check_goal(goal_type=MoveGoal.PLAN_ONLY)

# import pytest
# pytest.main(['-s', __file__ + '::TestJointGoals::test_joint_movement1'])
# pytest.main(['-s', __file__ + '::TestCollisionAvoidanceGoals::test_bowl_and_cup'])
# pytest.main(['-s', __file__ + '::TestCollisionAvoidanceGoals::test_attached_collision2'])
# pytest.main(['-s', __file__ + '::TestCollisionAvoidanceGoals::test_avoid_self_collision'])<|MERGE_RESOLUTION|>--- conflicted
+++ resolved
@@ -3840,7 +3840,7 @@
 
     def test_attached_two_items(self, zero_pose):
         """
-        :type zero_pose: PR2 
+        :type zero_pose: PR2
         """
         box1_name = u'box1'
         box2_name = u'box2'
@@ -3987,14 +3987,14 @@
 
     def test_set_kitchen_joint_state(self, kitchen_setup):
         """
-        :type kitchen_setup: PR2 
+        :type kitchen_setup: PR2
         """
         kitchen_js = {u'sink_area_left_upper_drawer_main_joint': 0.45}
         kitchen_setup.set_kitchen_js(kitchen_js)
 
     def test_ease_fridge(self, kitchen_setup):
         """
-        :type kitchen_setup: PR2 
+        :type kitchen_setup: PR2
         """
         milk_name = u'milk'
 
@@ -4121,7 +4121,7 @@
 
     def test_ease_cereal(self, kitchen_setup):
         """
-        :type kitchen_setup: PR2 
+        :type kitchen_setup: PR2
         """
         # FIXME
         cereal_name = u'cereal'
@@ -4621,36 +4621,6 @@
 
     # TODO FIXME attaching and detach of urdf objects that listen to joint states
 
-<<<<<<< HEAD
-    # def test_iis(self, kitchen_setup):
-    #     # kitchen_setup.set_joint_goal(pocky_pose)
-    #     # kitchen_setup.send_and_check_goal()
-    #     object_name = u'lid'
-    #     pot_pose = PoseStamped()
-    #     pot_pose.header.frame_id = u'lid'
-    #     pot_pose.pose.position.z = -0.22
-    #     pot_pose.pose.orientation = Quaternion(*quaternion_about_axis(np.pi / 2, [0, 0, 1]))
-    #     kitchen_setup.add_mesh(object_name, path=u'package://cad_models/kitchen/cooking-vessels/cookingpot.dae',
-    #                            pose=pot_pose)
-    #
-    #     base_pose = PoseStamped()
-    #     base_pose.header.frame_id = u'iai_kitchen/table_area_main'
-    #     base_pose.pose.position.y = -1.1
-    #     base_pose.pose.orientation = Quaternion(*quaternion_about_axis(np.pi / 2, [0, 0, 1]))
-    #     kitchen_setup.teleport_base(base_pose)
-    #     # m = zero_pose.world.get_object(object_name).as_marker_msg()
-    #     # compare_poses(m.pose, p.pose)
-    #
-    #     hand_goal = PoseStamped()
-    #     hand_goal.header.frame_id = u'goal'
-    #     hand_goal.pose.orientation.w = 1
-    #     kitchen_setup.allow_all_collisions()
-    #     # kitchen_setup.avoid_collision([], 'kitchen', ['table_area_main'], 0.05)
-    #     kitchen_setup.set_cart_goal(hand_goal, u'r_gripper_tool_frame')
-    #     kitchen_setup.send_goal(goal_type=MoveGoal.PLAN_ONLY)
-    #
-    #     # kitchen_setup.add_cylinder('pot', size=[0.2,0.2], pose=pot_pose)
-=======
     def test_iis(self, kitchen_setup):
         """
         :TYPE kitchen_setup: PR2
@@ -4673,7 +4643,7 @@
         base_pose.pose.position.y = -1.1
         base_pose.pose.orientation = Quaternion(*quaternion_about_axis(np.pi / 2, [0, 0, 1]))
         kitchen_setup.teleport_base(base_pose)
-        # m = zero_pose.get_world().get_object(object_name).as_marker_msg()
+        # m = zero_pose.world.get_object(object_name).as_marker_msg()
         # compare_poses(m.pose, p.pose)
 
         hand_goal = PoseStamped()
@@ -4701,7 +4671,6 @@
         kitchen_setup.send_goal()
 
         # kitchen_setup.add_cylinder('pot', size=[0.2,0.2], pose=pot_pose)
->>>>>>> 25713897
 
     def test_ease_dishwasher(self, kitchen_setup):
         """

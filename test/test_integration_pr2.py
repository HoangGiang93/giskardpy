from __future__ import division

import itertools
from copy import deepcopy

import numpy as np
import pytest
import roslaunch
import rospy
from geometry_msgs.msg import PoseStamped, Point, Quaternion, Vector3Stamped, PointStamped, Transform
from giskard_msgs.msg import CollisionEntry, MoveActionGoal, MoveResult, WorldBody, MoveGoal, MoveCmd
from giskard_msgs.srv import UpdateWorldResponse, UpdateWorldRequest
from numpy import pi
from sensor_msgs.msg import JointState
from shape_msgs.msg import SolidPrimitive
from tf.transformations import quaternion_from_matrix, quaternion_about_axis

import giskardpy.tfwrapper as tf
from giskardpy import logging, identifier, utils
from giskardpy.constraints import WEIGHT_ABOVE_CA, WEIGHT_BELOW_CA, WEIGHT_COLLISION_AVOIDANCE
from giskardpy.identifier import fk_pose
from giskardpy.tfwrapper import init as tf_init
from giskardpy.utils import normalize
from giskardpy.utils import to_joint_state_position_dict, publish_marker_vector
from kineverse.model.paths import Path
from rospy_message_converter.message_converter import convert_dictionary_to_ros_message
from utils_for_tests import PR2, compare_poses
<<<<<<< HEAD
from utils_for_tests import update_world_error_code
=======
from iai_naive_kinematics_sim.srv import UpdateTransform

>>>>>>> e07e8a7c

# TODO roslaunch iai_pr2_sim ros_control_sim_with_base.launch
# TODO roslaunch iai_kitchen upload_kitchen_obj.launch

# scopes = ['module', 'class', 'function']
pocky_pose = {u'r_elbow_flex_joint': -1.29610152504,
              u'r_forearm_roll_joint': -0.0301682323805,
              u'r_shoulder_lift_joint': 1.20324921318,
              u'r_shoulder_pan_joint': -0.73456435706,
              u'r_upper_arm_roll_joint': -0.70790051778,
              u'r_wrist_flex_joint': -0.10001,
              u'r_wrist_roll_joint': 0.258268529825,

              u'l_elbow_flex_joint': -1.29610152504,
              u'l_forearm_roll_joint': 0.0301682323805,
              u'l_shoulder_lift_joint': 1.20324921318,
              u'l_shoulder_pan_joint': 0.73456435706,
              u'l_upper_arm_roll_joint': 0.70790051778,
              u'l_wrist_flex_joint': -0.1001,
              u'l_wrist_roll_joint': -0.258268529825,

              u'torso_lift_joint': 0.2,
              u'head_pan_joint': 0,
              u'head_tilt_joint': 0,
              }

default_pose = {u'r_elbow_flex_joint': -0.15,
                u'r_forearm_roll_joint': 0,
                u'r_shoulder_lift_joint': 0,
                u'r_shoulder_pan_joint': 0,
                u'r_upper_arm_roll_joint': 0,
                u'r_wrist_flex_joint': -0.10001,
                u'r_wrist_roll_joint': 0,

                u'l_elbow_flex_joint': -0.15,
                u'l_forearm_roll_joint': 0,
                u'l_shoulder_lift_joint': 0,
                u'l_shoulder_pan_joint': 0,
                u'l_upper_arm_roll_joint': 0,
                u'l_wrist_flex_joint': -0.10001,
                u'l_wrist_roll_joint': 0,

                u'torso_lift_joint': 0.2,
                u'head_pan_joint': 0,
                u'head_tilt_joint': 0,
                }

gaya_pose = {u'r_shoulder_pan_joint': -1.7125,
             u'r_shoulder_lift_joint': -0.25672,
             u'r_upper_arm_roll_joint': -1.46335,
             u'r_elbow_flex_joint': -2.12,
             u'r_forearm_roll_joint': 1.76632,
             u'r_wrist_flex_joint': -0.10001,
             u'r_wrist_roll_joint': 0.05106,
             u'l_shoulder_pan_joint': 1.9652,
             u'l_shoulder_lift_joint': - 0.26499,
             u'l_upper_arm_roll_joint': 1.3837,
             u'l_elbow_flex_joint': -2.12,
             u'l_forearm_roll_joint': 16.99,
             u'l_wrist_flex_joint': - 0.10001,
             u'l_wrist_roll_joint': 0,
             u'torso_lift_joint': 0.2,

             u'head_pan_joint': 0,
             u'head_tilt_joint': 0,
             }

pick_up_pose = {
    u'head_pan_joint': -2.46056758502e-16,
    u'head_tilt_joint': -1.97371778181e-16,
    u'l_elbow_flex_joint': -0.962150355946,
    u'l_forearm_roll_joint': 1.44894622393,
    u'l_shoulder_lift_joint': -0.273579583084,
    u'l_shoulder_pan_joint': 0.0695426768038,
    u'l_upper_arm_roll_joint': 1.3591238067,
    u'l_wrist_flex_joint': -1.9004529902,
    u'l_wrist_roll_joint': 2.23732576003,
    u'r_elbow_flex_joint': -2.1207193579,
    u'r_forearm_roll_joint': 1.76628402882,
    u'r_shoulder_lift_joint': -0.256729037039,
    u'r_shoulder_pan_joint': -1.71258744959,
    u'r_upper_arm_roll_joint': -1.46335011257,
    u'r_wrist_flex_joint': -0.100010762609,
    u'r_wrist_roll_joint': 0.0509923457388,
    u'torso_lift_joint': 0.261791330751,
}

folder_name = u'tmp_data/'


@pytest.fixture(scope=u'module')
def ros(request):
    try:
        logging.loginfo(u'deleting tmp test folder')
        # shutil.rmtree(folder_name)
    except Exception:
        pass

    logging.loginfo(u'init ros')
    rospy.init_node('tests')
    tf_init(60)
    launch = roslaunch.scriptapi.ROSLaunch()
    launch.start()

    rospy.set_param('/joint_trajectory_splitter/state_topics',
                    ['/whole_body_controller/base/state',
                     '/whole_body_controller/body/state'])
    rospy.set_param('/joint_trajectory_splitter/client_topics',
                    ['/whole_body_controller/base/follow_joint_trajectory',
                     '/whole_body_controller/body/follow_joint_trajectory'])
    node = roslaunch.core.Node('giskardpy', 'joint_trajectory_splitter.py', name='joint_trajectory_splitter')
    joint_trajectory_splitter = launch.launch(node)

    def kill_ros():
        joint_trajectory_splitter.stop()
        rospy.delete_param('/joint_trajectory_splitter/state_topics')
        rospy.delete_param('/joint_trajectory_splitter/client_topics')
        logging.loginfo(u'shutdown ros')
        rospy.signal_shutdown('die')
        try:
            logging.loginfo(u'deleting tmp test folder')
            # shutil.rmtree(folder_name)
        except Exception:
            pass

    request.addfinalizer(kill_ros)


@pytest.fixture(scope=u'module')
def giskard(request, ros):
    c = PR2()
    request.addfinalizer(c.tear_down)
    return c


@pytest.fixture()
def resetted_giskard(giskard):
    """
    :type giskard: PR2
    """
    logging.loginfo(u'resetting giskard')
    giskard.open_l_gripper()
    giskard.open_r_gripper()
    giskard.clear_world()
    giskard.reset_base()
    return giskard


@pytest.fixture()
def zero_pose(resetted_giskard):
    """
    :type resetted_giskard: PR2
    """
    resetted_giskard.allow_all_collisions()
    resetted_giskard.send_and_check_joint_goal(default_pose)
    return resetted_giskard


@pytest.fixture()
def pocky_pose_setup(resetted_giskard):
    resetted_giskard.set_joint_goal(pocky_pose)
    resetted_giskard.allow_all_collisions()
    resetted_giskard.send_and_check_goal()
    return resetted_giskard


@pytest.fixture()
def box_setup(pocky_pose_setup):
    """
    :type pocky_pose_setup: PR2
    :rtype: PR2
    """
    p = PoseStamped()
    p.header.frame_id = u'map'
    p.pose.position.x = 1.2
    p.pose.position.y = 0
    p.pose.position.z = 0.5
    p.pose.orientation.w = 1
    pocky_pose_setup.add_box(size=[1, 1, 1], pose=p)
    return pocky_pose_setup


@pytest.fixture()
def fake_table_setup(pocky_pose_setup):
    """
    :type pocky_pose_setup: PR2
    :rtype: PR2
    """
    p = PoseStamped()
    p.header.frame_id = u'map'
    p.pose.position.x = 1.2
    p.pose.position.y = 0
    p.pose.position.z = 0.3
    p.pose.orientation.w = 1
    pocky_pose_setup.add_box(pose=p)
    return pocky_pose_setup


@pytest.fixture()
def kitchen_setup(resetted_giskard):
    """
    :type resetted_giskard: GiskardTestWrapper
    :return:
    """
    resetted_giskard.allow_all_collisions()
    resetted_giskard.send_and_check_joint_goal(gaya_pose)
    object_name = u'kitchen'
    resetted_giskard.add_urdf(object_name, rospy.get_param(u'kitchen_description'),
<<<<<<< HEAD
                              tf.lookup_pose(u'map', u'iai_kitchen/world'), u'/kitchen/joint_states')
    js = {k: 0.0 for k in resetted_giskard.get_world().get_object(object_name).get_controllable_joints()}
=======
                              tf.lookup_pose(u'map', u'iai_kitchen/world'), u'/kitchen/joint_states',
                              set_js_topic=u'/kitchen/cram_joint_states')
    js = {k: 0.0 for k in resetted_giskard.get_world().get_object(object_name).get_movable_joints()}
>>>>>>> e07e8a7c
    resetted_giskard.set_kitchen_js(js)
    return resetted_giskard


class TestFk(object):
    def test_fk1(self, zero_pose):
        for root, tip in itertools.product(zero_pose.get_robot().get_link_names(), repeat=2):
            fk1 = zero_pose.get_god_map().get_data(fk_pose + [(root, tip)])
            fk2 = tf.lookup_pose(root, tip)
            compare_poses(fk1.pose, fk2.pose)

    def test_fk2(self, zero_pose):
        pocky = u'box'
        zero_pose.attach_box(pocky, [0.1, 0.02, 0.02], zero_pose.r_tip, [0.05, 0, 0], [1, 0, 0, 0])
        for root, tip in itertools.product(zero_pose.get_robot().get_link_names(), [pocky]):
            fk1 = zero_pose.get_god_map().get_data(fk_pose + [(root, tip)])
            fk2 = tf.lookup_pose(root, tip)
            compare_poses(fk1.pose, fk2.pose)


class TestJointGoals(object):
    def test_move_base(self, zero_pose):
        p = PoseStamped()
        p.header.frame_id = u'map'
        p.pose.position.y = -1
        p.pose.orientation = Quaternion(0, 0, 0.47942554, 0.87758256)
        zero_pose.move_base(p)

    def test_joint_movement1(self, zero_pose):
        """
        :type zero_pose: PR2
        """
        zero_pose.allow_self_collision()
        # zero_pose.send_and_check_goal()
        zero_pose.send_and_check_joint_goal(pocky_pose)

    def test_partial_joint_state_goal1(self, zero_pose):
        """
        :type zero_pose: PR2
        """
        zero_pose.allow_self_collision()
        js = dict(pocky_pose.items()[:3])
        zero_pose.send_and_check_joint_goal(js)

    def test_continuous_joint1(self, zero_pose):
        """
        :type zero_pose: PR2
        """
        zero_pose.allow_self_collision()
        js = {u'r_wrist_roll_joint': -pi,
              u'l_wrist_roll_joint': -2.1 * pi, }
        zero_pose.send_and_check_joint_goal(js)

    def test_undefined_type(self, zero_pose):
        """
        :type zero_pose: PR2
        """
        zero_pose.allow_self_collision()
        goal = MoveActionGoal()
        goal.goal.type = MoveGoal.UNDEFINED
        result = zero_pose.send_goal(goal)
        assert result.error_codes[0] == MoveResult.INVALID_GOAL

    def test_empty_goal(self, zero_pose):
        """
        :type zero_pose: PR2
        """
        zero_pose.allow_self_collision()
        goal = MoveActionGoal()
        goal.goal.type = MoveGoal.PLAN_AND_EXECUTE
        result = zero_pose.send_goal(goal)
        assert result.error_codes[0] == MoveResult.INVALID_GOAL

    def test_plan_only(self, zero_pose):
        zero_pose.allow_self_collision()
        zero_pose.set_joint_goal(pocky_pose)
        zero_pose.send_and_check_goal(goal_type=MoveGoal.PLAN_ONLY)
        zero_pose.check_joint_state(default_pose)

    def test_prismatic_joint1(self, zero_pose):
        """
        :type zero_pose: PR2
        """
        zero_pose.allow_self_collision()
        js = {u'torso_lift_joint': 0.1}
        zero_pose.send_and_check_joint_goal(js)

    def test_hard_joint_limits(self, zero_pose):
        """
        :type zero_pose: PR2
        """
        zero_pose.allow_self_collision()
        r_elbow_flex_joint_limits = zero_pose.get_robot().get_joint_limits('r_elbow_flex_joint')
        torso_lift_joint_limits = zero_pose.get_robot().get_joint_limits('torso_lift_joint')
        head_pan_joint_limits = zero_pose.get_robot().get_joint_limits('head_pan_joint')

        goal_js = {u'r_elbow_flex_joint': r_elbow_flex_joint_limits[0] - 0.2,
                   u'torso_lift_joint': torso_lift_joint_limits[0] - 0.2,
                   u'head_pan_joint': head_pan_joint_limits[0] - 0.2}
        zero_pose.set_joint_goal(goal_js)
        zero_pose.send_goal()
        assert (not zero_pose.are_joint_limits_violated())

        goal_js = {u'r_elbow_flex_joint': r_elbow_flex_joint_limits[1] + 0.2,
                   u'torso_lift_joint': torso_lift_joint_limits[1] + 0.2,
                   u'head_pan_joint': head_pan_joint_limits[1] + 0.2}

        zero_pose.set_joint_goal(goal_js)
        zero_pose.send_goal()
        assert (not zero_pose.are_joint_limits_violated())

    # TODO test goal for unknown joint


class TestConstraints(object):
    def test_CartesianPosition(self, zero_pose):
        """
        :type zero_pose: PR2
        """
        tip = u'base_footprint'
        p = PoseStamped()
        p.header.stamp = rospy.get_rostime()
        p.header.frame_id = tip
        p.pose.position = Point(-0.1, 0, 0)
        p.pose.orientation = Quaternion(0, 0, 0, 1)

        expected = tf.transform_pose('map', p)

        zero_pose.allow_self_collision()
        zero_pose.add_json_goal(u'CartesianPosition',
                                root_link=zero_pose.default_root,
                                tip_link=tip,
                                goal=p)
        zero_pose.send_and_check_goal()
        new_pose = tf.lookup_pose('map', tip)
        compare_poses(expected.pose, new_pose.pose)

    def test_CartesianPoseStraight(self, zero_pose):
        zero_pose.close_l_gripper()
        goal_position = PoseStamped()
        goal_position.header.frame_id = u'base_link'
        goal_position.pose.position.x = 0.3
        goal_position.pose.position.y = 0.5
        goal_position.pose.position.z = 1
        goal_position.pose.orientation.w = 1

        start_pose = tf.lookup_pose(u'map', zero_pose.l_tip)
        map_T_goal_position = tf.transform_pose(u'map', goal_position)

        object_pose = PoseStamped()
        object_pose.header.frame_id = u'map'
        object_pose.pose.position.x = (start_pose.pose.position.x + map_T_goal_position.pose.position.x) / 2.
        object_pose.pose.position.y = (start_pose.pose.position.y + map_T_goal_position.pose.position.y) / 2.
        object_pose.pose.position.z = (start_pose.pose.position.z + map_T_goal_position.pose.position.z) / 2.
        object_pose.pose.position.z += 0.08
        object_pose.pose.orientation.w = 1

        zero_pose.add_sphere(u'sphere', 0.05, pose=object_pose)

        publish_marker_vector(start_pose.pose.position, map_T_goal_position.pose.position)
        zero_pose.set_translation_goal(goal_position, zero_pose.l_tip)
        zero_pose.send_and_check_goal()

    def test_CartesianVelocityLimit(self, zero_pose):
        linear_velocity = 1
        angular_velocity = 1
        zero_pose.wrapper.limit_cartesian_velocity(
                                root_link=zero_pose.default_root,
                                tip_link=u'base_footprint',
                                max_linear_velocity=0.1,
                                max_angular_velocity=0.2
                                )
        goal_position = PoseStamped()
        goal_position.header.frame_id = u'r_gripper_tool_frame'
        goal_position.pose.position.x = 1
        goal_position.pose.position.y = 0
        goal_position.pose.orientation = Quaternion(*quaternion_about_axis(np.pi / 4, [0, 0, 1]))

        zero_pose.set_and_check_cart_goal(goal_pose=goal_position,
                                          tip_link=u'r_gripper_tool_frame',
                                          linear_velocity=linear_velocity,
                                          angular_velocity=angular_velocity,
                                          weight=WEIGHT_BELOW_CA
                                          )

    def test_AvoidJointLimits1(self, zero_pose):
        """
        :type zero_pose: PR2
        """
        percentage = 10
        zero_pose.allow_self_collision()
        zero_pose.wrapper.avoid_joint_limits(percentage=percentage)
        zero_pose.send_and_check_goal()

        joint_non_continuous = [j for j in zero_pose.get_robot().controlled_joints if
                                not zero_pose.get_robot().is_joint_continuous(j)]

        current_joint_state = to_joint_state_position_dict(zero_pose.get_current_joint_state())
        percentage *= 0.99  # if will not reach the exact percentager, because the weight is so low
        for joint in joint_non_continuous:
            position = current_joint_state[joint]
            lower_limit, upper_limit = zero_pose.get_robot().get_joint_limits(joint)
            joint_range = upper_limit - lower_limit
            center = (upper_limit + lower_limit) / 2.
            upper_limit2 = center + joint_range / 2. * (1 - percentage / 100.)
            lower_limit2 = center - joint_range / 2. * (1 - percentage / 100.)
            assert position <= upper_limit2 and position >= lower_limit2

    def test_AvoidJointLimits2(self, zero_pose):
        """
        :type zero_pose: PR2
        """
        percentage = 10
        joints = [j for j in zero_pose.get_robot().controlled_joints if
                  not zero_pose.get_robot().is_joint_continuous(j)]
        goal_state = {j: zero_pose.get_robot().get_joint_limits(j)[1] for j in joints}
        del goal_state[u'odom_x_joint']
        del goal_state[u'odom_y_joint']
        zero_pose.allow_self_collision()
        zero_pose.add_json_goal(u'AvoidJointLimits',
                                percentage=percentage)
        zero_pose.set_joint_goal(goal_state)
        zero_pose.send_and_check_goal()

        zero_pose.allow_self_collision()
        zero_pose.add_json_goal(u'AvoidJointLimits',
                                percentage=percentage)
        zero_pose.send_and_check_goal()

        joint_non_continuous = [j for j in zero_pose.get_robot().controlled_joints if
                                not zero_pose.get_robot().is_joint_continuous(j)]

        current_joint_state = to_joint_state_position_dict(zero_pose.get_current_joint_state())
        percentage *= 0.9  # if will not reach the exact percentage, because the weight is so low
        for joint in joint_non_continuous:
            position = current_joint_state[joint]
            lower_limit, upper_limit = zero_pose.get_robot().get_joint_limits(joint)
            joint_range = upper_limit - lower_limit
            center = (upper_limit + lower_limit) / 2.
            upper_limit2 = center + joint_range / 2. * (1 - percentage / 100.)
            lower_limit2 = center - joint_range / 2. * (1 - percentage / 100.)
            assert position <= upper_limit2 and position >= lower_limit2

    def test_UpdateGodMap(self, pocky_pose_setup):
        """
        :type pocky_pose_setup: PR2
        """
        old_torso_value = pocky_pose_setup.get_god_map().get_data(identifier.joint_weight + [u'torso_lift_joint'])
        old_odom_x_value = pocky_pose_setup.get_god_map().get_data(identifier.joint_weight + [u'odom_x_joint'])

        r_goal = PoseStamped()
        r_goal.header.frame_id = pocky_pose_setup.r_tip
        r_goal.pose.orientation.w = 1
        r_goal.pose.position.x += 0.1
        updates = {
            u'rosparam': {
                u'general_options': {
                    u'joint_weights': {
                        u'odom_x_joint': 1000000,
                        u'odom_y_joint': 1000000,
                        u'odom_z_joint': 1000000
                    }
                }
            }
        }

        old_pose = tf.lookup_pose(u'map', u'base_footprint')

        pocky_pose_setup.wrapper.update_god_map(updates)
        pocky_pose_setup.set_and_check_cart_goal(r_goal, pocky_pose_setup.r_tip)

        new_pose = tf.lookup_pose(u'map', u'base_footprint')
        compare_poses(old_pose.pose, new_pose.pose)

        assert pocky_pose_setup.get_god_map().unsafe_get_data(identifier.joint_weight + [u'odom_x_joint']) == 1000000
        assert pocky_pose_setup.get_god_map().unsafe_get_data(
            identifier.joint_weight + [u'torso_lift_joint']) == old_torso_value

        updates = {
            u'rosparam': {
                u'general_options': {
                    u'joint_weights': {
                        u'odom_x_joint': 0.0001,
                        u'odom_y_joint': 0.0001,
                        u'odom_z_joint': 0.0001
                    }
                }
            }
        }
        # old_pose = tf.lookup_pose(u'map', u'base_footprint')
        # old_pose.pose.position.x += 0.1
        pocky_pose_setup.wrapper.update_god_map(updates)
        pocky_pose_setup.set_and_check_cart_goal(r_goal, pocky_pose_setup.r_tip)

        new_pose = tf.lookup_pose(u'map', u'base_footprint')

        # compare_poses(old_pose.pose, new_pose.pose)
        assert new_pose.pose.position.x >= 0.08
        assert pocky_pose_setup.get_god_map().unsafe_get_data(identifier.joint_weight + [u'odom_x_joint']) == 0.0001
        assert pocky_pose_setup.get_god_map().unsafe_get_data(
            identifier.joint_weight + [u'torso_lift_joint']) == old_torso_value
        pocky_pose_setup.send_and_check_goal()
        assert pocky_pose_setup.get_god_map().unsafe_get_data(
            identifier.joint_weight + [u'odom_x_joint']) == old_odom_x_value
        assert pocky_pose_setup.get_god_map().unsafe_get_data(
            identifier.joint_weight + [u'torso_lift_joint']) == old_torso_value

    def test_base_pointing_forward(self, pocky_pose_setup):
        """
        :param pocky_pose_setup: PR2
        """
        # FIXME idk
        pocky_pose_setup.add_json_goal(u'BasePointingForward')
        r_goal = PoseStamped()
        r_goal.header.frame_id = pocky_pose_setup.r_tip
        r_goal.pose.position.y = -2
        r_goal.pose.orientation.w = 1
        pocky_pose_setup.add_json_goal(u'CartesianVelocityLimit',
                                       root_link=pocky_pose_setup.default_root,
                                       tip_link=u'base_footprint',
                                       max_linear_velocity=0.1,
                                       max_angular_velocity=0.2
                                       )
        pocky_pose_setup.set_and_check_cart_goal(r_goal, pocky_pose_setup.r_tip, weight=WEIGHT_BELOW_CA)

    def test_UpdateGodMap2(self, pocky_pose_setup):
        """
        :type pocky_pose_setup: PR2
        """
        old_torso_value = pocky_pose_setup.get_god_map().get_data(identifier.joint_weight + [u'torso_lift_joint'])
        old_odom_x_value = pocky_pose_setup.get_god_map().get_data(identifier.joint_weight + [u'odom_x_joint'])
        old_odom_y_value = pocky_pose_setup.get_god_map().get_data(identifier.joint_weight + [u'odom_y_joint'])

        r_goal = PoseStamped()
        r_goal.header.frame_id = pocky_pose_setup.r_tip
        r_goal.pose.orientation.w = 1
        r_goal.pose.position.x += 0.1
        updates = {
            u'rosparam': {
                u'general_options': {
                    u'joint_weights': {
                        u'odom_x_joint': u'asdf',
                        u'odom_y_joint': 0.0001,
                        u'odom_z_joint': 0.0001
                    }
                }
            }
        }
        pocky_pose_setup.wrapper.update_god_map(updates)
        pocky_pose_setup.set_cart_goal(r_goal, pocky_pose_setup.r_tip)
        pocky_pose_setup.send_and_check_goal(expected_error_codes=[MoveResult.ERROR])
        assert pocky_pose_setup.get_god_map().unsafe_get_data(
            identifier.joint_weight + [u'odom_x_joint']) == old_odom_x_value
        assert pocky_pose_setup.get_god_map().unsafe_get_data(identifier.joint_weight + [u'odom_y_joint']) == 0.0001
        assert pocky_pose_setup.get_god_map().get_data(
            identifier.joint_weight + [u'torso_lift_joint']) == old_torso_value

    def test_UpdateGodMap3(self, pocky_pose_setup):
        """
        :type pocky_pose_setup: PR2
        """
        old_torso_value = pocky_pose_setup.get_god_map().get_data(identifier.joint_weight + [u'torso_lift_joint'])
        old_odom_x_value = pocky_pose_setup.get_god_map().get_data(identifier.joint_weight + [u'odom_x_joint'])

        r_goal = PoseStamped()
        r_goal.header.frame_id = pocky_pose_setup.r_tip
        r_goal.pose.orientation.w = 1
        r_goal.pose.position.x += 0.1
        updates = {
            u'rosparam': {
                u'general_options': {
                    u'joint_weights': u'asdf'
                }
            }
        }
        pocky_pose_setup.wrapper.update_god_map(updates)
        pocky_pose_setup.set_cart_goal(r_goal, pocky_pose_setup.r_tip)
        pocky_pose_setup.send_and_check_goal(expected_error_codes=[MoveResult.ERROR])
        assert pocky_pose_setup.get_god_map().unsafe_get_data(
            identifier.joint_weight + [u'odom_x_joint']) == old_odom_x_value
        assert pocky_pose_setup.get_god_map().unsafe_get_data(
            identifier.joint_weight + [u'torso_lift_joint']) == old_torso_value

    def test_pointing(self, kitchen_setup):
        # fixme
        kitchen_setup.set_kitchen_js({u'iai_fridge_door_joint': np.pi / 6})
        base_goal = PoseStamped()
        base_goal.header.frame_id = u'base_footprint'
        base_goal.pose.position.y = -1
        base_goal.pose.orientation.w = 1
        kitchen_setup.teleport_base(base_goal)

        tip = u'head_mount_kinect_rgb_link'
        goal_point = tf.lookup_point(u'map', u'iai_kitchen/iai_fridge_door_handle')
        pointing_axis = Vector3Stamped()
        pointing_axis.header.frame_id = tip
        pointing_axis.vector.x = 1
        kitchen_setup.wrapper.pointing(tip, goal_point, pointing_axis=pointing_axis)
        kitchen_setup.send_and_check_goal()

        base_goal = PoseStamped()
        base_goal.header.frame_id = u'base_footprint'
        base_goal.pose.position.y = 2
        base_goal.pose.orientation = Quaternion(*quaternion_about_axis(1, [0, 0, 1]))
        kitchen_setup.wrapper.pointing(tip, goal_point, pointing_axis=pointing_axis)
        kitchen_setup.add_json_goal(u'CartesianVelocityLimit',
                                    root_link=kitchen_setup.default_root,
                                    tip_link=u'base_footprint',
                                    max_linear_velocity=0.1,
                                    max_angular_velocity=0.2
                                    )
        kitchen_setup.set_joint_goal(gaya_pose)
        kitchen_setup.move_base(base_goal)

        current_x = Vector3Stamped()
        current_x.header.frame_id = tip
        current_x.vector.x = 1

        expected_x = tf.transform_point(tip, goal_point)
        np.testing.assert_almost_equal(expected_x.point.y, 0, 1)
        np.testing.assert_almost_equal(expected_x.point.z, 0, 1)

        tip = u'head_mount_kinect_rgb_link'
        goal_point = tf.lookup_point(u'map', kitchen_setup.r_tip)
        pointing_axis = Vector3Stamped()
        pointing_axis.header.frame_id = tip
        pointing_axis.vector.x = 1
        kitchen_setup.wrapper.pointing(tip, goal_point, pointing_axis=pointing_axis, root_link=kitchen_setup.r_tip)

        r_goal = PoseStamped()
        r_goal.header.frame_id = kitchen_setup.r_tip
        r_goal.pose.position.x -= 0.3
        r_goal.pose.position.z += 0.6
        r_goal.pose.orientation.w = 1
        r_goal = tf.transform_pose(kitchen_setup.default_root, r_goal)
        r_goal.pose.orientation = Quaternion(*quaternion_from_matrix([[0, 0, -1, 0],
                                                                      [0, 1, 0, 0],
                                                                      [1, 0, 0, 0],
                                                                      [0, 0, 0, 1]]))

        kitchen_setup.set_and_check_cart_goal(r_goal, kitchen_setup.r_tip, u'base_footprint',
                                              weight=WEIGHT_BELOW_CA)

        current_x = Vector3Stamped()
        current_x.header.frame_id = tip
        current_x.vector.x = 1

        expected_x = tf.lookup_point(tip, kitchen_setup.r_tip)
        np.testing.assert_almost_equal(expected_x.point.y, 0, 2)
        np.testing.assert_almost_equal(expected_x.point.z, 0, 2)

    def test_open_fridge(self, kitchen_setup):
        """
        :type kitchen_setup: PR2
        """
        handle_frame_id = u'iai_kitchen/iai_fridge_door_handle'
        handle_name = u'iai_fridge_door_handle'

        base_goal = PoseStamped()
        base_goal.header.frame_id = u'map'
        base_goal.pose.position = Point(0.3, -0.5, 0)
        base_goal.pose.orientation.w = 1
        kitchen_setup.teleport_base(base_goal)

        bar_axis = Vector3Stamped()
        bar_axis.header.frame_id = handle_frame_id
        bar_axis.vector.z = 1

        bar_center = PointStamped()
        bar_center.header.frame_id = handle_frame_id

        tip_grasp_axis = Vector3Stamped()
        tip_grasp_axis.header.frame_id = kitchen_setup.r_tip
        tip_grasp_axis.vector.z = 1

        kitchen_setup.add_json_goal(u'GraspBar',
                                    root=kitchen_setup.default_root,
                                    tip=kitchen_setup.r_tip,
                                    tip_grasp_axis=tip_grasp_axis,
                                    bar_center=bar_center,
                                    bar_axis=bar_axis,
                                    bar_length=.4)
        x_gripper = Vector3Stamped()
        x_gripper.header.frame_id = kitchen_setup.r_tip
        x_gripper.vector.x = 1

        x_goal = Vector3Stamped()
        x_goal.header.frame_id = handle_frame_id
        x_goal.vector.x = -1
        kitchen_setup.align_planes(kitchen_setup.r_tip, x_gripper, root_normal=x_goal)
        kitchen_setup.allow_all_collisions()
        # kitchen_setup.add_json_goal(u'AvoidJointLimits', percentage=10)
        kitchen_setup.send_and_check_goal()

        kitchen_setup.add_json_goal(u'Open1Dof',
                                    tip=kitchen_setup.r_tip,
                                    object_name=u'kitchen',
                                    handle_link=handle_name,
                                    goal_joint_state=1.5)
        kitchen_setup.add_json_goal(u'AvoidJointLimits', percentage=40)
        kitchen_setup.allow_all_collisions()
        # kitchen_setup.add_json_goal(u'AvoidJointLimits')
        kitchen_setup.send_and_check_goal()
        kitchen_setup.set_kitchen_js({u'iai_fridge_door_joint': 1.5})

        kitchen_setup.add_json_goal(u'Open1Dof',
                                    tip=kitchen_setup.r_tip,
                                    object_name=u'kitchen',
                                    handle_link=handle_name,
                                    goal_joint_state=0)
        kitchen_setup.allow_all_collisions()
        kitchen_setup.add_json_goal(u'AvoidJointLimits', percentage=40)
        kitchen_setup.send_and_check_goal()
        kitchen_setup.set_kitchen_js({u'iai_fridge_door_joint': 0})

        kitchen_setup.send_and_check_goal()

        kitchen_setup.send_and_check_joint_goal(gaya_pose)

    def test_open_drawer(self, kitchen_setup):
        """"
        :type kitchen_setup: Boxy
        """
        handle_frame_id = u'iai_kitchen/sink_area_left_middle_drawer_handle'
        handle_name = u'sink_area_left_middle_drawer_handle'
        bar_axis = Vector3Stamped()
        bar_axis.header.frame_id = handle_frame_id
        bar_axis.vector.y = 1

        bar_center = PointStamped()
        bar_center.header.frame_id = handle_frame_id

        tip_grasp_axis = Vector3Stamped()
        tip_grasp_axis.header.frame_id = kitchen_setup.l_tip
        tip_grasp_axis.vector.z = 1

        kitchen_setup.add_json_goal(u'GraspBar',
                                    root=kitchen_setup.default_root,
                                    tip=kitchen_setup.l_tip,
                                    tip_grasp_axis=tip_grasp_axis,
                                    bar_center=bar_center,
                                    bar_axis=bar_axis,
                                    bar_length=0.4)  # TODO: check for real length
        x_gripper = Vector3Stamped()
        x_gripper.header.frame_id = kitchen_setup.l_tip
        x_gripper.vector.x = 1

        x_goal = Vector3Stamped()
        x_goal.header.frame_id = handle_frame_id
        x_goal.vector.x = -1

        kitchen_setup.align_planes(kitchen_setup.l_tip,
                                   x_gripper,
                                   root_normal=x_goal)
        # kitchen_setup.allow_all_collisions()
        kitchen_setup.send_and_check_goal()

        kitchen_setup.add_json_goal(u'Open1Dof',
                                    tip=kitchen_setup.l_tip,
                                    object_name=u'kitchen',
                                    handle_link=handle_name)
        kitchen_setup.allow_all_collisions()  # makes execution faster
        kitchen_setup.send_and_check_goal()  # send goal to Giskard
        # Update kitchen object
        kitchen_setup.set_kitchen_js({u'sink_area_left_middle_drawer_main_joint': 0.48})

        # Close drawer partially
        kitchen_setup.add_json_goal(u'Open1Dof',
                                    tip=kitchen_setup.l_tip,
                                    object_name=u'kitchen',
                                    handle_link=handle_name,
                                    goal_joint_state=0.2)
        kitchen_setup.allow_all_collisions()  # makes execution faster
        kitchen_setup.send_and_check_goal()  # send goal to Giskard
        # Update kitchen object
        kitchen_setup.set_kitchen_js({u'sink_area_left_middle_drawer_main_joint': 0.2})

        kitchen_setup.add_json_goal(u'Open1Dof',
                                    tip=kitchen_setup.l_tip,
                                    object_name=u'kitchen',
                                    handle_link=handle_name,
                                    goal_joint_state=0)
        kitchen_setup.allow_all_collisions()  # makes execution faster
        kitchen_setup.send_and_check_goal()  # send goal to Giskard
        # Update kitchen object
        kitchen_setup.set_kitchen_js({u'sink_area_left_middle_drawer_main_joint': 0.0})

        # TODO: calculate real and desired value and compare

        pass

    def test_open_close_dishwasher(self, kitchen_setup):
        """
        :type kitchen_setup: PR2
        """
        p = PoseStamped()
        p.header.frame_id = u'map'
        p.pose.orientation.w = 1
        p.pose.position.x = 0.5
        p.pose.position.y = 0.2
        kitchen_setup.teleport_base(p)

        hand = kitchen_setup.r_tip

        goal_angle = np.pi / 4
        handle_frame_id = u'iai_kitchen/sink_area_dish_washer_door_handle'
        handle_name = u'sink_area_dish_washer_door_handle'
        bar_axis = Vector3Stamped()
        bar_axis.header.frame_id = handle_frame_id
        bar_axis.vector.y = 1

        bar_center = PointStamped()
        bar_center.header.frame_id = handle_frame_id

        tip_grasp_axis = Vector3Stamped()
        tip_grasp_axis.header.frame_id = hand
        tip_grasp_axis.vector.z = 1

        kitchen_setup.add_json_goal(u'GraspBar',
                                    root=kitchen_setup.default_root,
                                    tip=hand,
                                    tip_grasp_axis=tip_grasp_axis,
                                    bar_center=bar_center,
                                    bar_axis=bar_axis,
                                    bar_length=.3)
        # kitchen_setup.allow_collision([], u'kitchen', [handle_name])
        # kitchen_setup.allow_all_collisions()

        x_gripper = Vector3Stamped()
        x_gripper.header.frame_id = hand
        x_gripper.vector.x = 1

        x_goal = Vector3Stamped()
        x_goal.header.frame_id = handle_frame_id
        x_goal.vector.x = -1
        kitchen_setup.align_planes(hand, x_gripper, root_normal=x_goal)
        # kitchen_setup.allow_all_collisions()

        kitchen_setup.send_and_check_goal()

        kitchen_setup.add_json_goal(u'Open1Dof',
                                    tip=hand,
                                    object_name=u'kitchen',
                                    handle_link=handle_name,
                                    goal_joint_state=goal_angle,
                                    )
        # kitchen_setup.allow_all_collisions()
        kitchen_setup.send_and_check_goal()
        kitchen_setup.set_kitchen_js({u'sink_area_dish_washer_door_joint': goal_angle})

        kitchen_setup.add_json_goal(u'Open1Dof',
                                    tip=hand,
                                    object_name=u'kitchen',
                                    handle_link=handle_name,
                                    goal_joint_state=0)
        kitchen_setup.allow_all_collisions()
        kitchen_setup.send_and_check_goal()
        kitchen_setup.set_kitchen_js({u'sink_area_dish_washer_door_joint': 0})

    def test_open_close_dishwasher_palm(self, kitchen_setup):
        """
        :type kitchen_setup: PR2
        """
        handle_frame_id = u'iai_kitchen/sink_area_dish_washer_door_handle'
        handle_name = u'sink_area_dish_washer_door_handle'
        hand = kitchen_setup.r_tip
        goal_angle = np.pi / 3.5

        p = PoseStamped()
        p.header.frame_id = u'map'
        p.pose.orientation.w = 1
        p.pose.position.x = 0.5
        p.pose.position.y = 0.2
        kitchen_setup.teleport_base(p)

        kitchen_setup.set_kitchen_js({u'sink_area_dish_washer_door_joint': 0.})

        hand_goal = PoseStamped()
        hand_goal.header.frame_id = handle_frame_id
        hand_goal.pose.position.x -= 0.03
        hand_goal.pose.position.z = 0.03
        hand_goal.pose.orientation = Quaternion(*quaternion_from_matrix([[0, 0, 1, 0],
                                                                         [0, -1, 0, 0],
                                                                         [1, 0, 0, 0],
                                                                         [0, 0, 0, 1]]))
        # kitchen_setup.allow_all_collisions()
        kitchen_setup.add_json_goal(u'CartesianVelocityLimit',
                                    root_link=u'odom_combined',
                                    tip_link='base_footprint',
                                    max_linear_velocity=0.05,
                                    max_angular_velocity=0.08,
                                    )
        kitchen_setup.set_cart_goal(hand_goal, hand)
        kitchen_setup.send_and_check_goal(goal_type=MoveGoal.PLAN_AND_EXECUTE_AND_CUT_OFF_SHAKING)

        kitchen_setup.add_json_goal(u'Open1Dof',
                                    tip=hand,
                                    object_name=u'kitchen',
                                    handle_link=handle_name,
                                    goal_joint_state=goal_angle,
                                    )

        kitchen_setup.add_json_goal(u'CartesianVelocityLimit',
                                    root_link=u'odom_combined',
                                    tip_link='base_footprint',
                                    max_linear_velocity=0.05,
                                    max_angular_velocity=0.1,
                                    )

        kitchen_setup.add_json_goal(u'CartesianVelocityLimit',
                                    root_link=u'odom_combined',
                                    tip_link='r_forearm_link',
                                    max_linear_velocity=0.1,
                                    max_angular_velocity=0.5,
                                    )

        # kitchen_setup.allow_all_collisions()
        kitchen_setup.send_and_check_goal()
        kitchen_setup.set_kitchen_js({u'sink_area_dish_washer_door_joint': goal_angle})

        kitchen_setup.add_json_goal(u'Open1Dof',
                                    tip=hand,
                                    object_name=u'kitchen',
                                    handle_link=handle_name,
                                    goal_joint_state=0,
                                    )

        kitchen_setup.add_json_goal(u'CartesianVelocityLimit',
                                    root_link=u'odom_combined',
                                    tip_link='base_footprint',
                                    max_linear_velocity=0.05,
                                    max_angular_velocity=0.1,
                                    )

        kitchen_setup.add_json_goal(u'CartesianVelocityLimit',
                                    root_link=u'odom_combined',
                                    tip_link='r_forearm_link',
                                    max_linear_velocity=0.05,
                                    max_angular_velocity=0.1,
                                    )

        # kitchen_setup.allow_all_collisions()
        kitchen_setup.send_and_check_goal()
        kitchen_setup.set_kitchen_js({u'sink_area_dish_washer_door_joint': 0})

        kitchen_setup.send_and_check_joint_goal(gaya_pose)

    def test_align_planes1(self, zero_pose):
        """
        :type zero_pose: PR2
        """
        x_gripper = Vector3Stamped()
        x_gripper.header.frame_id = zero_pose.r_tip
        x_gripper.vector.x = 1
        y_gripper = Vector3Stamped()
        y_gripper.header.frame_id = zero_pose.r_tip
        y_gripper.vector.y = 1

        x_goal = Vector3Stamped()
        x_goal.header.frame_id = u'map'
        x_goal.vector.x = 1
        y_goal = Vector3Stamped()
        y_goal.header.frame_id = u'map'
        y_goal.vector.z = 1
        zero_pose.align_planes(zero_pose.r_tip, x_gripper, root_normal=x_goal)
        zero_pose.align_planes(zero_pose.r_tip, y_gripper, root_normal=y_goal)
        zero_pose.send_and_check_goal()
        map_T_gripper = tf.lookup_pose(u'map', u'r_gripper_tool_frame')
        np.testing.assert_almost_equal(map_T_gripper.pose.orientation.x, 0.7071, decimal=3)
        np.testing.assert_almost_equal(map_T_gripper.pose.orientation.y, 0.0, decimal=3)
        np.testing.assert_almost_equal(map_T_gripper.pose.orientation.z, 0.0, decimal=3)
        np.testing.assert_almost_equal(map_T_gripper.pose.orientation.w, 0.7071, decimal=3)

    def test_wrong_constraint_type(self, zero_pose):
        goal_state = JointState()
        goal_state.name = [u'r_elbow_flex_joint']
        goal_state.position = [-1.0]
        kwargs = {u'goal_state': goal_state}
        zero_pose.add_json_goal(u'jointpos', **kwargs)
        zero_pose.send_and_check_goal(expected_error_codes=[MoveResult.UNKNOWN_CONSTRAINT])

    def test_python_code_in_constraint_type(self, zero_pose):
        goal_state = JointState()
        goal_state.name = [u'r_elbow_flex_joint']
        goal_state.position = [-1.0]
        kwargs = {u'goal_state': goal_state}
        zero_pose.add_json_goal(u'print("asd")', **kwargs)
        zero_pose.send_and_check_goal(expected_error_codes=[MoveResult.UNKNOWN_CONSTRAINT])

    def test_wrong_params1(self, zero_pose):
        goal_state = JointState()
        goal_state.name = u'r_elbow_flex_joint'
        goal_state.position = [-1.0]
        kwargs = {u'goal_state': goal_state}
        zero_pose.add_json_goal(u'JointPositionList', **kwargs)
        zero_pose.send_and_check_goal(expected_error_codes=[MoveResult.CONSTRAINT_INITIALIZATION_ERROR])

    def test_wrong_params2(self, zero_pose):
        goal_state = JointState()
        goal_state.name = [5432]
        goal_state.position = u'test'
        kwargs = {u'goal_state': goal_state}
        zero_pose.add_json_goal(u'JointPositionList', **kwargs)
        zero_pose.send_and_check_goal(expected_error_codes=[MoveResult.CONSTRAINT_INITIALIZATION_ERROR])

    def test_align_planes2(self, zero_pose):
        """
        :type zero_pose: PR2
        """
        x_gripper = Vector3Stamped()
        x_gripper.header.frame_id = zero_pose.r_tip
        x_gripper.vector.y = 1

        x_goal = Vector3Stamped()
        x_goal.header.frame_id = u'map'
        x_goal.vector.y = -1
        # x_goal.vector.z = 0.2
        x_goal.vector = normalize(x_goal.vector)
        zero_pose.align_planes(zero_pose.r_tip, x_gripper, root_normal=x_goal)
        zero_pose.send_and_check_goal()

        map_T_gripper = tf.transform_vector(u'map', x_gripper)
        np.testing.assert_almost_equal(map_T_gripper.vector.x, x_goal.vector.x, decimal=2)
        np.testing.assert_almost_equal(map_T_gripper.vector.y, x_goal.vector.y, decimal=2)
        np.testing.assert_almost_equal(map_T_gripper.vector.z, x_goal.vector.z, decimal=2)

    def test_grasp_fridge_handle(self, kitchen_setup):
        """
        :type kitchen_setup: PR2
        """
        handle_name = u'iai_kitchen/iai_fridge_door_handle'
        bar_axis = Vector3Stamped()
        bar_axis.header.frame_id = handle_name
        bar_axis.vector.z = 1

        bar_center = PointStamped()
        bar_center.header.frame_id = handle_name

        tip_grasp_axis = Vector3Stamped()
        tip_grasp_axis.header.frame_id = kitchen_setup.r_tip
        tip_grasp_axis.vector.z = 1

        kitchen_setup.add_json_goal(u'GraspBar',
                                    root_link=kitchen_setup.default_root,
                                    tip_link=kitchen_setup.r_tip,
                                    tip_grasp_axis=tip_grasp_axis,
                                    bar_center=bar_center,
                                    bar_axis=bar_axis,
                                    bar_length=.4)
        #
        x_gripper = Vector3Stamped()
        x_gripper.header.frame_id = kitchen_setup.r_tip
        x_gripper.vector.x = 1

        x_goal = Vector3Stamped()
        x_goal.header.frame_id = u'iai_kitchen/iai_fridge_door_handle'
        x_goal.vector.x = -1
        kitchen_setup.align_planes(kitchen_setup.r_tip, x_gripper, root_normal=x_goal)
        # kitchen_setup.allow_all_collisions()
        kitchen_setup.send_and_check_goal()

    def test_open_close_fridge2(self, kitchen_setup):
        """
        :type kitchen_setup: PR2
        """
        handle_frame_id = u'iai_kitchen/iai_fridge_door_handle'
        handle_name = u'iai_fridge_door_handle'
        bar_axis = Vector3Stamped()
        bar_axis.header.frame_id = handle_frame_id
        bar_axis.vector.z = 1

        bar_center = PointStamped()
        bar_center.header.frame_id = handle_frame_id

        tip_grasp_axis = Vector3Stamped()
        tip_grasp_axis.header.frame_id = kitchen_setup.r_tip
        tip_grasp_axis.vector.z = 1

        kitchen_setup.add_json_goal(u'GraspBar',
                                    root_link=kitchen_setup.default_root,
                                    tip_link=kitchen_setup.r_tip,
                                    tip_grasp_axis=tip_grasp_axis,
                                    bar_center=bar_center,
                                    bar_axis=bar_axis,
                                    bar_length=.4)
        x_gripper = Vector3Stamped()
        x_gripper.header.frame_id = kitchen_setup.r_tip
        x_gripper.vector.x = 1

        x_goal = Vector3Stamped()
        x_goal.header.frame_id = handle_frame_id
        x_goal.vector.x = -1
        # kitchen_setup.align_planes(kitchen_setup.r_tip, x_gripper, root_normal=x_goal)
        kitchen_setup.allow_all_collisions()
        kitchen_setup.send_and_check_goal()

        kitchen_setup.add_json_goal(u'Open',
                                    tip_link=kitchen_setup.r_tip,
                                    object_name=u'kitchen',
                                    object_link_name=handle_name)
        kitchen_setup.allow_all_collisions()

        kitchen_setup.send_and_check_goal()
        kitchen_setup.set_kitchen_js({u'iai_fridge_door_joint': np.pi / 2})

        kitchen_setup.add_json_goal(u'Close',
                                    tip_link=kitchen_setup.r_tip,
                                    object_name=u'kitchen',
                                    object_link_name=handle_name)
        kitchen_setup.allow_all_collisions()
        kitchen_setup.send_and_check_goal()
        kitchen_setup.set_kitchen_js({u'iai_fridge_door_joint': 0})

    def test_close_fridge_with_elbow(self, kitchen_setup):
        """
        :type kitchen_setup: PR2
        """
        base_pose = PoseStamped()
        base_pose.header.frame_id = u'map'
        base_pose.pose.position.y = -1.5
        base_pose.pose.orientation.w = 1
        kitchen_setup.teleport_base(base_pose)

        handle_frame_id = u'iai_kitchen/iai_fridge_door_handle'
        handle_name = u'iai_fridge_door_handle'

        kitchen_setup.set_kitchen_js({u'iai_fridge_door_joint': np.pi / 2})

        elbow = u'r_elbow_flex_link'

        tip_axis = Vector3Stamped()
        tip_axis.header.frame_id = kitchen_setup.r_tip
        tip_axis.vector.x = 1

        env_axis = Vector3Stamped()
        env_axis.header.frame_id = handle_frame_id
        env_axis.vector.z = 1
        kitchen_setup.align_planes(elbow, tip_axis, root_normal=env_axis, weight=WEIGHT_ABOVE_CA)
        kitchen_setup.send_and_check_goal()
        elbow_pose = PoseStamped()
        elbow_pose.header.frame_id = handle_frame_id
        elbow_pose.pose.position.x += 0.1
        elbow_pose.pose.orientation.w = 1
        kitchen_setup.set_translation_goal(elbow_pose, elbow)
        kitchen_setup.align_planes(elbow, tip_axis, root_normal=env_axis, weight=WEIGHT_ABOVE_CA)
        kitchen_setup.allow_all_collisions()
        kitchen_setup.send_and_check_goal()

        kitchen_setup.add_json_goal(u'Close',
                                    tip_link=elbow,
                                    object_name=u'kitchen',
                                    object_link_name=handle_name)
        kitchen_setup.allow_all_collisions()
        kitchen_setup.send_and_check_goal()
        kitchen_setup.set_kitchen_js({u'iai_fridge_door_joint': 0})

    def test_open_close_oven(self, kitchen_setup):
        """
        :type kitchen_setup: PR2
        """
        goal_angle = 0.5
        handle_frame_id = u'iai_kitchen/oven_area_oven_door_handle'
        handle_name = u'oven_area_oven_door_handle'
        bar_axis = Vector3Stamped()
        bar_axis.header.frame_id = handle_frame_id
        bar_axis.vector.y = 1

        bar_center = PointStamped()
        bar_center.header.frame_id = handle_frame_id

        tip_grasp_axis = Vector3Stamped()
        tip_grasp_axis.header.frame_id = kitchen_setup.l_tip
        tip_grasp_axis.vector.z = 1

        kitchen_setup.add_json_goal(u'GraspBar',
                                    root_link=kitchen_setup.default_root,
                                    tip_link=kitchen_setup.l_tip,
                                    tip_grasp_axis=tip_grasp_axis,
                                    bar_center=bar_center,
                                    bar_axis=bar_axis,
                                    bar_length=.3)
        # kitchen_setup.allow_collision([], u'kitchen', [handle_name])
        kitchen_setup.allow_all_collisions()

        x_gripper = Vector3Stamped()
        x_gripper.header.frame_id = kitchen_setup.l_tip
        x_gripper.vector.x = 1

        x_goal = Vector3Stamped()
        x_goal.header.frame_id = handle_frame_id
        x_goal.vector.x = -1
        kitchen_setup.align_planes(kitchen_setup.l_tip, x_gripper, root_normal=x_goal)
        # kitchen_setup.allow_all_collisions()

        kitchen_setup.send_and_check_goal()

        kitchen_setup.add_json_goal(u'OpenDoor',
                                    tip_link=kitchen_setup.l_tip,
                                    object_name=u'kitchen',
                                    object_link_name=handle_name,
                                    angle_goal=goal_angle)
        kitchen_setup.allow_all_collisions()
        kitchen_setup.send_and_check_goal()
        kitchen_setup.set_kitchen_js({u'oven_area_oven_door_joint': goal_angle})

        kitchen_setup.add_json_goal(u'OpenDoor',
                                    tip_link=kitchen_setup.l_tip,
                                    object_name=u'kitchen',
                                    object_link_name=handle_name,
                                    angle_goal=0)
        kitchen_setup.allow_all_collisions()
        kitchen_setup.send_and_check_goal()
        kitchen_setup.set_kitchen_js({u'oven_area_oven_door_joint': 0})

    def test_grasp_dishwasher_handle(self, kitchen_setup):
        """
        :type kitchen_setup: PR2
        """
        handle_name = u'iai_kitchen/sink_area_dish_washer_door_handle'
        bar_axis = Vector3Stamped()
        bar_axis.header.frame_id = handle_name
        bar_axis.vector.y = 1

        bar_center = PointStamped()
        bar_center.header.frame_id = handle_name

        tip_grasp_axis = Vector3Stamped()
        tip_grasp_axis.header.frame_id = kitchen_setup.r_tip
        tip_grasp_axis.vector.z = 1

        kitchen_setup.wrapper.grasp_bar(root_link=kitchen_setup.default_root,
                                    tip_link=kitchen_setup.r_tip,
                                    tip_grasp_axis=tip_grasp_axis,
                                    bar_center=bar_center,
                                    bar_axis=bar_axis,
                                    bar_length=.3)
        kitchen_setup.allow_collision([], u'kitchen', [u'sink_area_dish_washer_door_handle'])
        # kitchen_setup.allow_all_collisions()
        kitchen_setup.send_and_check_goal()


class TestCartGoals(object):

    def test_rotate_gripper(self, zero_pose):
        """
        :type zero_pose: PR2
        """
        r_goal = PoseStamped()
        r_goal.header.frame_id = zero_pose.r_tip
        r_goal.pose.orientation = Quaternion(*quaternion_about_axis(pi, [1, 0, 0]))
        zero_pose.set_and_check_cart_goal(r_goal, zero_pose.r_tip)

    def test_keep_position1(self, zero_pose):
        """
        :type zero_pose: PR2
        """
        zero_pose.allow_self_collision()
        r_goal = PoseStamped()
        r_goal.header.frame_id = zero_pose.r_tip
        r_goal.pose.position.x = -.1
        r_goal.pose.orientation.w = 1
        zero_pose.set_and_check_cart_goal(r_goal, zero_pose.r_tip, u'torso_lift_link')

        zero_pose.allow_self_collision()
        js = {u'torso_lift_joint': 0.1}
        r_goal = PoseStamped()
        r_goal.header.frame_id = zero_pose.r_tip
        r_goal.pose.orientation.w = 1
        expected_pose = tf.lookup_pose(u'torso_lift_link', zero_pose.r_tip)
        expected_pose.header.stamp = rospy.Time()
        zero_pose.set_cart_goal(r_goal, zero_pose.r_tip, u'torso_lift_link')
        zero_pose.set_joint_goal(js)
        zero_pose.send_and_check_goal()
        zero_pose.check_cart_goal(zero_pose.r_tip, expected_pose)

    def test_keep_position2(self, zero_pose):
        """
        :type zero_pose: PR2
        """
        zero_pose.allow_self_collision()
        r_goal = PoseStamped()
        r_goal.header.frame_id = zero_pose.r_tip
        r_goal.pose.position.x = -.1
        r_goal.pose.orientation.w = 1
        zero_pose.set_and_check_cart_goal(r_goal, zero_pose.r_tip, u'torso_lift_link')

        zero_pose.allow_self_collision()
        js = {u'torso_lift_joint': 0.1}
        r_goal = PoseStamped()
        r_goal.header.frame_id = zero_pose.r_tip
        r_goal.pose.orientation.w = 1
        expected_pose = tf.lookup_pose(zero_pose.default_root, zero_pose.r_tip)
        expected_pose.header.stamp = rospy.Time()
        zero_pose.set_cart_goal(r_goal, zero_pose.r_tip, zero_pose.default_root)
        zero_pose.set_joint_goal(js)
        zero_pose.send_and_check_goal()
        zero_pose.check_cart_goal(zero_pose.r_tip, expected_pose)

    def test_keep_position3(self, zero_pose):
        """
        :type zero_pose: PR2
        """
        js = {
            u'r_elbow_flex_joint': -1.58118094489,
            u'r_forearm_roll_joint': -0.904933033043,
            u'r_shoulder_lift_joint': 0.822412440711,
            u'r_shoulder_pan_joint': -1.07866800992,
            u'r_upper_arm_roll_joint': -1.34905471854,
            u'r_wrist_flex_joint': -1.20182042644,
            u'r_wrist_roll_joint': 0.190433188769,
        }
        zero_pose.send_and_check_joint_goal(js)

        r_goal = PoseStamped()
        r_goal.header.frame_id = zero_pose.r_tip
        r_goal.pose.position.x = 0.3
        r_goal.pose.orientation = Quaternion(*quaternion_from_matrix([[-1, 0, 0, 0],
                                                                      [0, 1, 0, 0],
                                                                      [0, 0, -1, 0],
                                                                      [0, 0, 0, 1]]))
        zero_pose.set_and_check_cart_goal(r_goal, zero_pose.l_tip, u'torso_lift_link')

        r_goal = PoseStamped()
        r_goal.header.frame_id = zero_pose.r_tip
        r_goal.pose.orientation.w = 1
        zero_pose.set_cart_goal(r_goal, zero_pose.r_tip, zero_pose.l_tip)

        l_goal = PoseStamped()
        l_goal.header.frame_id = zero_pose.r_tip
        l_goal.pose.position.y = -.1
        l_goal.pose.orientation.w = 1
        zero_pose.set_and_check_cart_goal(l_goal, zero_pose.r_tip, zero_pose.default_root)

    def test_cart_goal_1eef(self, zero_pose):
        """
        :type zero_pose: PR2
        """
        p = PoseStamped()
        p.header.stamp = rospy.get_rostime()
        p.header.frame_id = zero_pose.r_tip
        p.pose.position = Point(-0.1, 0, 0)
        p.pose.orientation = Quaternion(0, 0, 0, 1)
        zero_pose.allow_self_collision()
        zero_pose.set_and_check_cart_goal(p, zero_pose.r_tip, u'base_footprint')

    def test_cart_goal_1eef2(self, zero_pose):
        """
        :type zero_pose: PR2
        """
        p = PoseStamped()
        p.header.stamp = rospy.get_rostime()
        p.header.frame_id = zero_pose.default_root
        p.pose.position = Point(0.599, -0.009, 0.983)
        p.pose.orientation = Quaternion(0.524, -0.495, 0.487, -0.494)
        zero_pose.allow_self_collision()
        zero_pose.set_and_check_cart_goal(p, zero_pose.l_tip, zero_pose.default_root)

    def test_cart_goal_1eef3(self, zero_pose):
        """
        :type zero_pose: PR2
        """
        self.test_cart_goal_1eef(zero_pose)
        self.test_cart_goal_1eef2(zero_pose)

    def test_cart_goal_1eef4(self, zero_pose):
        """
        :type zero_pose: PR2
        """
        p = PoseStamped()
        p.header.stamp = rospy.get_rostime()
        p.header.frame_id = u'map'
        p.pose.position = Point(2., 0, 1.)
        p.pose.orientation = Quaternion(0, 0, 0, 1)
        zero_pose.allow_all_collisions()
        zero_pose.set_and_check_cart_goal(p, zero_pose.r_tip, zero_pose.default_root)

    def test_cart_goal_2eef(self, zero_pose):
        """
        :type zero_pose: PR2
        """
        root = u'base_link'
        r_goal = PoseStamped()
        r_goal.header.frame_id = zero_pose.r_tip
        r_goal.header.stamp = rospy.get_rostime()
        r_goal.pose.position = Point(-0.1, 0, 0)
        r_goal.pose.orientation = Quaternion(0, 0, 0, 1)
        zero_pose.set_cart_goal(r_goal, zero_pose.r_tip, root)
        l_goal = PoseStamped()
        l_goal.header.frame_id = zero_pose.l_tip
        l_goal.header.stamp = rospy.get_rostime()
        l_goal.pose.position = Point(-0.05, 0, 0)
        l_goal.pose.orientation = Quaternion(0, 0, 0, 1)
        zero_pose.set_cart_goal(l_goal, zero_pose.l_tip, root)
        zero_pose.allow_self_collision()
        zero_pose.send_and_check_goal()
        zero_pose.check_cart_goal(zero_pose.r_tip, r_goal)
        zero_pose.check_cart_goal(zero_pose.l_tip, l_goal)

    def test_cart_goal_2eef2(self, zero_pose):
        """
        :type zero_pose: PR2
        """
        root = u'odom_combined'

        r_goal = PoseStamped()
        r_goal.header.frame_id = zero_pose.r_tip
        r_goal.header.stamp = rospy.get_rostime()
        r_goal.pose.position = Point(0, -0.1, 0)
        r_goal.pose.orientation = Quaternion(0, 0, 0, 1)
        zero_pose.set_cart_goal(r_goal, zero_pose.r_tip, root)
        l_goal = PoseStamped()
        l_goal.header.frame_id = zero_pose.l_tip
        l_goal.header.stamp = rospy.get_rostime()
        l_goal.pose.position = Point(-0.05, 0, 0)
        l_goal.pose.orientation = Quaternion(0, 0, 0, 1)
        zero_pose.set_cart_goal(l_goal, zero_pose.l_tip, root)
        zero_pose.allow_self_collision()
        zero_pose.send_and_check_goal()
        zero_pose.check_cart_goal(zero_pose.r_tip, r_goal)
        zero_pose.check_cart_goal(zero_pose.l_tip, l_goal)

    def test_wiggle1(self, kitchen_setup):
        # fixme also broken on master
        tray_pose = PoseStamped()
        tray_pose.header.frame_id = u'iai_kitchen/sink_area_surface'
        tray_pose.pose.position = Point(0.1, -0.4, 0.07)
        tray_pose.pose.orientation.w = 1

        l_goal = deepcopy(tray_pose)
        l_goal.pose.position.y -= 0.18
        l_goal.pose.position.z += 0.05
        l_goal.pose.orientation = Quaternion(*quaternion_from_matrix([[0, -1, 0, 0],
                                                                      [1, 0, 0, 0],
                                                                      [0, 0, 1, 0],
                                                                      [0, 0, 0, 1]]))

        r_goal = deepcopy(tray_pose)
        r_goal.pose.position.y += 0.18
        r_goal.pose.position.z += 0.05
        r_goal.pose.orientation = Quaternion(*quaternion_from_matrix([[0, 1, 0, 0],
                                                                      [-1, 0, 0, 0],
                                                                      [0, 0, 1, 0],
                                                                      [0, 0, 0, 1]]))

        kitchen_setup.set_cart_goal(l_goal, kitchen_setup.l_tip, weight=WEIGHT_BELOW_CA)
        kitchen_setup.set_cart_goal(r_goal, kitchen_setup.r_tip, weight=WEIGHT_BELOW_CA)
        # kitchen_setup.allow_collision([], tray_name, [])
        # kitchen_setup.allow_all_collisions()
        kitchen_setup.add_json_goal(u'CartesianVelocityLimit',
                                    root_link=kitchen_setup.default_root,
                                    tip_link=u'base_footprint',
                                    max_linear_velocity=0.1,
                                    max_angular_velocity=0.2
                                    )
        kitchen_setup.send_and_check_goal()

    def test_wiggle2(self, zero_pose):
        """
        :type zero_pose: PR2
        """
        goal_js = {
            u'l_upper_arm_roll_joint': 1.63487737202,
            u'l_shoulder_pan_joint': 1.36222920328,
            u'l_shoulder_lift_joint': 0.229120778526,
            u'l_forearm_roll_joint': 13.7578920265,
            u'l_elbow_flex_joint': -1.48141189643,
            u'l_wrist_flex_joint': -1.22662876066,
            u'l_wrist_roll_joint': -53.6150824007,
        }
        zero_pose.allow_all_collisions()
        zero_pose.send_and_check_joint_goal(goal_js)

        p = PoseStamped()
        p.header.frame_id = zero_pose.l_tip
        p.header.stamp = rospy.get_rostime()
        p.pose.position.x = -0.1
        p.pose.orientation.w = 1
        # zero_pose.allow_all_collisions()
        zero_pose.set_and_check_cart_goal(p, zero_pose.l_tip, zero_pose.default_root)

        p = PoseStamped()
        p.header.frame_id = zero_pose.l_tip
        p.header.stamp = rospy.get_rostime()
        p.pose.position.x = 0.2
        p.pose.orientation.w = 1
        # zero_pose.allow_all_collisions()
        zero_pose.set_and_check_cart_goal(p, zero_pose.l_tip, zero_pose.default_root)

    def test_wiggle3(self, zero_pose):
        """
        :type zero_pose: PR2
        """
        goal_js = {
            u'r_upper_arm_roll_joint': -0.0812729778068,
            u'r_shoulder_pan_joint': -1.20939684714,
            u'r_shoulder_lift_joint': 0.135095147908,
            u'r_forearm_roll_joint': -1.50201448056,
            u'r_elbow_flex_joint': -0.404527363115,
            u'r_wrist_flex_joint': -1.11738043795,
            u'r_wrist_roll_joint': 8.0946050982,
        }
        zero_pose.allow_all_collisions()
        zero_pose.send_and_check_joint_goal(goal_js)

        p = PoseStamped()
        p.header.frame_id = zero_pose.r_tip
        p.header.stamp = rospy.get_rostime()
        p.pose.position.x = 0.5
        p.pose.orientation.w = 1
        zero_pose.set_cart_goal(p, zero_pose.r_tip, zero_pose.default_root)
        zero_pose.send_and_check_goal()

    def test_wiggle4(self, pocky_pose_setup):
        """
        :type pocky_pose_setup: PR2
        """
        p = PoseStamped()
        p.header.frame_id = u'map'
        p.pose.position.x = 1.1
        p.pose.position.y = 0
        p.pose.position.z = 0.6
        p.pose.orientation.w = 1
        pocky_pose_setup.add_box(size=[1, 1, 0.01], pose=p)

        p = PoseStamped()
        p.header.frame_id = pocky_pose_setup.r_tip
        p.pose.position = Point(0.1, 0, 0)
        p.pose.orientation = Quaternion(0, 0, 0, 1)
        pocky_pose_setup.set_and_check_cart_goal(p, pocky_pose_setup.r_tip, pocky_pose_setup.default_root,
                                                 expected_error_codes=[MoveResult.SHAKING])

        # box_setup.wrapper.avoid_collision()

        # collision_entry = CollisionEntry()
        # collision_entry.type = CollisionEntry.AVOID_COLLISION
        # collision_entry.min_dist = 0.05
        # collision_entry.body_b = u'box'
        # pocky_pose_setup.add_collision_entries([collision_entry])
        #
        # pocky_pose_setup.send_and_check_goal(expected_error_code=MoveResult.INSOLVABLE)

    def test_interrupt1(self, zero_pose):
        p = PoseStamped()
        p.header.frame_id = u'base_footprint'
        p.pose.position = Point(2, 0, 0)
        p.pose.orientation = Quaternion(0, 0, 0, 1)
        zero_pose.set_cart_goal(p, u'base_footprint')
        result = zero_pose.send_goal_and_dont_wait(stop_after=20)
        assert result.error_codes[0] == MoveResult.PREEMPTED

    def test_interrupt_way_points1(self, zero_pose):
        p = PoseStamped()
        p.header.frame_id = u'base_footprint'
        p.pose.position = Point(0, 0, 0)
        p.pose.orientation = Quaternion(0, 0, 0, 1)
        zero_pose.set_cart_goal(deepcopy(p), u'base_footprint')
        zero_pose.add_waypoint()
        p.pose.position.x += 1
        zero_pose.set_cart_goal(deepcopy(p), u'base_footprint')
        zero_pose.add_waypoint()
        p.pose.position.x += 1
        zero_pose.set_cart_goal(p, u'base_footprint')
        result = zero_pose.send_goal_and_dont_wait(stop_after=10)
        assert result.error_codes[0] == MoveResult.SUCCESS
        assert result.error_codes[1] == MoveResult.PREEMPTED
        assert result.error_codes[2] == MoveResult.PREEMPTED

    def test_hot_init_failed(self, zero_pose):
        """
        :type zero_pose: PR2
        """
        r_goal = PoseStamped()
        r_goal.header.frame_id = zero_pose.r_tip
        r_goal.header.stamp = rospy.get_rostime()
        r_goal.pose.position = Point(-0.0, 0, 0)
        r_goal.pose.orientation = Quaternion(0, 0, 0, 1)
        zero_pose.set_cart_goal(r_goal, zero_pose.r_tip, zero_pose.default_root)
        l_goal = PoseStamped()
        l_goal.header.frame_id = zero_pose.l_tip
        l_goal.header.stamp = rospy.get_rostime()
        l_goal.pose.position = Point(-0.0, 0, 0)
        l_goal.pose.orientation = Quaternion(0, 0, 0, 1)
        zero_pose.set_cart_goal(l_goal, zero_pose.l_tip, zero_pose.default_root)
        zero_pose.allow_self_collision()
        zero_pose.send_and_check_goal()
        zero_pose.check_cart_goal(zero_pose.r_tip, r_goal)
        zero_pose.check_cart_goal(zero_pose.l_tip, l_goal)

        zero_pose.allow_all_collisions()
        zero_pose.send_and_check_joint_goal(default_pose)

        goal_js = {
            u'r_upper_arm_roll_joint': -0.0812729778068,
            u'r_shoulder_pan_joint': -1.20939684714,
            u'r_shoulder_lift_joint': 0.135095147908,
            u'r_forearm_roll_joint': -1.50201448056,
            u'r_elbow_flex_joint': -0.404527363115,
            u'r_wrist_flex_joint': -1.11738043795,
            u'r_wrist_roll_joint': 8.0946050982,
        }
        zero_pose.allow_all_collisions()
        zero_pose.send_and_check_joint_goal(goal_js)

    def test_root_link_not_equal_chain_root(self, zero_pose):
        """
        :type zero_pose: PR2
        """
        p = PoseStamped()
        p.header.stamp = rospy.get_rostime()
        p.header.frame_id = u'base_footprint'
        p.pose.position.x = 0.8
        p.pose.position.y = -0.5
        p.pose.position.z = 1
        p.pose.orientation.w = 1
        zero_pose.allow_self_collision()
        zero_pose.set_cart_goal(p, zero_pose.r_tip, u'torso_lift_link')
        zero_pose.send_and_check_goal()

    def test_waypoints(self, zero_pose):
        """
        :type zero_pose: PR2
        """
        p = PoseStamped()
        p.header.frame_id = zero_pose.r_tip
        p.header.stamp = rospy.get_rostime()
        p.pose.position = Point(-0.1, 0, 0)
        p.pose.orientation = Quaternion(0, 0, 0, 1)
        zero_pose.set_cart_goal(p, zero_pose.r_tip, zero_pose.default_root)

        zero_pose.add_waypoint()
        p = PoseStamped()
        p.header.frame_id = zero_pose.r_tip
        p.header.stamp = rospy.get_rostime()
        p.pose.position = Point(0.0, -0.1, -0.1)
        p.pose.orientation = Quaternion(0, 0, 0, 1)
        zero_pose.set_cart_goal(p, zero_pose.r_tip, zero_pose.default_root)

        zero_pose.add_waypoint()
        p = PoseStamped()
        p.header.frame_id = zero_pose.r_tip
        p.header.stamp = rospy.get_rostime()
        p.pose.position = Point(0.1, 0.1, 0.1)
        p.pose.orientation = Quaternion(0, 0, 0, 1)
        zero_pose.set_cart_goal(p, zero_pose.r_tip, zero_pose.default_root)

        zero_pose.send_and_check_goal()

    def test_waypoints2(self, zero_pose):
        """
        :type zero_pose: PR2
        """
        zero_pose.set_joint_goal(pocky_pose)
        zero_pose.add_waypoint()
        zero_pose.set_joint_goal(pick_up_pose)
        zero_pose.add_waypoint()
        zero_pose.set_joint_goal(gaya_pose)

        traj = zero_pose.send_and_check_goal()
        for i, p in enumerate(traj.points):
            js = {joint_name: position for joint_name, position in zip(traj.joint_names, p.positions)}
            try:
                zero_pose.compare_joint_state(js, pocky_pose)
                break
            except AssertionError:
                pass
        else:  # if no break
            assert False, u'pocky pose not in trajectory'

        traj.points = traj.points[i:]
        for i, p in enumerate(traj.points):
            js = {joint_name: position for joint_name, position in zip(traj.joint_names, p.positions)}
            try:
                zero_pose.compare_joint_state(js, pick_up_pose)
                break
            except AssertionError:
                pass
        else:  # if no break
            assert False, u'pick_up_pose not in trajectory'

        traj.points = traj.points[i:]
        for i, p in enumerate(traj.points):
            js = {joint_name: position for joint_name, position in zip(traj.joint_names, p.positions)}
            try:
                zero_pose.compare_joint_state(js, gaya_pose)
                break
            except AssertionError:
                pass
        else:  # if no break
            assert False, u'gaya_pose not in trajectory'

        pass

    def test_waypoints_with_fail(self, zero_pose):
        """
        :type zero_pose: PR2
        """
        zero_pose.set_joint_goal(pocky_pose)
        zero_pose.add_waypoint()
        zero_pose.add_json_goal(u'muh')
        zero_pose.add_waypoint()
        zero_pose.set_joint_goal(gaya_pose)

        traj = zero_pose.send_and_check_goal(expected_error_codes=[MoveResult.SUCCESS,
                                                                   MoveResult.UNKNOWN_CONSTRAINT,
                                                                   MoveResult.SUCCESS],
                                             goal_type=MoveGoal.PLAN_AND_EXECUTE_AND_SKIP_FAILURES)

        for i, p in enumerate(traj.points):
            js = {joint_name: position for joint_name, position in zip(traj.joint_names, p.positions)}
            try:
                zero_pose.compare_joint_state(js, pocky_pose)
                break
            except AssertionError:
                pass
        else:  # if no break
            assert False, u'pocky pose not in trajectory'

        traj.points = traj.points[i:]
        for i, p in enumerate(traj.points):
            js = {joint_name: position for joint_name, position in zip(traj.joint_names, p.positions)}
            try:
                zero_pose.compare_joint_state(js, gaya_pose)
                break
            except AssertionError:
                pass
        else:  # if no break
            assert False, u'gaya_pose not in trajectory'

    def test_waypoints_with_fail1(self, zero_pose):
        """
        :type zero_pose: PR2
        """
        zero_pose.add_json_goal(u'muh')
        zero_pose.add_waypoint()
        zero_pose.set_joint_goal(pocky_pose)
        zero_pose.add_waypoint()
        zero_pose.set_joint_goal(gaya_pose)

        traj = zero_pose.send_and_check_goal(expected_error_codes=[MoveResult.UNKNOWN_CONSTRAINT,
                                                                   MoveResult.SUCCESS,
                                                                   MoveResult.SUCCESS],
                                             goal_type=MoveGoal.PLAN_AND_EXECUTE_AND_SKIP_FAILURES)

        for i, p in enumerate(traj.points):
            js = {joint_name: position for joint_name, position in zip(traj.joint_names, p.positions)}
            try:
                zero_pose.compare_joint_state(js, pocky_pose)
                break
            except AssertionError:
                pass
        else:  # if no break
            assert False, u'pocky pose not in trajectory'

        traj.points = traj.points[i:]
        for i, p in enumerate(traj.points):
            js = {joint_name: position for joint_name, position in zip(traj.joint_names, p.positions)}
            try:
                zero_pose.compare_joint_state(js, gaya_pose)
                break
            except AssertionError:
                pass
        else:  # if no break
            assert False, u'gaya_pose not in trajectory'

    def test_waypoints_with_fail2(self, zero_pose):
        """
        :type zero_pose: PR2
        """
        zero_pose.set_joint_goal(pocky_pose)
        zero_pose.add_waypoint()
        zero_pose.set_joint_goal(gaya_pose)
        zero_pose.add_waypoint()
        zero_pose.add_json_goal(u'muh')

        traj = zero_pose.send_and_check_goal(expected_error_codes=[MoveResult.SUCCESS,
                                                                   MoveResult.SUCCESS,
                                                                   MoveResult.UNKNOWN_CONSTRAINT, ],
                                             goal_type=MoveGoal.PLAN_AND_EXECUTE_AND_SKIP_FAILURES)

        for i, p in enumerate(traj.points):
            js = {joint_name: position for joint_name, position in zip(traj.joint_names, p.positions)}
            try:
                zero_pose.compare_joint_state(js, pocky_pose)
                break
            except AssertionError:
                pass
        else:  # if no break
            assert False, u'pocky pose not in trajectory'

        traj.points = traj.points[i:]
        for i, p in enumerate(traj.points):
            js = {joint_name: position for joint_name, position in zip(traj.joint_names, p.positions)}
            try:
                zero_pose.compare_joint_state(js, gaya_pose)
                break
            except AssertionError:
                pass
        else:  # if no break
            assert False, u'gaya_pose not in trajectory'

    def test_waypoints_with_fail3(self, zero_pose):
        """
        :type zero_pose: PR2
        """
        zero_pose.set_joint_goal(pocky_pose)
        zero_pose.add_waypoint()
        zero_pose.add_json_goal(u'muh')
        zero_pose.add_waypoint()
        zero_pose.set_joint_goal(gaya_pose)

        traj = zero_pose.send_and_check_goal(expected_error_codes=[MoveResult.SUCCESS,
                                                                   MoveResult.UNKNOWN_CONSTRAINT,
                                                                   MoveResult.ERROR],
                                             goal_type=MoveGoal.PLAN_AND_EXECUTE)

        for i, p in enumerate(traj.points):
            js = {joint_name: position for joint_name, position in zip(traj.joint_names, p.positions)}
            try:
                zero_pose.compare_joint_state(js, default_pose)
                break
            except AssertionError:
                pass
        else:  # if no break
            assert False, u'pocky pose not in trajectory'

    def test_skip_failures1(self, zero_pose):
        """
        :type zero_pose: PR2
        """
        zero_pose.add_json_goal(u'muh')
        zero_pose.send_and_check_goal(expected_error_codes=[MoveResult.UNKNOWN_CONSTRAINT, ],
                                      goal_type=MoveGoal.PLAN_AND_EXECUTE_AND_SKIP_FAILURES)

    def test_skip_failures2(self, zero_pose):
        """
        :type zero_pose: PR2
        """
        zero_pose.set_joint_goal(pocky_pose)
        traj = zero_pose.send_and_check_goal(expected_error_codes=[MoveResult.SUCCESS, ],
                                             goal_type=MoveGoal.PLAN_AND_EXECUTE_AND_SKIP_FAILURES)

        for i, p in enumerate(traj.points):
            js = {joint_name: position for joint_name, position in zip(traj.joint_names, p.positions)}
            try:
                zero_pose.compare_joint_state(js, pocky_pose)
                break
            except AssertionError:
                pass
        else:  # if no break
            assert False, u'pocky pose not in trajectory'

    # TODO test translation and orientation goal in different frame


class TestCollisionAvoidanceGoals(object):
    def test_bug2020_09_02_11_52_21_dump(self, kitchen_setup):
        map_T_odom = tf.pose_to_kdl(convert_dictionary_to_ros_message(u'geometry_msgs/PoseStamped',
                                                                      {
                                                                          "header": {
                                                                              "frame_id": "map",
                                                                              "seq": 0,
                                                                              "stamp": {
                                                                                  "nsecs": 0,
                                                                                  "secs": 0
                                                                              }
                                                                          },
                                                                          "pose": {
                                                                              "orientation": {
                                                                                  "w": 0.9907124990298876,
                                                                                  "x": -0.004530583180313736,
                                                                                  "y": 0.003707430414081215,
                                                                                  "z": -0.13584724156833777
                                                                              },
                                                                              "position": {
                                                                                  "x": -0.2989784139083874,
                                                                                  "y": -0.644299033123408,
                                                                                  "z": -0.0046400968427768976
                                                                              }
                                                                          }
                                                                      }
                                                                      ).pose)

        odom_T_base_footprint = PoseStamped()
        odom_T_base_footprint.pose.position = Point(
            -1.4807876704123586,
            0.44216787977956584,
            0
        )
        odom_T_base_footprint.pose.orientation = Quaternion(*quaternion_about_axis(
            0.2796229462716709,
            [0, 0, 1]))
        odom_T_base_footprint = tf.pose_to_kdl(odom_T_base_footprint.pose)
        map_T_base_footprint = tf.kdl_to_pose_stamped(map_T_odom * odom_T_base_footprint, u'map')

        kitchen_setup.teleport_base(map_T_base_footprint)

        js = {
            "l_elbow_flex_joint": -2.121008899318323,
            "l_forearm_roll_joint": -1.8527228579572208,
            "l_shoulder_lift_joint": -0.26381383840391553,
            "l_shoulder_pan_joint": 2.1042434286298475,
            "l_upper_arm_roll_joint": 1.3839220687489173,
            "l_wrist_flex_joint": -0.09996131931979324,
            "l_wrist_roll_joint": -6.282344219090744,
            "r_elbow_flex_joint": -2.1208641286069394,
            "r_forearm_roll_joint": -17.08314793464878,
            "r_shoulder_lift_joint": -0.25706741673108136,
            "r_shoulder_pan_joint": -1.712587449591307,
            "r_upper_arm_roll_joint": -1.4633501125737376,
            "r_wrist_flex_joint": -0.10002450226778681,
            "r_wrist_roll_joint": 25.183178835783142,
            "torso_lift_joint": 0.2631247287575463,
        }
        kitchen_setup.send_and_check_joint_goal(js)

        box_pose = convert_dictionary_to_ros_message(u'geometry_msgs/PoseStamped',
                                                     {
                                                         "header": {
                                                             "frame_id": "r_wrist_roll_link",
                                                             "seq": 0,
                                                             "stamp": {
                                                                 "nsecs": 0,
                                                                 "secs": 0
                                                             }
                                                         },
                                                         "pose": {
                                                             "orientation": {
                                                                 "w": 0.7110270195399259,
                                                                 "x": -0.013000494027886993,
                                                                 "y": -0.7030267155229984,
                                                                 "z": -0.005000190010958694
                                                             },
                                                             "position": {
                                                                 "x": 0.195,
                                                                 "y": 0.042,
                                                                 "z": -0.025
                                                             }
                                                         }
                                                     }
                                                     )
        kitchen_setup.attach_box(u'bowl_1',
                                 size=[0.171740325292, 0.171745332082, 0.10578233401],
                                 frame_id='r_wrist_roll_link', pose=box_pose)

        wrong_odom_T_goal = convert_dictionary_to_ros_message(u'geometry_msgs/PoseStamped',
                                                              {
                                                                  "header": {
                                                                      "frame_id": "odom_combined",
                                                                      "seq": 0,
                                                                      "stamp": {
                                                                          "nsecs": 0,
                                                                          "secs": 0
                                                                      }
                                                                  },
                                                                  "pose": {
                                                                      "orientation": {
                                                                          "w": 1,
                                                                          "x": 0,
                                                                          "y": 0,
                                                                          "z": 0,
                                                                      },
                                                                      "position": {
                                                                          "x": 0,
                                                                          "y": 2,
                                                                          "z": 0
                                                                      }
                                                                  }
                                                              }
                                                              )

        map_T_cart_goal = tf.kdl_to_pose_stamped(map_T_odom * tf.pose_to_kdl(wrong_odom_T_goal.pose), u'map')
        kitchen_setup.avoid_all_collisions(0.2)
        kitchen_setup.set_and_check_cart_goal(map_T_cart_goal, u'base_footprint',
                                              expected_error_codes=[MoveResult.SHAKING])

    def test_bug2020_09_01_11_22_51_dump(self, kitchen_setup):
        map_T_odom = tf.pose_to_kdl(convert_dictionary_to_ros_message(u'geometry_msgs/PoseStamped',
                                                                      {
                                                                          "header": {
                                                                              "frame_id": "map",
                                                                              "seq": 0,
                                                                              "stamp": {
                                                                                  "nsecs": 0,
                                                                                  "secs": 0
                                                                              }
                                                                          },
                                                                          "pose": {
                                                                              "orientation": {
                                                                                  "w": 0.2402549656091816,
                                                                                  "x": -0.0024454268609120245,
                                                                                  "y": -0.002852994168366019,
                                                                                  "z": 0.9707025454854202
                                                                              },
                                                                              "position": {
                                                                                  "x": -2.1180501887755714,
                                                                                  "y": 0.7919687518861623,
                                                                                  "z": -0.017022869821609603
                                                                              }
                                                                          }
                                                                      }
                                                                      ).pose)

        odom_T_base_footprint = PoseStamped()
        odom_T_base_footprint.pose.position = Point(
            -2.3774013091929227,
            -1.3334991298858108,
            0
        )
        odom_T_base_footprint.pose.orientation = Quaternion(*quaternion_about_axis(
            -1.7025919013405562,
            [0, 0, 1]))
        odom_T_base_footprint = tf.pose_to_kdl(odom_T_base_footprint.pose)
        map_T_base_footprint = tf.kdl_to_pose_stamped(map_T_odom * odom_T_base_footprint, u'map')

        kitchen_setup.teleport_base(map_T_base_footprint)

        js = {
            "l_elbow_flex_joint": -1.727087793643744,
            "l_forearm_roll_joint": -1.852954246305023,
            "l_shoulder_lift_joint": -0.023564256787264204,
            "l_shoulder_pan_joint": 1.5953626112926687,
            "l_upper_arm_roll_joint": 1.384242778401657,
            "l_wrist_flex_joint": -0.4799682274696515,
            "l_wrist_roll_joint": -6.283649486693731,
            "r_elbow_flex_joint": -1.2901697866882575,
            "r_forearm_roll_joint": -8.797767517806948,
            "r_shoulder_lift_joint": -0.007343203726731174,
            "r_shoulder_pan_joint": -0.015571898911165505,
            "r_upper_arm_roll_joint": -0.28570426771329305,
            "r_wrist_flex_joint": -1.1989728061433444,
            "r_wrist_roll_joint": 15.769936954395696,
            "torso_lift_joint": 0.26230693418016243,
        }
        kitchen_setup.send_and_check_joint_goal(js)

        kitchen_setup.set_kitchen_js(
            {
                "fridge_area_lower_drawer_main_joint": 0.0,
                "iai_fridge_door_joint": 0.0,
                "kitchen_island_left_lower_drawer_main_joint": 0.0,
                "kitchen_island_left_upper_drawer_main_joint": 0.0,
                "kitchen_island_middle_lower_drawer_main_joint": 0.0,
                "kitchen_island_middle_upper_drawer_main_joint": 0.0,
                "kitchen_island_right_lower_drawer_main_joint": 0.0,
                "kitchen_island_right_upper_drawer_main_joint": 0.0,
                "oven_area_area_left_drawer_main_joint": 0.0,
                "oven_area_area_middle_lower_drawer_main_joint": 0.0,
                "oven_area_area_middle_upper_drawer_main_joint": 0.0,
                "oven_area_area_right_drawer_main_joint": 0.48,
                "oven_area_oven_door_joint": 0.0,
                "oven_area_oven_knob_oven_joint": 0.0,
                "oven_area_oven_knob_stove_1_joint": 0.0,
                "oven_area_oven_knob_stove_2_joint": 0.0,
                "oven_area_oven_knob_stove_3_joint": 0.0,
                "oven_area_oven_knob_stove_4_joint": 0.0,
                "sink_area_dish_washer_door_joint": 0.0,
                "sink_area_dish_washer_main_joint": 0.0,
                "sink_area_dish_washer_tray_main": 0.0,
                "sink_area_left_bottom_drawer_main_joint": 0.0,
                "sink_area_left_middle_drawer_main_joint": 0.0,
                "sink_area_left_upper_drawer_main_joint": 0.0,
                "sink_area_trash_drawer_main_joint": 0.0
            }
        )

        box_pose = convert_dictionary_to_ros_message(u'geometry_msgs/PoseStamped',
                                                     {
                                                         "header": {
                                                             "frame_id": "r_wrist_roll_link",
                                                             "seq": 0,
                                                             "stamp": {
                                                                 "nsecs": 0,
                                                                 "secs": 0
                                                             }
                                                         },
                                                         "pose": {
                                                             "orientation": {
                                                                 "w": 0.9999890001814967,
                                                                 "x": -0.0029999670005432843,
                                                                 "y": -0.0029999670005467277,
                                                                 "z": 0.001999978000361496
                                                             },
                                                             "position": {
                                                                 "x": 0.208,
                                                                 "y": 0.01,
                                                                 "z": -0.033
                                                             }
                                                         }
                                                     }
                                                     )
        kitchen_setup.attach_box(u'bowl_1',
                                 size=[0.152831586202, 0.06345692873, 0.228943316142],
                                 frame_id='r_wrist_roll_link', pose=box_pose)

        wrong_odom_T_goal = convert_dictionary_to_ros_message(u'geometry_msgs/PoseStamped',
                                                              {
                                                                  "header": {
                                                                      "frame_id": "odom_combined",
                                                                      "seq": 0,
                                                                      "stamp": {
                                                                          "nsecs": 0,
                                                                          "secs": 0
                                                                      }
                                                                  },
                                                                  "pose": {
                                                                      "orientation": {
                                                                          "w": 0.8487663514523268,
                                                                          "x": -0.0026119368041485624,
                                                                          "y": 0.009552505316512186,
                                                                          "z": -0.5286753547595905
                                                                      },
                                                                      "position": {
                                                                          "x": -2.475719357850976,
                                                                          "y": -2.0207340645247847,
                                                                          "z": 1.4500665049676453
                                                                      }
                                                                  }
                                                              }
                                                              )

        map_T_cart_goal = tf.kdl_to_pose_stamped(map_T_odom * tf.pose_to_kdl(wrong_odom_T_goal.pose), u'map')

        kitchen_setup.add_json_goal(u'AvoidJointLimits', percentage=40)
        kitchen_setup.set_and_check_cart_goal(map_T_cart_goal, kitchen_setup.r_tip)

    def test_bug2020_09_08_09_09_53_dump(self, kitchen_setup):
        map_T_odom = tf.pose_to_kdl(convert_dictionary_to_ros_message(u'geometry_msgs/PoseStamped',
                                                                      {
                                                                          "header": {
                                                                              "frame_id": "map",
                                                                              "seq": 0,
                                                                              "stamp": {
                                                                                  "nsecs": 0,
                                                                                  "secs": 0
                                                                              }
                                                                          },
                                                                          "pose": {
                                                                              "orientation": {
                                                                                  "w": 0.9973904146827032,
                                                                                  "x": 0.00024320557199049972,
                                                                                  "y": -0.0049445563148697875,
                                                                                  "z": -0.07202675137033579
                                                                              },
                                                                              "position": {
                                                                                  "x": -0.060075821282061875,
                                                                                  "y": -0.25338950882393374,
                                                                                  "z": -0.002745786211418995
                                                                              }
                                                                          }
                                                                      }
                                                                      ).pose)

        odom_T_base_footprint = PoseStamped()
        odom_T_base_footprint.pose.position = Point(
            0.12146126817667068,
            1.294902645008183,
            0
        )
        odom_T_base_footprint.pose.orientation = Quaternion(*quaternion_about_axis(
            0.31502998439474206,
            [0, 0, 1]))
        odom_T_base_footprint = tf.pose_to_kdl(odom_T_base_footprint.pose)
        map_T_base_footprint = tf.kdl_to_pose_stamped(map_T_odom * odom_T_base_footprint, u'map')

        kitchen_setup.teleport_base(map_T_base_footprint)

        js = {
            "l_elbow_flex_joint": -1.727087793643744,
            "l_forearm_roll_joint": 23.279522538583297,
            "l_shoulder_lift_joint": -0.02364885171036865,
            "l_shoulder_pan_joint": 1.5954455179100255,
            "l_upper_arm_roll_joint": 1.3836013590961775,
            "l_wrist_flex_joint": -0.47992471854955054,
            "l_wrist_roll_joint": -25.132627361160118,
            "r_elbow_flex_joint": -0.5385202531849814,
            "r_forearm_roll_joint": -58.22706206949578,
            "r_shoulder_lift_joint": 0.2722430171334916,
            "r_shoulder_pan_joint": -0.2927287207355688,
            "r_upper_arm_roll_joint": -1.6156871976251295,
            "r_wrist_flex_joint": -1.3164468904122453,
            "r_wrist_roll_joint": 42.526965619404066,
            "torso_lift_joint": 0.2623284753355404,
        }
        kitchen_setup.send_and_check_joint_goal(js)

        kitchen_setup.set_kitchen_js(
            {
                "fridge_area_lower_drawer_main_joint": 0.0,
                "iai_fridge_door_joint": 0.0,
                "kitchen_island_left_lower_drawer_main_joint": 0.0,
                "kitchen_island_left_upper_drawer_main_joint": 0.0,
                "kitchen_island_middle_lower_drawer_main_joint": 0.0,
                "kitchen_island_middle_upper_drawer_main_joint": 0.0,
                "kitchen_island_right_lower_drawer_main_joint": 0.0,
                "kitchen_island_right_upper_drawer_main_joint": 0.0,
                "oven_area_area_left_drawer_main_joint": 0.0,
                "oven_area_area_middle_lower_drawer_main_joint": 0.0,
                "oven_area_area_middle_upper_drawer_main_joint": 0.0,
                "oven_area_area_right_drawer_main_joint": 0.0,
                "oven_area_oven_door_joint": 0.0,
                "oven_area_oven_knob_oven_joint": 0.0,
                "oven_area_oven_knob_stove_1_joint": 0.0,
                "oven_area_oven_knob_stove_2_joint": 0.0,
                "oven_area_oven_knob_stove_3_joint": 0.0,
                "oven_area_oven_knob_stove_4_joint": 0.0,
                "sink_area_dish_washer_door_joint": 0.0,
                "sink_area_dish_washer_main_joint": 0.0,
                "sink_area_dish_washer_tray_main": 0.0,
                "sink_area_left_bottom_drawer_main_joint": 0.0,
                "sink_area_left_middle_drawer_main_joint": 0.48,
                "sink_area_left_upper_drawer_main_joint": 0
            }
        )

        box_pose = convert_dictionary_to_ros_message(u'geometry_msgs/PoseStamped',
                                                     {
                                                         "header": {
                                                             "frame_id": "map",
                                                             "seq": 0,
                                                             "stamp": {
                                                                 "nsecs": 0,
                                                                 "secs": 0
                                                             }
                                                         },
                                                         "pose": {
                                                             "orientation": {
                                                                 "w": 0.8058056165210137,
                                                                 "x": 2.2993024607250623e-05,
                                                                 "y": -2.226165262633548e-05,
                                                                 "z": -0.5921801308376775
                                                             },
                                                             "position": {
                                                                 "x": 1.0608560562133789,
                                                                 "y": 0.8797644933064779,
                                                                 "z": 0.48437986373901365
                                                             }
                                                         }
                                                     }
                                                     )
        kitchen_setup.add_box(u'bowl_1',
                              size=[0.171740325292, 0.171745332082, 0.10578233401], pose=box_pose)

        wrong_odom_T_goal = convert_dictionary_to_ros_message(u'geometry_msgs/PoseStamped',
                                                              {
                                                                  "header": {
                                                                      "frame_id": "odom_combined",
                                                                      "seq": 0,
                                                                      "stamp": {
                                                                          "nsecs": 935841084,
                                                                          "secs": 1599556173
                                                                      }
                                                                  },
                                                                  "pose": {
                                                                      "orientation": {
                                                                          "w": 0.5957425979708209,
                                                                          "x": 0.37446614102720405,
                                                                          "y": 0.6011850022426514,
                                                                          "z": -0.37873795523713827
                                                                      },
                                                                      "position": {
                                                                          "x": 0.8881003806839934,
                                                                          "y": 1.252664054414375,
                                                                          "z": 0.4769618101890212
                                                                      }
                                                                  }
                                                              }
                                                              )

        map_T_cart_goal = tf.kdl_to_pose_stamped(map_T_odom * tf.pose_to_kdl(wrong_odom_T_goal.pose), u'map')

        kitchen_setup.add_json_goal(u'AvoidJointLimits', percentage=40)
        kitchen_setup.avoid_all_collisions(0.1)
        kitchen_setup.allow_collision([
            "r_gripper_l_finger_tip_link",
            "r_gripper_r_finger_tip_link",
            "r_gripper_l_finger_link",
            "r_gripper_r_finger_link",
            "r_gripper_l_finger_tip_frame",
            "r_gripper_palm_link"
        ], 'bowl_1', [])
        kitchen_setup.allow_collision([
            "r_gripper_l_finger_tip_link",
            "r_gripper_r_finger_tip_link",
            "r_gripper_l_finger_link",
            "r_gripper_r_finger_link",
            "r_gripper_l_finger_tip_frame",
            "r_gripper_palm_link"
        ], 'kitchen', [])
        kitchen_setup.set_and_check_cart_goal(map_T_cart_goal, kitchen_setup.r_tip,
                                              expected_error_codes=[MoveResult.SHAKING])

    def test_bug2020_09_08_10_01_32_dump(self, kitchen_setup):
        map_T_odom = tf.pose_to_kdl(convert_dictionary_to_ros_message(u'geometry_msgs/PoseStamped',
                                                                      {
                                                                          "header": {
                                                                              "frame_id": "map",
                                                                              "seq": 0,
                                                                              "stamp": {
                                                                                  "nsecs": 0,
                                                                                  "secs": 0
                                                                              }
                                                                          },
                                                                          "pose": {
                                                                              "orientation": {
                                                                                  "w": 0.87164687748554,
                                                                                  "x": -0.0009706537169409304,
                                                                                  "y": 0.0014611973254151415,
                                                                                  "z": -0.49013125150662035
                                                                              },
                                                                              "position": {
                                                                                  "x": -0.9453400065712703,
                                                                                  "y": 0.018803105577148,
                                                                                  "z": 0.0039435292503660615
                                                                              }
                                                                          }
                                                                      }
                                                                      ).pose)

        odom_T_base_footprint = PoseStamped()
        odom_T_base_footprint.pose.position = Point(
            -0.13824759683245186,
            1.338527401416233,
            0
        )
        odom_T_base_footprint.pose.orientation = Quaternion(*quaternion_about_axis(
            -2.168491195651172,
            [0, 0, 1]))
        odom_T_base_footprint = tf.pose_to_kdl(odom_T_base_footprint.pose)
        map_T_base_footprint = tf.kdl_to_pose_stamped(map_T_odom * odom_T_base_footprint, u'map')

        kitchen_setup.teleport_base(map_T_base_footprint)

        js = {
            "l_elbow_flex_joint": -1.727087793643744,
            "l_forearm_roll_joint": 29.562930970240128,
            "l_shoulder_lift_joint": -0.02364885171036865,
            "l_shoulder_pan_joint": 1.5953626112926687,
            "l_upper_arm_roll_joint": 1.3837617139225473,
            "l_wrist_flex_joint": -0.48370999459821595,
            "l_wrist_roll_joint": -25.132844905760614,
            "r_elbow_flex_joint": -0.8486191169684979,
            "r_forearm_roll_joint": -70.33561430998711,
            "r_shoulder_lift_joint": 0.23299097281302453,
            "r_shoulder_pan_joint": -0.06539877594271382,
            "r_upper_arm_roll_joint": -2.303769757578311,
            "r_wrist_flex_joint": -0.8650853532990554,
            "r_wrist_roll_joint": 46.15404323458665,
            "torso_lift_joint": 0.2617033422141643,
        }
        kitchen_setup.send_and_check_joint_goal(js)

        kitchen_setup.set_kitchen_js(
            {
                "fridge_area_lower_drawer_main_joint": 0.0,
                "iai_fridge_door_joint": 0.0,
                "kitchen_island_left_lower_drawer_main_joint": 0.0,
                "kitchen_island_left_upper_drawer_main_joint": 0.48,
                "kitchen_island_middle_lower_drawer_main_joint": 0.0,
                "kitchen_island_middle_upper_drawer_main_joint": 0.0,
                "kitchen_island_right_lower_drawer_main_joint": 0.0,
                "kitchen_island_right_upper_drawer_main_joint": 0.0,
                "oven_area_area_left_drawer_main_joint": 0.0,
                "oven_area_area_middle_lower_drawer_main_joint": 0.0,
                "oven_area_area_middle_upper_drawer_main_joint": 0.0,
                "oven_area_area_right_drawer_main_joint": 0.0,
                "oven_area_oven_door_joint": 0.0,
                "oven_area_oven_knob_oven_joint": 0.0,
                "oven_area_oven_knob_stove_1_joint": 0.0,
                "oven_area_oven_knob_stove_2_joint": 0.0,
                "oven_area_oven_knob_stove_3_joint": 0.0,
                "oven_area_oven_knob_stove_4_joint": 0.0,
                "sink_area_dish_washer_door_joint": 0.0,
                "sink_area_dish_washer_main_joint": 0.0,
                "sink_area_dish_washer_tray_main": 0.0,
                "sink_area_left_bottom_drawer_main_joint": 0.0,
                "sink_area_left_middle_drawer_main_joint": 0.0,
                "sink_area_left_upper_drawer_main_joint": 0.0,
                "sink_area_trash_drawer_main_joint": 0.0
            }
        )

        box_pose = convert_dictionary_to_ros_message(u'geometry_msgs/PoseStamped',
                                                     {
                                                         "header": {
                                                             "frame_id": "map",
                                                             "seq": 0,
                                                             "stamp": {
                                                                 "nsecs": 0,
                                                                 "secs": 0
                                                             }
                                                         },
                                                         "pose": {
                                                             "orientation": {
                                                                 "w": 0.9989048744924449,
                                                                 "x": -0.006304425623536842,
                                                                 "y": 0.00309621704223198,
                                                                 "z": 0.04625710078266182
                                                             },
                                                             "position": {
                                                                 "x": -0.4601353963216146,
                                                                 "y": 0.9215604782104492,
                                                                 "z": 0.4846065521240234
                                                             }
                                                         }
                                                     }
                                                     )
        kitchen_setup.add_box(u'bowl_1',
                              size=[0.0556323369344, 0.0556323369344, 0.105665334066], pose=box_pose)

        wrong_odom_T_goal = convert_dictionary_to_ros_message(u'geometry_msgs/PoseStamped',
                                                              {
                                                                  "header": {
                                                                      "frame_id": "odom_combined",
                                                                      "seq": 0,
                                                                      "stamp": {
                                                                          "nsecs": 917441130,
                                                                          "secs": 1599559276
                                                                      }
                                                                  },
                                                                  "pose": {
                                                                      "orientation": {
                                                                          "w": 0.6929397605331455,
                                                                          "x": 0.15709194634891274,
                                                                          "y": 0.685000298795508,
                                                                          "z": -0.1610317299566266
                                                                      },
                                                                      "position": {
                                                                          "x": -0.5333840771704949,
                                                                          "y": 0.8550977845704844,
                                                                          "z": 0.5024671620545541
                                                                      }
                                                                  }
                                                              }
                                                              )

        map_T_cart_goal = tf.kdl_to_pose_stamped(map_T_odom * tf.pose_to_kdl(wrong_odom_T_goal.pose), u'map')

        kitchen_setup.add_json_goal(u'AvoidJointLimits', percentage=40)
        # kitchen_setup.avoid_all_collisions(0.05)
        kitchen_setup.allow_collision([
            "r_gripper_l_finger_tip_link",
            "r_gripper_r_finger_tip_link",
            "r_gripper_l_finger_link",
            "r_gripper_r_finger_link",
            "r_gripper_l_finger_tip_frame",
            "r_gripper_palm_link"
        ], 'bowl_1', [])
        kitchen_setup.allow_collision([
            "r_gripper_l_finger_tip_link",
            "r_gripper_r_finger_tip_link",
            "r_gripper_l_finger_link",
            "r_gripper_r_finger_link",
            "r_gripper_l_finger_tip_frame",
            "r_gripper_palm_link"
        ], 'kitchen', [])
        kitchen_setup.set_and_check_cart_goal(map_T_cart_goal, kitchen_setup.r_tip)

    def test_bug2020_09_15_11_23_35_dump_grasp_wiggle_drawer(self, kitchen_setup):
        # fixme  AssertionError: in goal 0; got: SUCCESS, expected: SHAKING | error_massage: None
        map_T_odom = tf.pose_to_kdl(convert_dictionary_to_ros_message(u'geometry_msgs/PoseStamped',
                                                                      {
                                                                          "header": {
                                                                              "frame_id": "map",
                                                                              "seq": 0,
                                                                              "stamp": {
                                                                                  "nsecs": 0,
                                                                                  "secs": 0
                                                                              }
                                                                          },
                                                                          "pose": {
                                                                              "orientation": {
                                                                                  "w": 0.8160261838115752,
                                                                                  "x": -0.0023231211294409216,
                                                                                  "y": 6.790936736852906e-05,
                                                                                  "z": -0.5780102644680742
                                                                              },
                                                                              "position": {
                                                                                  "x": -0.24385805687427703,
                                                                                  "y": -0.42599976704485054,
                                                                                  "z": 0.0015019955625650764
                                                                              }
                                                                          }
                                                                      }
                                                                      ).pose)

        odom_T_base_footprint = PoseStamped()
        odom_T_base_footprint.pose.position = Point(
            -0.5126761856270632,
            0.04739263008351229,
            0
        )
        odom_T_base_footprint.pose.orientation = Quaternion(*quaternion_about_axis(
            3.0674680749162633,
            [0, 0, 1]))
        odom_T_base_footprint = tf.pose_to_kdl(odom_T_base_footprint.pose)
        map_T_base_footprint = tf.kdl_to_pose_stamped(map_T_odom * odom_T_base_footprint, u'map')

        kitchen_setup.teleport_base(map_T_base_footprint)

        js = {
            "l_elbow_flex_joint": -2.12086412860694,
            "l_forearm_roll_joint": 10.713341993226086,
            "l_shoulder_lift_joint": -0.26482897748116896,
            "l_shoulder_pan_joint": 1.965374844556896,
            "l_upper_arm_roll_joint": 1.3837617139225473,
            "l_wrist_flex_joint": -0.10000482823989382,
            "l_wrist_roll_joint": -7.146912844735454e-05,
            "r_elbow_flex_joint": -2.1211536700297065,
            "r_forearm_roll_joint": -4.516678153856816,
            "r_shoulder_lift_joint": -0.25706741673108136,
            "r_shoulder_pan_joint": -1.7130019826780922,
            "r_upper_arm_roll_joint": -1.4633501125737374,
            "r_wrist_flex_joint": -0.10001410944881695,
            "r_wrist_roll_joint": 12.616569004141143,
            "torso_lift_joint": 0.26241453005319815,
        }
        kitchen_setup.send_and_check_joint_goal(js)

        kitchen_setup.set_kitchen_js(
            {
                "fridge_area_lower_drawer_main_joint": 0.0,
                "iai_fridge_door_joint": 0.0,
                "kitchen_island_left_lower_drawer_main_joint": 0.0,
                "kitchen_island_left_upper_drawer_main_joint": 0.48,
                "kitchen_island_middle_lower_drawer_main_joint": 0.0,
                "kitchen_island_middle_upper_drawer_main_joint": 0.0,
                "kitchen_island_right_lower_drawer_main_joint": 0.0,
                "kitchen_island_right_upper_drawer_main_joint": 0.0,
                "oven_area_area_left_drawer_main_joint": 0.0,
                "oven_area_area_middle_lower_drawer_main_joint": 0.0,
                "oven_area_area_middle_upper_drawer_main_joint": 0.0,
                "oven_area_area_right_drawer_main_joint": 0.0,
                "oven_area_oven_door_joint": 0.0,
                "oven_area_oven_knob_oven_joint": 0.0,
                "oven_area_oven_knob_stove_1_joint": 0.0,
                "oven_area_oven_knob_stove_2_joint": 0.0,
                "oven_area_oven_knob_stove_3_joint": 0.0,
                "oven_area_oven_knob_stove_4_joint": 0.0,
                "sink_area_dish_washer_door_joint": 0.0,
                "sink_area_dish_washer_main_joint": 0.0,
                "sink_area_dish_washer_tray_main": 0.0,
                "sink_area_left_bottom_drawer_main_joint": 0.0,
                "sink_area_left_middle_drawer_main_joint": 0.0,
                "sink_area_left_upper_drawer_main_joint": 0.0,
                "sink_area_trash_drawer_main_joint": 0.0
            }
        )

        box_pose = convert_dictionary_to_ros_message(u'geometry_msgs/PoseStamped',
                                                     {
                                                         "header": {
                                                             "frame_id": "map",
                                                             "seq": 0,
                                                             "stamp": {
                                                                 "nsecs": 0,
                                                                 "secs": 0
                                                             }
                                                         },
                                                         "pose": {
                                                             "orientation": {
                                                                 "w": 0.9882279918997449,
                                                                 "x": -0.007652552213539503,
                                                                 "y": 0.0018437565017171212,
                                                                 "z": -0.15278571606135005
                                                             },
                                                             "position": {
                                                                 "x": -0.4951539675394694,
                                                                 "y": 0.878000005086263,
                                                                 "z": 0.5103498776753743
                                                             }
                                                         }
                                                     }
                                                     )
        kitchen_setup.add_box(u'bowl_1',
                              size=[0.0858103354772, 0.0858093341192, 0.155754343669], pose=box_pose)

        wrong_odom_T_goal = convert_dictionary_to_ros_message(u'geometry_msgs/PoseStamped',
                                                              {
                                                                  "header": {
                                                                      "frame_id": "odom_combined",
                                                                      "seq": 0,
                                                                      "stamp": {
                                                                          "nsecs": 687142849,
                                                                          "secs": 1600169000
                                                                      }
                                                                  },
                                                                  "pose": {
                                                                      "orientation": {
                                                                          "w": 0.6741574547197648,
                                                                          "x": 0.2227110833246904,
                                                                          "y": 0.6671277357205174,
                                                                          "z": -0.22550420426923523
                                                                      },
                                                                      "position": {
                                                                          "x": -1.3306134040577549,
                                                                          "y": 0.17057334456353979,
                                                                          "z": 0.6237496353389539
                                                                      }
                                                                  }
                                                              }
                                                              )

        map_T_cart_goal = tf.kdl_to_pose_stamped(map_T_odom * tf.pose_to_kdl(wrong_odom_T_goal.pose), u'map')

        kitchen_setup.add_json_goal(u'AvoidJointLimits', percentage=40)
        kitchen_setup.avoid_all_collisions(0.1)
        kitchen_setup.add_json_goal(u'CartesianVelocityLimit',
                                    root_link=u'odom_combined',
                                    tip_link=u'base_footprint',
                                    max_linear_velocity=0.1,
                                    max_angular_velocity=0.2,
                                    )
        kitchen_setup.set_and_check_cart_goal(map_T_cart_goal, kitchen_setup.r_tip,
                                              expected_error_codes=[MoveResult.SHAKING])

    def test_bug2020_09_16_14_21_09_dump_grasp_wiggle_drawer(self, kitchen_setup):
        map_T_odom = tf.pose_to_kdl(convert_dictionary_to_ros_message(u'geometry_msgs/PoseStamped',
                                                                      {
                                                                          "header": {
                                                                              "frame_id": "map",
                                                                              "seq": 0,
                                                                              "stamp": {
                                                                                  "nsecs": 0,
                                                                                  "secs": 0
                                                                              }
                                                                          },
                                                                          "pose": {
                                                                              "orientation": {
                                                                                  "w": 0.9968175080018548,
                                                                                  "x": 0.0011748416001041227,
                                                                                  "y": -0.004088826846478855,
                                                                                  "z": 0.0796037498061895
                                                                              },
                                                                              "position": {
                                                                                  "x": -0.08506470011480943,
                                                                                  "y": 0.012034760341859746,
                                                                                  "z": -0.006754371386816493
                                                                              }
                                                                          }
                                                                      }
                                                                      ).pose)

        odom_T_base_footprint = PoseStamped()
        odom_T_base_footprint.pose.position = Point(
            0.5904346300256861,
            1.0826631089335181,
            0
        )
        odom_T_base_footprint.pose.orientation = Quaternion(*quaternion_about_axis(
            -0.8210085042084164,
            [0, 0, 1]))
        odom_T_base_footprint = tf.pose_to_kdl(odom_T_base_footprint.pose)
        map_T_base_footprint = tf.kdl_to_pose_stamped(map_T_odom * odom_T_base_footprint, u'map')

        kitchen_setup.teleport_base(map_T_base_footprint)

        js = {
            "l_elbow_flex_joint": -2.098424668342493,
            "l_forearm_roll_joint": 86.11817677502071,
            "l_shoulder_lift_joint": -0.2643214079425423,
            "l_shoulder_pan_joint": 1.9710954011545279,
            "l_upper_arm_roll_joint": 1.3941847776365899,
            "l_wrist_flex_joint": -0.10004833715999412,
            "l_wrist_roll_joint": 0.0011032717142405168,
            "r_elbow_flex_joint": -2.1211536700297065,
            "r_forearm_roll_joint": -42.215798260797946,
            "r_shoulder_lift_joint": -0.25689822688487246,
            "r_shoulder_pan_joint": -1.7125874495913074,
            "r_upper_arm_roll_joint": -1.4633501125737374,
            "r_wrist_flex_joint": -0.10014463620911673,
            "r_wrist_roll_joint": 25.184338119509484,
            "torso_lift_joint": 0.26079355811100835,
        }
        kitchen_setup.send_and_check_joint_goal(js)

        kitchen_setup.set_kitchen_js(
            {
                "fridge_area_lower_drawer_main_joint": 0.0,
                "iai_fridge_door_joint": 0.0,
                "kitchen_island_left_lower_drawer_main_joint": 0.0,
                "kitchen_island_left_upper_drawer_main_joint": 0.0,
                "kitchen_island_middle_lower_drawer_main_joint": 0.0,
                "kitchen_island_middle_upper_drawer_main_joint": 0.0,
                "kitchen_island_right_lower_drawer_main_joint": 0.0,
                "kitchen_island_right_upper_drawer_main_joint": 0.0,
                "oven_area_area_left_drawer_main_joint": 0.0,
                "oven_area_area_middle_lower_drawer_main_joint": 0.0,
                "oven_area_area_middle_upper_drawer_main_joint": 0.0,
                "oven_area_area_right_drawer_main_joint": 0.0,
                "oven_area_oven_door_joint": 0.0,
                "oven_area_oven_knob_oven_joint": 0.0,
                "oven_area_oven_knob_stove_1_joint": 0.0,
                "oven_area_oven_knob_stove_2_joint": 0.0,
                "oven_area_oven_knob_stove_3_joint": 0.0,
                "oven_area_oven_knob_stove_4_joint": 0.0,
                "sink_area_dish_washer_door_joint": 0.0,
                "sink_area_dish_washer_main_joint": 0.0,
                "sink_area_dish_washer_tray_main": 0.0,
                "sink_area_left_bottom_drawer_main_joint": 0.0,
                "sink_area_left_middle_drawer_main_joint": 0.0,
                "sink_area_left_upper_drawer_main_joint": 0.48,
                "sink_area_trash_drawer_main_joint": 0.0
            }
        )

        wrong_odom_T_goal = convert_dictionary_to_ros_message(u'geometry_msgs/PoseStamped',
                                                              {
                                                                  "header": {
                                                                      "frame_id": "odom_combined",
                                                                      "seq": 0,
                                                                      "stamp": {
                                                                          "nsecs": 978833199,
                                                                          "secs": 1600266051
                                                                      }
                                                                  },
                                                                  "pose": {
                                                                      "orientation": {
                                                                          "w": -0.09828102468482453,
                                                                          "x": -0.6993380143702271,
                                                                          "y": -0.08220840563426661,
                                                                          "z": 0.7032133567930817
                                                                      },
                                                                      "position": {
                                                                          "x": 1.4459541048718576,
                                                                          "y": 0.9500928201148762,
                                                                          "z": 0.9194207479813763
                                                                      }
                                                                  }
                                                              }
                                                              )

        map_T_cart_goal = tf.kdl_to_pose_stamped(map_T_odom * tf.pose_to_kdl(wrong_odom_T_goal.pose), u'map')

        kitchen_setup.add_json_goal(u'AvoidJointLimits', percentage=40)
        # kitchen_setup.avoid_all_collisions(0.1)
        kitchen_setup.add_json_goal(u'CartesianVelocityLimit',
                                    root_link=u'odom_combined',
                                    tip_link=u'base_footprint',
                                    max_linear_velocity=0.05,
                                    max_angular_velocity=0.1,
                                    )
        kitchen_setup.set_and_check_cart_goal(map_T_cart_goal, kitchen_setup.r_tip)

    def test_bug2020_09_22_10_18_17_dump_shaking_fridge(self, kitchen_setup):
        # fixme shaking detected shaking of joint: 'l_wrist_roll_joint' at 10.0 hertz: 0.310023530937 > 0.23
        map_T_odom = tf.pose_to_kdl(convert_dictionary_to_ros_message(u'geometry_msgs/PoseStamped',
                                                                      {
                                                                          "header": {
                                                                              "frame_id": "map",
                                                                              "seq": 0,
                                                                              "stamp": {
                                                                                  "nsecs": 0,
                                                                                  "secs": 0
                                                                              }
                                                                          },
                                                                          "pose": {
                                                                              "orientation": {
                                                                                  "w": 0.2193882926886813,
                                                                                  "x": -0.0023274834025038566,
                                                                                  "y": -0.008655212394012138,
                                                                                  "z": 0.9755964571228061
                                                                              },
                                                                              "position": {
                                                                                  "x": 0.02668980573710477,
                                                                                  "y": -0.6692684739103011,
                                                                                  "z": 0.0014505867624489428
                                                                              }
                                                                          }
                                                                      }
                                                                      ).pose)

        odom_T_base_footprint = PoseStamped()
        odom_T_base_footprint.pose.position = Point(
            -0.38675678965051236,
            0.09772457084285956,
            0
        )
        odom_T_base_footprint.pose.orientation = Quaternion(*quaternion_about_axis(
            -2.9095261862586757,
            [0, 0, 1]))
        odom_T_base_footprint = tf.pose_to_kdl(odom_T_base_footprint.pose)
        map_T_base_footprint = tf.kdl_to_pose_stamped(map_T_odom * odom_T_base_footprint, u'map')

        kitchen_setup.teleport_base(map_T_base_footprint)

        js = {
            "l_elbow_flex_joint": -0.8455789320294437,
            "l_forearm_roll_joint": 113.1755732252759,
            "l_shoulder_lift_joint": 0.2904520977764714,
            "l_shoulder_pan_joint": 0.2007904007308109,
            "l_upper_arm_roll_joint": 1.4884734155420831,
            "l_wrist_flex_joint": -0.7362792757763624,
            "l_wrist_roll_joint": -1.3458893856491017,
            "r_elbow_flex_joint": -1.727087793643744,
            "r_forearm_roll_joint": -61.06550293198588,
            "r_shoulder_lift_joint": -0.023670023885890915,
            "r_shoulder_pan_joint": -1.595440399265886,
            "r_upper_arm_roll_joint": -1.4631897577473676,
            "r_wrist_flex_joint": -0.47993399975846973,
            "r_wrist_roll_joint": 31.466634601610018,
            "torso_lift_joint": 0.26236881004994694,
        }
        kitchen_setup.allow_all_collisions()
        kitchen_setup.send_and_check_joint_goal(js)

        kitchen_setup.set_kitchen_js(
            {
                "fridge_area_lower_drawer_main_joint": 0.0,
                "iai_fridge_door_joint": 1.5707,
                "kitchen_island_left_lower_drawer_main_joint": 0.0,
                "kitchen_island_left_upper_drawer_main_joint": 0.0,
                "kitchen_island_middle_lower_drawer_main_joint": 0.0,
                "kitchen_island_middle_upper_drawer_main_joint": 0.0,
                "kitchen_island_right_lower_drawer_main_joint": 0.0,
                "kitchen_island_right_upper_drawer_main_joint": 0.0,
                "oven_area_area_left_drawer_main_joint": 0.0,
                "oven_area_area_middle_lower_drawer_main_joint": 0.0,
                "oven_area_area_middle_upper_drawer_main_joint": 0.0,
                "oven_area_area_right_drawer_main_joint": 0.0,
                "oven_area_oven_door_joint": 0.0,
                "oven_area_oven_knob_oven_joint": 0.0,
                "oven_area_oven_knob_stove_1_joint": 0.0,
                "oven_area_oven_knob_stove_2_joint": 0.0,
                "oven_area_oven_knob_stove_3_joint": 0.0,
                "oven_area_oven_knob_stove_4_joint": 0.0,
                "sink_area_dish_washer_door_joint": 0.0,
                "sink_area_dish_washer_main_joint": 0.0,
                "sink_area_dish_washer_tray_main": 0.0,
                "sink_area_left_bottom_drawer_main_joint": 0.0,
                "sink_area_left_middle_drawer_main_joint": 0.0,
                "sink_area_left_upper_drawer_main_joint": 0.0,
                "sink_area_trash_drawer_main_joint": 0.0
            }
        )

        tip = "l_wrist_roll_link"
        box_pose = convert_dictionary_to_ros_message(u'geometry_msgs/PoseStamped',
                                                     {
                                                         "header": {
                                                             "frame_id": "l_wrist_roll_link",
                                                             "seq": 0,
                                                             "stamp": {
                                                                 "nsecs": 0,
                                                                 "secs": 0
                                                             }
                                                         },
                                                         "pose": {
                                                             "orientation": {
                                                                 "w": 0.000999970501792039,
                                                                 "x": 0.006999793509130254,
                                                                 "y": -0.002999911503917002,
                                                                 "z": 0.9999705013053104
                                                             },
                                                             "position": {
                                                                 "x": 0.22,
                                                                 "y": 0.007,
                                                                 "z": -0.031
                                                             }
                                                         }
                                                     }
                                                     )
        kitchen_setup.attach_box(u'bowl_1',
                                 size=[0.0695257345835, 0.0704464276632, 0.199114735921],
                                 frame_id=tip, pose=box_pose)

        kitchen_setup.add_json_goal(u'CartesianVelocityLimit',
                                    root_link=u'base_footprint',
                                    tip_link=tip,
                                    max_linear_velocity=0.05,
                                    max_angular_velocity=0.25,
                                    # hard=False,
                                    weight=WEIGHT_BELOW_CA,
                                    )

        kitchen_setup.send_and_check_joint_goal(gaya_pose)

    def test_bug2020_09_22_14_15_44_dump_shaking_fridge(self, kitchen_setup):
        map_T_odom = tf.pose_to_kdl(convert_dictionary_to_ros_message(u'geometry_msgs/PoseStamped',
                                                                      {
                                                                          "header": {
                                                                              "frame_id": "map",
                                                                              "seq": 0,
                                                                              "stamp": {
                                                                                  "nsecs": 0,
                                                                                  "secs": 0
                                                                              }
                                                                          },
                                                                          "pose": {
                                                                              "orientation": {
                                                                                  "w": 0.5653827135915083,
                                                                                  "x": -0.0028604266427044666,
                                                                                  "y": -0.008027907133118711,
                                                                                  "z": 0.8247846736199614
                                                                              },
                                                                              "position": {
                                                                                  "x": -0.37898651855755205,
                                                                                  "y": -0.2566121796947799,
                                                                                  "z": -0.0057903495420781196
                                                                              }
                                                                          }
                                                                      }
                                                                      ).pose)

        odom_T_base_footprint = PoseStamped()
        odom_T_base_footprint.pose.position = Point(
            -0.7757012410466074,
            -0.5520039046144408,
            0
        )
        odom_T_base_footprint.pose.orientation = Quaternion(*quaternion_about_axis(
            -2.406811212054331,
            [0, 0, 1]))
        odom_T_base_footprint = tf.pose_to_kdl(odom_T_base_footprint.pose)
        map_T_base_footprint = tf.kdl_to_pose_stamped(map_T_odom * odom_T_base_footprint, u'map')

        kitchen_setup.teleport_base(map_T_base_footprint)

        js = {
            "l_elbow_flex_joint": -1.0220544292059641,
            "l_forearm_roll_joint": 119.48443437519097,
            "l_shoulder_lift_joint": 0.34476203840953135,
            "l_shoulder_pan_joint": 0.2865987496952911,
            "l_upper_arm_roll_joint": 1.4642598367602302,
            "l_wrist_flex_joint": -0.4885829936493704,
            "l_wrist_roll_joint": 4.94650116591454,
            "r_elbow_flex_joint": -1.7269430229323608,
            "r_forearm_roll_joint": -61.06509800237723,
            "r_shoulder_lift_joint": -0.023670023885890915,
            "r_shoulder_pan_joint": -1.595440399265886,
            "r_upper_arm_roll_joint": -1.4718489183713415,
            "r_wrist_flex_joint": -0.47997750867857025,
            "r_wrist_roll_joint": 31.466765128370312,
            "torso_lift_joint": 0.2623769429351407,
        }
        kitchen_setup.allow_all_collisions()
        kitchen_setup.send_and_check_joint_goal(js)

        kitchen_setup.set_kitchen_js(
            {
                "fridge_area_lower_drawer_main_joint": 0.0,
                "iai_fridge_door_joint": 1.5707,
                "kitchen_island_left_lower_drawer_main_joint": 0.0,
                "kitchen_island_left_upper_drawer_main_joint": 0.0,
                "kitchen_island_middle_lower_drawer_main_joint": 0.0,
                "kitchen_island_middle_upper_drawer_main_joint": 0.0,
                "kitchen_island_right_lower_drawer_main_joint": 0.0,
                "kitchen_island_right_upper_drawer_main_joint": 0.0,
                "oven_area_area_left_drawer_main_joint": 0.0,
                "oven_area_area_middle_lower_drawer_main_joint": 0.0,
                "oven_area_area_middle_upper_drawer_main_joint": 0.0,
                "oven_area_area_right_drawer_main_joint": 0.0,
                "oven_area_oven_door_joint": 0.0,
                "oven_area_oven_knob_oven_joint": 0.0,
                "oven_area_oven_knob_stove_1_joint": 0.0,
                "oven_area_oven_knob_stove_2_joint": 0.0,
                "oven_area_oven_knob_stove_3_joint": 0.0,
                "oven_area_oven_knob_stove_4_joint": 0.0,
                "sink_area_dish_washer_door_joint": 0.0,
                "sink_area_dish_washer_main_joint": 0.0,
                "sink_area_dish_washer_tray_main": 0.0,
                "sink_area_left_bottom_drawer_main_joint": 0.0,
                "sink_area_left_middle_drawer_main_joint": 0.0,
                "sink_area_left_upper_drawer_main_joint": 0.0,
                "sink_area_trash_drawer_main_joint": 0.0
            }
        )

        tip = "l_wrist_roll_link"
        box_pose = convert_dictionary_to_ros_message(u'geometry_msgs/PoseStamped',
                                                     {
                                                         "header": {
                                                             "frame_id": "l_wrist_roll_link",
                                                             "seq": 0,
                                                             "stamp": {
                                                                 "nsecs": 0,
                                                                 "secs": 0
                                                             }
                                                         },
                                                         "pose": {
                                                             "orientation": {
                                                                 "w": 0.001999896006030089,
                                                                 "x": 0.005999688024340295,
                                                                 "y": -0.007999584032438233,
                                                                 "z": 0.9999480040556527
                                                             },
                                                             "position": {
                                                                 "x": 0.224,
                                                                 "y": -0.004,
                                                                 "z": -0.026
                                                             }
                                                         }
                                                     }
                                                     )
        kitchen_setup.attach_box(u'bowl_1',
                                 size=[0.0695257345835, 0.0704464276632, 0.199114735921],
                                 frame_id=tip, pose=box_pose)

        kitchen_setup.add_json_goal(u'CartesianVelocityLimit',
                                    root_link=u'base_footprint',
                                    tip_link='l_wrist_roll_link',
                                    max_linear_velocity=0.05,
                                    max_angular_velocity=0.25,
                                    # hard=False,
                                    # weight=WEIGHT_BELOW_CA,
                                    )

        kitchen_setup.add_json_goal(u'CartesianVelocityLimit',
                                    root_link=u'base_footprint',
                                    tip_link='r_wrist_roll_link',
                                    max_linear_velocity=0.05,
                                    max_angular_velocity=0.25,
                                    # hard=False,
                                    # weight=WEIGHT_BELOW_CA,
                                    )
        kitchen_setup.send_and_check_joint_goal({
            "l_shoulder_pan_joint": 1.9652919379395388,
            "l_shoulder_lift_joint": -0.26499816732737785,
            "l_upper_arm_roll_joint": 1.3837617139225473,
            "l_elbow_flex_joint": -2.1224566064321584,
            "l_forearm_roll_joint": 16.99646118944817,
            "l_wrist_flex_joint": -0.07350789589924167,
            "l_wrist_roll_joint": 0.0,
            "r_shoulder_pan_joint": -1.712587449591307,
            "r_shoulder_lift_joint": -0.2567290370386635,
            "r_upper_arm_roll_joint": -1.4633501125737374,
            "r_elbow_flex_joint": -2.1221670650093913,
            "r_forearm_roll_joint": 1.7663253481913623,
            "r_wrist_flex_joint": -0.07942669250968948,
            "r_wrist_roll_joint": 0.05106258161229582
        })

    def test_bug2020_09_22_16_31_19_dump_shaking_fridge(self, kitchen_setup):
        # fixme shaking detected shaking of joint: 'l_shoulder_lift_joint' at 10.0 hertz: 0.245926307205 > 0.23
        # shaking of joint: 'l_wrist_roll_joint' at 10.0 hertz: 0.261248685913 > 0.23
        map_T_odom = tf.pose_to_kdl(convert_dictionary_to_ros_message(u'geometry_msgs/PoseStamped',
                                                                      {
                                                                          "header": {
                                                                              "frame_id": "map",
                                                                              "seq": 0,
                                                                              "stamp": {
                                                                                  "nsecs": 0,
                                                                                  "secs": 0
                                                                              }
                                                                          },
                                                                          "pose": {
                                                                              "orientation": {
                                                                                  "w": 0.9961110256200812,
                                                                                  "x": 0.006263023182666383,
                                                                                  "y": -0.005177686432095072,
                                                                                  "z": -0.087731355523178
                                                                              },
                                                                              "position": {
                                                                                  "x": -0.02804723533322183,
                                                                                  "y": 1.521016808728904,
                                                                                  "z": 0.024661551440549212
                                                                              }
                                                                          }
                                                                      }
                                                                      ).pose)

        odom_T_base_footprint = PoseStamped()
        odom_T_base_footprint.pose.position = Point(
            0.749872459564353,
            -2.3662978157179393,
            0
        )
        odom_T_base_footprint.pose.orientation = Quaternion(*quaternion_about_axis(
            -0.02447645526466663,
            [0, 0, 1]))
        odom_T_base_footprint = tf.pose_to_kdl(odom_T_base_footprint.pose)
        map_T_base_footprint = tf.kdl_to_pose_stamped(map_T_odom * odom_T_base_footprint, u'map')

        kitchen_setup.teleport_base(map_T_base_footprint)

        js = {
            "l_elbow_flex_joint": -1.1999776334963197,
            "l_forearm_roll_joint": 125.80793083810454,
            "l_shoulder_lift_joint": 0.3304654964048785,
            "l_shoulder_pan_joint": 0.31122201505031577,
            "l_upper_arm_roll_joint": 1.501462156478044,
            "l_wrist_flex_joint": -0.4758783889802891,
            "l_wrist_roll_joint": 17.44974655277518,
            "r_elbow_flex_joint": -1.727087793643744,
            "r_forearm_roll_joint": -67.3347966744268,
            "r_shoulder_lift_joint": -0.023585428962786495,
            "r_shoulder_pan_joint": -1.595440399265886,
            "r_upper_arm_roll_joint": -1.4726506925031908,
            "r_wrist_flex_joint": -0.4799775086785738,
            "r_wrist_roll_joint": 37.75032336915375,
            "torso_lift_joint": 0.2481805522141022,
        }
        kitchen_setup.allow_all_collisions()
        kitchen_setup.send_and_check_joint_goal(js)

        kitchen_setup.set_kitchen_js(
            {
                "fridge_area_lower_drawer_main_joint": 0.0,
                "iai_fridge_door_joint": 1.5707,
                "kitchen_island_left_lower_drawer_main_joint": 0.0,
                "kitchen_island_left_upper_drawer_main_joint": 0.0,
                "kitchen_island_middle_lower_drawer_main_joint": 0.0,
                "kitchen_island_middle_upper_drawer_main_joint": 0.0,
                "kitchen_island_right_lower_drawer_main_joint": 0.0,
                "kitchen_island_right_upper_drawer_main_joint": 0.0,
                "oven_area_area_left_drawer_main_joint": 0.0,
                "oven_area_area_middle_lower_drawer_main_joint": 0.0,
                "oven_area_area_middle_upper_drawer_main_joint": 0.0,
                "oven_area_area_right_drawer_main_joint": 0.0,
                "oven_area_oven_door_joint": 0.0,
                "oven_area_oven_knob_oven_joint": 0.0,
                "oven_area_oven_knob_stove_1_joint": 0.0,
                "oven_area_oven_knob_stove_2_joint": 0.0,
                "oven_area_oven_knob_stove_3_joint": 0.0,
                "oven_area_oven_knob_stove_4_joint": 0.0,
                "sink_area_dish_washer_door_joint": 0.0,
                "sink_area_dish_washer_main_joint": 0.0,
                "sink_area_dish_washer_tray_main": 0.0,
                "sink_area_left_bottom_drawer_main_joint": 0.0,
                "sink_area_left_middle_drawer_main_joint": 0.0,
                "sink_area_left_upper_drawer_main_joint": 0.0,
                "sink_area_trash_drawer_main_joint": 0.0
            }
        )

        tip = "l_wrist_roll_link"
        box_pose = convert_dictionary_to_ros_message(u'geometry_msgs/PoseStamped',
                                                     {
                                                         "header": {
                                                             "frame_id": "l_wrist_roll_link",
                                                             "seq": 0,
                                                             "stamp": {
                                                                 "nsecs": 0,
                                                                 "secs": 0
                                                             }
                                                         },
                                                         "pose": {
                                                             "orientation": {
                                                                 "w": 0.003999824012358274,
                                                                 "x": 0.005999736017402663,
                                                                 "y": -0.005999736017408128,
                                                                 "z": 0.9999560029037843
                                                             },
                                                             "position": {
                                                                 "x": 0.229,
                                                                 "y": -0.006,
                                                                 "z": -0.028
                                                             }
                                                         }
                                                     }
                                                     )
        kitchen_setup.attach_box(u'bowl_1',
                                 size=[0.0695257345835, 0.0704464276632, 0.199114735921],
                                 frame_id=tip, pose=box_pose)

        kitchen_setup.add_json_goal(u'CartesianVelocityLimit',
                                    root_link=u'odom_combined',
                                    # root_link=u'base_footprint',
                                    tip_link='l_wrist_roll_link',
                                    max_linear_velocity=0.05,
                                    max_angular_velocity=0.25,
                                    )

        kitchen_setup.add_json_goal(u'CartesianVelocityLimit',
                                    root_link=u'odom_combined',
                                    # root_link=u'base_footprint',
                                    tip_link='r_wrist_roll_link',
                                    max_linear_velocity=0.05,
                                    max_angular_velocity=0.25,
                                    )

        # kitchen_setup.add_json_goal(u'CartesianVelocityLimit',
        #                             root_link=u'odom_combined',
        #                             tip_link='base_footprint',
        #                             max_linear_velocity=1,
        #                             max_angular_velocity=1,
        #                             )

        # base_goal = PoseStamped()
        # base_goal.header.frame_id = 'base_footprint'
        # base_goal.pose.orientation.w = 1
        # kitchen_setup.set_cart_goal(base_goal, 'base_footprint')

        kitchen_setup.send_and_check_joint_goal({
            "l_shoulder_pan_joint": 1.9652919379395388,
            "l_shoulder_lift_joint": -0.26499816732737785,
            "l_upper_arm_roll_joint": 1.3837617139225473,
            "l_elbow_flex_joint": -2.1224566064321584,
            "l_forearm_roll_joint": 16.99646118944817,
            "l_wrist_flex_joint": -0.07350789589924167,
            "l_wrist_roll_joint": 0.0,
            "r_shoulder_pan_joint": -1.712587449591307,
            "r_shoulder_lift_joint": -0.2567290370386635,
            "r_upper_arm_roll_joint": -1.4633501125737374,
            "r_elbow_flex_joint": -2.1221670650093913,
            "r_forearm_roll_joint": 1.7663253481913623,
            "r_wrist_flex_joint": -0.07942669250968948,
            "r_wrist_roll_joint": 0.05106258161229582
        })

    def test_bug2020_09_23_14_41_39_dump_shaking_dishwasher_pregrasp(self, kitchen_setup):
        map_T_odom = tf.pose_to_kdl(convert_dictionary_to_ros_message(u'geometry_msgs/PoseStamped',
                                                                      {
                                                                          "header": {
                                                                              "frame_id": "map",
                                                                              "seq": 0,
                                                                              "stamp": {
                                                                                  "nsecs": 0,
                                                                                  "secs": 0
                                                                              }
                                                                          },
                                                                          "pose": {
                                                                              "orientation": {
                                                                                  "w": 0.11408216549397629,
                                                                                  "x": -0.002433897841084015,
                                                                                  "y": -0.004554878786011255,
                                                                                  "z": 0.9934578947981384
                                                                              },
                                                                              "position": {
                                                                                  "x": -0.16320947833792052,
                                                                                  "y": -0.21081622263243344,
                                                                                  "z": -0.006415371063977849
                                                                              }
                                                                          }
                                                                      }
                                                                      ).pose)

        odom_T_base_footprint = PoseStamped()
        odom_T_base_footprint.pose.position = Point(
            -0.28343443012929864,
            -0.5648738290845918,
            0
        )
        odom_T_base_footprint.pose.orientation = Quaternion(*quaternion_about_axis(
            -2.967321533971128,
            [0, 0, 1]))
        odom_T_base_footprint = tf.pose_to_kdl(odom_T_base_footprint.pose)
        map_T_base_footprint = tf.kdl_to_pose_stamped(map_T_odom * odom_T_base_footprint, u'map')

        kitchen_setup.teleport_base(map_T_base_footprint)

        js = {
            "l_elbow_flex_joint": -2.121443211452474,
            "l_forearm_roll_joint": 130.0879211074026,
            "l_shoulder_lift_joint": -0.2985823517998466,
            "l_shoulder_pan_joint": 1.9855211525746432,
            "l_upper_arm_roll_joint": 1.3622741671889826,
            "l_wrist_flex_joint": -0.10043991744088698,
            "l_wrist_roll_joint": 25.13268219072186,
            "r_elbow_flex_joint": -2.1211536700297065,
            "r_forearm_roll_joint": -48.49943808080258,
            "r_shoulder_lift_joint": -0.2567290370386635,
            "r_shoulder_pan_joint": -1.715406274581445,
            "r_upper_arm_roll_joint": -1.4633501125737374,
            "r_wrist_flex_joint": -0.1007102521704093,
            "r_wrist_roll_joint": 25.183946539228586,
            "torso_lift_joint": 0.16467285637205487,
        }
        kitchen_setup.allow_all_collisions()
        kitchen_setup.send_and_check_joint_goal(js)

        kitchen_setup.set_kitchen_js(
            {
                "fridge_area_lower_drawer_main_joint": 0.0,
                "iai_fridge_door_joint": 0.0,
                "kitchen_island_left_lower_drawer_main_joint": 0.0,
                "kitchen_island_left_upper_drawer_main_joint": 0.0,
                "kitchen_island_middle_lower_drawer_main_joint": 0.0,
                "kitchen_island_middle_upper_drawer_main_joint": 0.0,
                "kitchen_island_right_lower_drawer_main_joint": 0.0,
                "kitchen_island_right_upper_drawer_main_joint": 0.0,
                "oven_area_area_left_drawer_main_joint": 0.0,
                "oven_area_area_middle_lower_drawer_main_joint": 0.0,
                "oven_area_area_middle_upper_drawer_main_joint": 0.0,
                "oven_area_area_right_drawer_main_joint": 0.0,
                "oven_area_oven_door_joint": 0.0,
                "oven_area_oven_knob_oven_joint": 0.0,
                "oven_area_oven_knob_stove_1_joint": 0.0,
                "oven_area_oven_knob_stove_2_joint": 0.0,
                "oven_area_oven_knob_stove_3_joint": 0.0,
                "oven_area_oven_knob_stove_4_joint": 0.0,
                "sink_area_dish_washer_door_joint": 0.95,
                "sink_area_dish_washer_main_joint": 0.0,
                "sink_area_dish_washer_tray_main": 0.0,
                "sink_area_left_bottom_drawer_main_joint": 0.0,
                "sink_area_left_middle_drawer_main_joint": 0.0,
                "sink_area_left_upper_drawer_main_joint": 0.0,
                "sink_area_trash_drawer_main_joint": 0.0
            }
        )

        tip = "l_wrist_roll_link"
        # box_pose = convert_dictionary_to_ros_message(u'geometry_msgs/PoseStamped',
        #                                              {
        #                                                  "header": {
        #                                                      "frame_id": "l_wrist_roll_link",
        #                                                      "seq": 0,
        #                                                      "stamp": {
        #                                                          "nsecs": 0,
        #                                                          "secs": 0
        #                                                      }
        #                                                  },
        #                                                  "pose": {
        #                                                      "orientation": {
        #                                                          "w": 0.22845752187233953,
        #                                                          "x": 0.5246708312712841,
        #                                                          "y": 0.09269007153360943,
        #                                                          "z": 0.8148228213250679
        #                                                      },
        #                                                      "position": {
        #                                                          "x": 1.24302126566569,
        #                                                          "y": 0.34845867156982424,
        #                                                          "z": 0.6850657145182292
        #                                                      }
        #                                                  }
        #                                              }
        #                                              )
        # kitchen_setup.add_box(u'bowl_1',
        #                       size=[0.10578233401, 0.171745332082, 0.171740325292],
        #                       pose=box_pose)

        wrong_odom_T_goal = convert_dictionary_to_ros_message(u'geometry_msgs/PoseStamped',
                                                              {
                                                                  "header": {
                                                                      "frame_id": "odom_combined",
                                                                      "seq": 0,
                                                                      "stamp": {
                                                                          "nsecs": 0,
                                                                          "secs": 0
                                                                      }
                                                                  },
                                                                  "pose": {
                                                                      "orientation": {
                                                                          "w": -0.24653031696884192,
                                                                          "x": -0.39295171047859817,
                                                                          "y": 0.5914696789782642,
                                                                          "z": -0.6595266473901238
                                                                      },
                                                                      "position": {
                                                                          "x": -0.7612966899290812,
                                                                          "y": -0.6022479234367364,
                                                                          "z": 0.3707253045365369
                                                                      }
                                                                  }
                                                              }
                                                              )

        map_T_cart_goal = tf.kdl_to_pose_stamped(map_T_odom * tf.pose_to_kdl(wrong_odom_T_goal.pose), u'map')

        # base_goal = PoseStamped()
        # base_goal.header.frame_id = u'base_footprint'
        # base_goal.pose.position.y += 0.3
        # base_goal.pose.orientation.w = 1
        # kitchen_setup.move_base(base_goal)

        kitchen_setup.add_json_goal(u'AvoidJointLimits', percentage=40)

        kitchen_setup.add_json_goal(u'CartesianVelocityLimit',
                                    root_link=u'odom_combined',
                                    tip_link='base_footprint',
                                    max_linear_velocity=0.05,
                                    max_angular_velocity=0.1,
                                    )
        avoidance_hint = Vector3Stamped()
        avoidance_hint.header.frame_id = u'base_footprint'
        avoidance_hint.vector.y = 1

        kitchen_setup.add_json_goal(u'CollisionAvoidanceHint',
                                    link_name=u'base_link',
                                    max_threshold=0.05,
                                    spring_threshold=0.1,
                                    max_linear_velocity=1,
                                    body_b=u'pr2',
                                    link_b=u'r_wrist_flex_link',
                                    weight=WEIGHT_COLLISION_AVOIDANCE,
                                    avoidance_hint=avoidance_hint)
        kitchen_setup.set_and_check_cart_goal(map_T_cart_goal, kitchen_setup.r_tip)

    def test_bug2020_09_24_12_42_38_dump_cereal_shaking(self, kitchen_setup):
        map_T_odom = utils.pose_to_kdl(convert_dictionary_to_ros_message(u'geometry_msgs/PoseStamped',
                                                                         {
                                                                             "header": {
                                                                                 "frame_id": "map",
                                                                                 "seq": 0,
                                                                                 "stamp": {
                                                                                     "nsecs": 0,
                                                                                     "secs": 0
                                                                                 }
                                                                             },
                                                                             "pose": {
                                                                                 "orientation": {
                                                                                     "w": 0.9244367729204006,
                                                                                     "x": 0.0030363552712611747,
                                                                                     "y": -0.0011548192616205582,
                                                                                     "z": 0.3813215176352568
                                                                                 },
                                                                                 "position": {
                                                                                     "x": 0.33601843640452117,
                                                                                     "y": 0.6726240499464146,
                                                                                     "z": -0.002390805709227884
                                                                                 }
                                                                             }
                                                                         }
                                                                         ).pose)

        odom_T_base_footprint = PoseStamped()
        odom_T_base_footprint.pose.position = Point(
            0.250466603803726,
            0.2679258445571168,
            0
        )
        odom_T_base_footprint.pose.orientation = Quaternion(*quaternion_about_axis(
            -0.18458974948173348,
            [0, 0, 1]))
        odom_T_base_footprint = utils.pose_to_kdl(odom_T_base_footprint.pose)
        map_T_base_footprint = utils.kdl_to_pose_stamped(map_T_odom * odom_T_base_footprint, u'map')

        kitchen_setup.teleport_base(map_T_base_footprint)

        js = {
            "head_pan_joint": 0.13790879609620701,
            "head_tilt_joint": 0.29296063589059607,
            "l_elbow_flex_joint": -2.121153670029707,
            "l_forearm_roll_joint": 167.79311515847354,
            "l_shoulder_lift_joint": -0.26152977548009537,
            "l_shoulder_pan_joint": 1.9668671636693216,
            "l_upper_arm_roll_joint": 1.384082423575287,
            "l_wrist_flex_joint": -0.10096202448208258,
            "l_wrist_roll_joint": 25.13233411936106,
            "r_elbow_flex_joint": -2.121008899318323,
            "r_forearm_roll_joint": -54.76560808054815,
            "r_shoulder_lift_joint": -0.28557590581728254,
            "r_shoulder_pan_joint": -1.7038822547688237,
            "r_upper_arm_roll_joint": -1.4841962400018227,
            "r_wrist_flex_joint": -0.1102822145923199,
            "r_wrist_roll_joint": 0.0619830915629791,
            "torso_lift_joint": 0.3249810356561252,
        }
        kitchen_setup.allow_all_collisions()
        kitchen_setup.send_and_check_joint_goal(js)

        kitchen_setup.set_kitchen_js(
            {
                "fridge_area_lower_drawer_main_joint": 0.0,
                "iai_fridge_door_joint": 0.0,
                "kitchen_island_left_lower_drawer_main_joint": 0.0,
                "kitchen_island_left_upper_drawer_main_joint": 0.0,
                "kitchen_island_middle_lower_drawer_main_joint": 0.0,
                "kitchen_island_middle_upper_drawer_main_joint": 0.0,
                "kitchen_island_right_lower_drawer_main_joint": 0.0,
                "kitchen_island_right_upper_drawer_main_joint": 0.0,
                "oven_area_area_left_drawer_main_joint": 0.0,
                "oven_area_area_middle_lower_drawer_main_joint": 0.0,
                "oven_area_area_middle_upper_drawer_main_joint": 0.0,
                "oven_area_area_right_drawer_main_joint": 0.48,
                "oven_area_oven_door_joint": 0.0,
                "oven_area_oven_knob_oven_joint": 0.0,
                "oven_area_oven_knob_stove_1_joint": 0.0,
                "oven_area_oven_knob_stove_2_joint": 0.0,
                "oven_area_oven_knob_stove_3_joint": 0.0,
                "oven_area_oven_knob_stove_4_joint": 0.0,
                "sink_area_dish_washer_door_joint": 0.0,
                "sink_area_dish_washer_main_joint": 0.0,
                "sink_area_dish_washer_tray_main": 0.0,
                "sink_area_left_bottom_drawer_main_joint": 0.0,
                "sink_area_left_middle_drawer_main_joint": 0.0,
                "sink_area_left_upper_drawer_main_joint": 0.0,
                "sink_area_trash_drawer_main_joint": 0.0
            }
        )

        tip = "l_wrist_roll_link"
        box_pose = convert_dictionary_to_ros_message(u'geometry_msgs/PoseStamped',
                                                     {
                                                         "header": {
                                                             "frame_id": "r_wrist_roll_link",
                                                             "seq": 0,
                                                             "stamp": {
                                                                 "nsecs": 0,
                                                                 "secs": 0
                                                             }
                                                         },
                                                         "pose": {
                                                             "orientation": {
                                                                 "w": -0.003999918000550195,
                                                                 "x": -0.003999918002514649,
                                                                 "y": 0.002999938501901191,
                                                                 "z": 0.9999795006303613
                                                             },
                                                             "position": {
                                                                 "x": 0.188,
                                                                 "y": 0.016,
                                                                 "z": -0.034
                                                             }
                                                         }
                                                     }
                                                     )
        kitchen_setup.attach_box(u'bowl_1',
                                 size=[0.152831586202, 0.06345692873, 0.228943316142],
                                 frame_id=u'r_wrist_roll_link',
                                 pose=box_pose)

        wrong_odom_T_goal = convert_dictionary_to_ros_message(u'geometry_msgs/PoseStamped',
                                                              {
                                                                  "header": {
                                                                      "frame_id": "odom_combined",
                                                                      "seq": 0,
                                                                      "stamp": {
                                                                          "nsecs": 572013378,
                                                                          "secs": 1600951355
                                                                      }
                                                                  },
                                                                  "pose": {
                                                                      "orientation": {
                                                                          "w": 0.9233107716447588,
                                                                          "x": -0.001343573090303712,
                                                                          "y": 0.0028855260882010617,
                                                                          "z": 0.3840404764022997
                                                                      },
                                                                      "position": {
                                                                          "x": 1.0246044281713114,
                                                                          "y": 0.14666530903909242,
                                                                          "z": 1.4647596925502677
                                                                      }
                                                                  }
                                                              }
                                                              )

        map_T_cart_goal = utils.kdl_to_pose_stamped(map_T_odom * utils.pose_to_kdl(wrong_odom_T_goal.pose), u'map')

        # base_goal = PoseStamped()
        # base_goal.header.frame_id = u'base_footprint'
        # base_goal.pose.position.y += 0.3
        # base_goal.pose.orientation.w = 1
        # kitchen_setup.move_base(base_goal)

        kitchen_setup.add_json_goal(u'AvoidJointLimits', percentage=40)

        kitchen_setup.add_json_goal(u'CartesianVelocityLimit',
                                    root_link=u'odom_combined',
                                    tip_link='base_footprint',
                                    max_linear_velocity=0.05,
                                    max_angular_velocity=0.1,
                                    )
        # avoidance_hint = Vector3Stamped()
        # avoidance_hint.header.frame_id = u'base_footprint'
        # avoidance_hint.vector.y = 1
        #
        # kitchen_setup.add_json_goal(u'CollisionAvoidanceHint',
        #                             link_name=u'base_link',
        #                             max_threshold=0.05,
        #                             spring_threshold=0.1,
        #                             max_velocity=1,
        #                             body_b=u'pr2',
        #                             link_b=u'r_wrist_flex_link',
        #                             weight=WEIGHT_COLLISION_AVOIDANCE,
        #                             avoidance_hint=avoidance_hint)
        kitchen_setup.set_cart_goal(map_T_cart_goal, kitchen_setup.r_tip)
        kitchen_setup.send_and_check_goal(goal_type=MoveGoal.PLAN_AND_EXECUTE_AND_CUT_OFF_SHAKING)

    def test_bug2020_09_24_23_37_34_dump_shaky_navigation(self, kitchen_setup):
        map_T_odom = tf.pose_to_kdl(convert_dictionary_to_ros_message(u'geometry_msgs/PoseStamped',
                                                                      {
                                                                          "header": {
                                                                              "frame_id": "map",
                                                                              "seq": 0,
                                                                              "stamp": {
                                                                                  "nsecs": 0,
                                                                                  "secs": 0
                                                                              }
                                                                          },
                                                                          "pose": {
                                                                              "orientation": {
                                                                                  "w": 0.9998619603433222,
                                                                                  "x": 0.0,
                                                                                  "y": 0.0,
                                                                                  "z": 0.01661506119184534
                                                                              },
                                                                              "position": {
                                                                                  "x": -0.2916058355299374,
                                                                                  "y": -0.12452888287703048,
                                                                                  "z": 0.0
                                                                              }
                                                                          }
                                                                      }
                                                                      ).pose)

        odom_T_base_footprint = PoseStamped()
        odom_T_base_footprint.pose.position = Point(
            0.26437903064558654,
            1.9169635448789215,
            0
        )
        odom_T_base_footprint.pose.orientation = Quaternion(*quaternion_about_axis(
            -2.668025563175793,
            [0, 0, 1]))
        odom_T_base_footprint = tf.pose_to_kdl(odom_T_base_footprint.pose)
        map_T_base_footprint = tf.kdl_to_pose_stamped(map_T_odom * odom_T_base_footprint, u'map')

        kitchen_setup.teleport_base(map_T_base_footprint)

        js = {
            "head_pan_joint": -0.060430420100428574,
            "head_tilt_joint": 1.1056797645197434,
            "l_elbow_flex_joint": -1.9330965159425042,
            "l_forearm_roll_joint": 76.74538681768225,
            "l_shoulder_lift_joint": -0.1149267737400752,
            "l_shoulder_pan_joint": 1.0535678668647663,
            "l_upper_arm_roll_joint": 1.4567231599208457,
            "l_wrist_flex_joint": -1.9148799812342445,
            "l_wrist_roll_joint": -34.79822097912522,
            "r_elbow_flex_joint": -2.121008899318323,
            "r_forearm_roll_joint": -17.083321475909628,
            "r_shoulder_lift_joint": -0.25664444211555915,
            "r_shoulder_pan_joint": -1.712670356208664,
            "r_upper_arm_roll_joint": -1.4633501125737376,
            "r_wrist_flex_joint": -0.10001076260880781,
            "r_wrist_roll_joint": -6.23214323691832,
            "torso_lift_joint": 0.32500004902286184,
        }
        kitchen_setup.allow_all_collisions()
        kitchen_setup.send_and_check_joint_goal(js)

        kitchen_setup.set_kitchen_js(
            {
                "fridge_area_lower_drawer_main_joint": 0.0,
                "iai_fridge_door_joint": 0.0,
                "kitchen_island_left_lower_drawer_main_joint": 0.0,
                "kitchen_island_left_upper_drawer_main_joint": 0.48,
                "kitchen_island_middle_lower_drawer_main_joint": 0.0,
                "kitchen_island_middle_upper_drawer_main_joint": 0.0,
                "kitchen_island_right_lower_drawer_main_joint": 0.0,
                "kitchen_island_right_upper_drawer_main_joint": 0.0,
                "oven_area_area_left_drawer_main_joint": 0.0,
                "oven_area_area_middle_lower_drawer_main_joint": 0.0,
                "oven_area_area_middle_upper_drawer_main_joint": 0.0,
                "oven_area_area_right_drawer_main_joint": 0.0,
                "oven_area_oven_door_joint": 0.0,
                "oven_area_oven_knob_oven_joint": 0.0,
                "oven_area_oven_knob_stove_1_joint": 0.0,
                "oven_area_oven_knob_stove_2_joint": 0.0,
                "oven_area_oven_knob_stove_3_joint": 0.0,
                "oven_area_oven_knob_stove_4_joint": 0.0,
                "sink_area_dish_washer_door_joint": 0.0,
                "sink_area_dish_washer_main_joint": 0.0,
                "sink_area_dish_washer_tray_main": 0.0,
                "sink_area_left_bottom_drawer_main_joint": 0.0,
                "sink_area_left_middle_drawer_main_joint": 0.0,
                "sink_area_left_upper_drawer_main_joint": 0.0,
                "sink_area_trash_drawer_main_joint": 0.0
            }
        )

        tip = "l_wrist_roll_link"
        box_pose = convert_dictionary_to_ros_message(u'geometry_msgs/PoseStamped',
                                                     {
                                                         "header": {
                                                             "frame_id": "l_wrist_roll_link",
                                                             "seq": 0,
                                                             "stamp": {
                                                                 "nsecs": 0,
                                                                 "secs": 0
                                                             }
                                                         },
                                                         "pose": {
                                                             "orientation": {
                                                                 "w": -0.49697863037765766,
                                                                 "x": 0.5049782864014414,
                                                                 "y": 0.49397875937069785,
                                                                 "z": -0.5039783293968079
                                                             },
                                                             "position": {
                                                                 "x": 0.258,
                                                                 "y": 0.067,
                                                                 "z": -0.016
                                                             }
                                                         }
                                                     }
                                                     )
        kitchen_setup.add_mesh(u'bowl_1',
                               path=u'package://giskardpy/test/urdfs/meshes/cup_11.obj',
                               pose=box_pose)
        kitchen_setup.attach_existing(u'bowl_1',
                                      frame_id=tip)

        map_T_cart_goal = convert_dictionary_to_ros_message(u'geometry_msgs/PoseStamped',
                                                            {"header": {"stamp": {"secs": 1600990649,
                                                                                  "nsecs": 781974.0772247314},
                                                                        "frame_id": "map", "seq": 0}, "pose": {
                                                                "position": {"x": -2.4800000190734863,
                                                                             "y": 0.440000057220459, "z": 0.0},
                                                                "orientation": {"x": 0.0, "y": 0.0,
                                                                                "z": -0.971928447021743,
                                                                                "w": 0.23527663264740736}}}
                                                            )

        goal_point = convert_dictionary_to_ros_message(u'geometry_msgs/PointStamped',
                                                       {"header": {"stamp": {"secs": 0, "nsecs": 0.0},
                                                                   "frame_id": "base_footprint",
                                                                   "seq": 0},
                                                        "point": {"x": 1.0, "y": 0.0, "z": 0.0}})
        kitchen_setup.add_json_goal(u'Pointing',
                                    root_link=u'base_footprint',
                                    tip_link=u'narrow_stereo_optical_frame',
                                    goal_point=goal_point)

        # kitchen_setup.add_json_goal(u'AvoidJointLimits', percentage=40)

        kitchen_setup.add_json_goal(u'CartesianVelocityLimit',
                                    root_link=u'odom_combined',
                                    tip_link='base_footprint',
                                    max_linear_velocity=0.25,
                                    max_angular_velocity=0.4,
                                    )

        avoidance_hint = Vector3Stamped()
        avoidance_hint.header.frame_id = u'base_footprint'
        avoidance_hint.vector.y = 1
        kitchen_setup.add_json_goal(u'CollisionAvoidanceHint',
                                    link_name=u'base_link',
                                    max_threshold=0.05,
                                    spring_threshold=0.1,
                                    max_linear_velocity=1,
                                    body_b=u'pr2',
                                    link_b=u'r_wrist_flex_link',
                                    weight=WEIGHT_COLLISION_AVOIDANCE,
                                    avoidance_hint=avoidance_hint)
        kitchen_setup.set_cart_goal(map_T_cart_goal, u'base_footprint', linear_velocity=0.25,
                                    weight=WEIGHT_BELOW_CA)
        kitchen_setup.set_joint_goal({
            "l_shoulder_pan_joint": 1.0251308971113202,
            "l_shoulder_lift_joint": -0.051142201719316396,
            "l_upper_arm_roll_joint": 1.4663444495030389,
            "l_elbow_flex_joint": -1.9328069745197372,
            "l_forearm_roll_joint": 76.74521327642138,
            "l_wrist_flex_joint": -1.8806384611158626,
            "l_wrist_roll_joint": -34.788866561303806,
            "r_shoulder_pan_joint": -1.712587449591307,
            "r_shoulder_lift_joint": -0.25664444211555915,
            "r_upper_arm_roll_joint": -1.4633501125737376,
            "r_elbow_flex_joint": -2.121153670029707,
            "r_forearm_roll_joint": -17.083263628822678,
            "r_wrist_flex_joint": -0.10001076260880781,
            "r_wrist_roll_joint": -6.23214323691832
        })
        kitchen_setup.avoid_all_collisions(0.2)
        kitchen_setup.send_and_check_goal()

    def test_bug2020_09_23_14_41_39_dump_shaking_dishwasher(self, kitchen_setup):
        # fixme
        map_T_odom = tf.pose_to_kdl(convert_dictionary_to_ros_message(u'geometry_msgs/PoseStamped',
                                                                      {
                                                                          "header": {
                                                                              "frame_id": "map",
                                                                              "seq": 0,
                                                                              "stamp": {
                                                                                  "nsecs": 0,
                                                                                  "secs": 0
                                                                              }
                                                                          },
                                                                          "pose": {
                                                                              "orientation": {
                                                                                  "w": 0.09031727466666487,
                                                                                  "x": -0.0004497013398613231,
                                                                                  "y": 0.0004948283836485173,
                                                                                  "z": 0.9959128188804289
                                                                              },
                                                                              "position": {
                                                                                  "x": -0.12686795283770538,
                                                                                  "y": -0.2572401017912599,
                                                                                  "z": 0.0006729246475819154
                                                                              }
                                                                          }
                                                                      }
                                                                      ).pose)

        odom_T_base_footprint = PoseStamped()
        odom_T_base_footprint.pose.position = Point(
            -0.4493578039830778,
            -1.2370549411982148,
            0
        )
        odom_T_base_footprint.pose.orientation = Quaternion(*quaternion_about_axis(
            2.6732432670398554,
            [0, 0, 1]))
        odom_T_base_footprint = tf.pose_to_kdl(odom_T_base_footprint.pose)
        map_T_base_footprint = tf.kdl_to_pose_stamped(map_T_odom * odom_T_base_footprint, u'map')

        kitchen_setup.teleport_base(map_T_base_footprint)

        js = {
            "l_elbow_flex_joint": -2.120719357895556,
            "l_forearm_roll_joint": 130.09538338161923,
            "l_shoulder_lift_joint": -0.28267850625620894,
            "l_shoulder_pan_joint": 1.8997128036101634,
            "l_upper_arm_roll_joint": 1.36580197336912,
            "l_wrist_flex_joint": -0.10104904232228185,
            "l_wrist_roll_joint": 25.131899030160067,
            "r_elbow_flex_joint": -2.121008899318323,
            "r_forearm_roll_joint": -48.49920669245478,
            "r_shoulder_lift_joint": -0.2955581067436082,
            "r_shoulder_pan_joint": -1.6014925823329464,
            "r_upper_arm_roll_joint": -1.4224596318494167,
            "r_wrist_flex_joint": -0.10388640333767984,
            "r_wrist_roll_joint": 25.18512128007127,
            "torso_lift_joint": 0.14616438794053993,
        }
        kitchen_setup.allow_all_collisions()
        kitchen_setup.send_and_check_joint_goal(js)

        kitchen_setup.set_kitchen_js(
            {
                "fridge_area_lower_drawer_main_joint": 0.0,
                "iai_fridge_door_joint": 0.0,
                "kitchen_island_left_lower_drawer_main_joint": 0.0,
                "kitchen_island_left_upper_drawer_main_joint": 0.0,
                "kitchen_island_middle_lower_drawer_main_joint": 0.0,
                "kitchen_island_middle_upper_drawer_main_joint": 0.0,
                "kitchen_island_right_lower_drawer_main_joint": 0.0,
                "kitchen_island_right_upper_drawer_main_joint": 0.0,
                "oven_area_area_left_drawer_main_joint": 0.0,
                "oven_area_area_middle_lower_drawer_main_joint": 0.0,
                "oven_area_area_middle_upper_drawer_main_joint": 0.0,
                "oven_area_area_right_drawer_main_joint": 0.0,
                "oven_area_oven_door_joint": 0.0,
                "oven_area_oven_knob_oven_joint": 0.0,
                "oven_area_oven_knob_stove_1_joint": 0.0,
                "oven_area_oven_knob_stove_2_joint": 0.0,
                "oven_area_oven_knob_stove_3_joint": 0.0,
                "oven_area_oven_knob_stove_4_joint": 0.0,
                "sink_area_dish_washer_door_joint": 0.95,
                "sink_area_dish_washer_main_joint": 0.0,
                "sink_area_dish_washer_tray_main": 0.0,
                "sink_area_left_bottom_drawer_main_joint": 0.0,
                "sink_area_left_middle_drawer_main_joint": 0.0,
                "sink_area_left_upper_drawer_main_joint": 0.0,
                "sink_area_trash_drawer_main_joint": 0.0
            }
        )

        tip = "l_wrist_roll_link"
        box_pose = convert_dictionary_to_ros_message(u'geometry_msgs/PoseStamped',
                                                     {
                                                         "header": {
                                                             "frame_id": "l_wrist_roll_link",
                                                             "seq": 0,
                                                             "stamp": {
                                                                 "nsecs": 0,
                                                                 "secs": 0
                                                             }
                                                         },
                                                         "pose": {
                                                             "orientation": {
                                                                 "w": 0.22845752187233953,
                                                                 "x": 0.5246708312712841,
                                                                 "y": 0.09269007153360943,
                                                                 "z": 0.8148228213250679
                                                             },
                                                             "position": {
                                                                 "x": 1.24302126566569,
                                                                 "y": 0.34845867156982424,
                                                                 "z": 0.6850657145182292
                                                             }
                                                         }
                                                     }
                                                     )
        kitchen_setup.add_box(u'bowl_1',
                              size=[0.10578233401, 0.171745332082, 0.171740325292],
                              pose=box_pose)

        wrong_odom_T_goal = convert_dictionary_to_ros_message(u'geometry_msgs/PoseStamped',
                                                              {
                                                                  "header": {
                                                                      "frame_id": "odom_combined",
                                                                      "seq": 0,
                                                                      "stamp": {
                                                                          "nsecs": 346399307,
                                                                          "secs": 1600872096
                                                                      }
                                                                  },
                                                                  "pose": {
                                                                      "orientation": {
                                                                          "w": -0.2651488857595898,
                                                                          "x": -0.3784163478285344,
                                                                          "y": 0.5968816112245744,
                                                                          "z": -0.6559188227057068
                                                                      },
                                                                      "position": {
                                                                          "x": -0.8011662710392221,
                                                                          "y": -0.6108487047237943,
                                                                          "z": 0.4534888328274996
                                                                      }
                                                                  }
                                                              }
                                                              )

        map_T_cart_goal = tf.kdl_to_pose_stamped(map_T_odom * tf.pose_to_kdl(wrong_odom_T_goal.pose), u'map')

        kitchen_setup.add_json_goal(u'AvoidJointLimits', percentage=40)
        kitchen_setup.add_json_goal(u'CartesianVelocityLimit',
                                    root_link=u'odom_combined',
                                    tip_link='base_footprint',
                                    max_linear_velocity=0.05,
                                    max_angular_velocity=0.1,
                                    )

        kitchen_setup.set_and_check_cart_goal(map_T_cart_goal, kitchen_setup.r_tip)

    def test_bug2020_09_16_15_09_36_dump_grasp_wiggle_drawer(self, kitchen_setup):
        map_T_odom = tf.pose_to_kdl(convert_dictionary_to_ros_message(u'geometry_msgs/PoseStamped',
                                                                      {
                                                                          "header": {
                                                                              "frame_id": "map",
                                                                              "seq": 0,
                                                                              "stamp": {
                                                                                  "nsecs": 0,
                                                                                  "secs": 0
                                                                              }
                                                                          },
                                                                          "pose": {
                                                                              "orientation": {
                                                                                  "w": 0.9727439238312539,
                                                                                  "x": 0.0022333636476489127,
                                                                                  "y": -0.004829125045602607,
                                                                                  "z": 0.23182094445387627
                                                                              },
                                                                              "position": {
                                                                                  "x": 0.024580947578082497,
                                                                                  "y": 0.1013560658118105,
                                                                                  "z": 5.192380582593782e-05
                                                                              }
                                                                          }
                                                                      }
                                                                      ).pose)

        odom_T_base_footprint = PoseStamped()
        odom_T_base_footprint.pose.position = Point(
            0.14115931987581143,
            -0.7236910043884692,
            0
        )
        odom_T_base_footprint.pose.orientation = Quaternion(*quaternion_about_axis(
            -1.3665574203571444,
            [0, 0, 1]))
        odom_T_base_footprint = tf.pose_to_kdl(odom_T_base_footprint.pose)
        map_T_base_footprint = tf.kdl_to_pose_stamped(map_T_odom * odom_T_base_footprint, u'map')

        kitchen_setup.teleport_base(map_T_base_footprint)

        js = {
            "l_elbow_flex_joint": -2.1147837587288314,
            "l_forearm_roll_joint": 98.677242128683,
            "l_shoulder_lift_joint": -0.25273190347723196,
            "l_shoulder_pan_joint": 2.134670157199861,
            "l_upper_arm_roll_joint": 1.3845634880543967,
            "l_wrist_flex_joint": -0.1070532732960286,
            "l_wrist_roll_joint": -0.0011156832108381032,
            "r_elbow_flex_joint": -2.1194164214931046,
            "r_forearm_roll_joint": -48.49857037449833,
            "r_shoulder_lift_joint": -0.25224550611412744,
            "r_shoulder_pan_joint": -1.7388688472934715,
            "r_upper_arm_roll_joint": -1.4655950801429158,
            "r_wrist_flex_joint": -0.10005761836891214,
            "r_wrist_roll_joint": 31.466591092689917,
            "torso_lift_joint": 0.2624334335160808,
        }
        kitchen_setup.send_and_check_joint_goal(js)

        kitchen_setup.set_kitchen_js(
            {
                "fridge_area_lower_drawer_main_joint": 0.0,
                "iai_fridge_door_joint": 1.5707,
                "kitchen_island_left_lower_drawer_main_joint": 0.0,
                "kitchen_island_left_upper_drawer_main_joint": 0.0,
                "kitchen_island_middle_lower_drawer_main_joint": 0.0,
                "kitchen_island_middle_upper_drawer_main_joint": 0.0,
                "kitchen_island_right_lower_drawer_main_joint": 0.0,
                "kitchen_island_right_upper_drawer_main_joint": 0.0,
                "oven_area_area_left_drawer_main_joint": 0.0,
                "oven_area_area_middle_lower_drawer_main_joint": 0.0,
                "oven_area_area_middle_upper_drawer_main_joint": 0.0,
                "oven_area_area_right_drawer_main_joint": 0.0,
                "oven_area_oven_door_joint": 0.0,
                "oven_area_oven_knob_oven_joint": 0.0,
                "oven_area_oven_knob_stove_1_joint": 0.0,
                "oven_area_oven_knob_stove_2_joint": 0.0,
                "oven_area_oven_knob_stove_3_joint": 0.0,
                "oven_area_oven_knob_stove_4_joint": 0.0,
                "sink_area_dish_washer_door_joint": 0.0,
                "sink_area_dish_washer_main_joint": 0.0,
                "sink_area_dish_washer_tray_main": 0.0,
                "sink_area_left_bottom_drawer_main_joint": 0.0,
                "sink_area_left_middle_drawer_main_joint": 0.0,
                "sink_area_left_upper_drawer_main_joint": 0.0,
                "sink_area_trash_drawer_main_joint": 0.0
            }
        )

        box_pose = convert_dictionary_to_ros_message(u'geometry_msgs/PoseStamped',
                                                     {
                                                         "header": {
                                                             "frame_id": "map",
                                                             "seq": 0,
                                                             "stamp": {
                                                                 "nsecs": 0,
                                                                 "secs": 0
                                                             }
                                                         },
                                                         "pose": {
                                                             "orientation": {
                                                                 "w": 0.6634436986211376,
                                                                 "x": -0.692860946417934,
                                                                 "y": 0.17933559041317249,
                                                                 "z": -0.21823133070186967
                                                             },
                                                             "position": {
                                                                 "x": 0.926089096069336,
                                                                 "y": -1.0452009836832683,
                                                                 "z": 0.0329125980536143
                                                             }
                                                         }
                                                     }
                                                     )
        kitchen_setup.add_box(u'bowl_1',
                              size=[0.0695257345835, 0.199114735921, 0.0704464276632], pose=box_pose)

        wrong_odom_T_goal = convert_dictionary_to_ros_message(u'geometry_msgs/PoseStamped',
                                                              {
                                                                  "header": {
                                                                      "frame_id": "odom_combined",
                                                                      "seq": 0,
                                                                      "stamp": {
                                                                          "nsecs": 962248325,
                                                                          "secs": 1600268947
                                                                      }
                                                                  },
                                                                  "pose": {
                                                                      "orientation": {
                                                                          "w": 0.6756608321219002,
                                                                          "x": -0.21033058845437325,
                                                                          "y": 0.6877822510017452,
                                                                          "z": 0.161861492207766
                                                                      },
                                                                      "position": {
                                                                          "x": 0.44265312758557507,
                                                                          "y": -1.328706668357887,
                                                                          "z": 0.16673579458516688
                                                                      }
                                                                  }
                                                              }
                                                              )

        map_T_cart_goal = tf.kdl_to_pose_stamped(map_T_odom * tf.pose_to_kdl(wrong_odom_T_goal.pose), u'map')

        kitchen_setup.add_json_goal(u'AvoidJointLimits', percentage=40)
        # kitchen_setup.avoid_all_collisions(0.1)
        kitchen_setup.add_json_goal(u'CartesianVelocityLimit',
                                    root_link=u'odom_combined',
                                    tip_link=u'base_footprint',
                                    max_linear_velocity=0.05,
                                    max_angular_velocity=0.1,
                                    )
        kitchen_setup.set_and_check_cart_goal(map_T_cart_goal, 'l_gripper_tool_frame')

    def test_bug2020_09_09_13_41_21_dump_corner_drawer_shaking(self, kitchen_setup):
        map_T_odom = tf.pose_to_kdl(convert_dictionary_to_ros_message(u'geometry_msgs/PoseStamped',
                                                                      {
                                                                          "header": {
                                                                              "frame_id": "map",
                                                                              "seq": 0,
                                                                              "stamp": {
                                                                                  "nsecs": 0,
                                                                                  "secs": 0
                                                                              }
                                                                          },
                                                                          "pose": {
                                                                              "orientation": {
                                                                                  "w": 0.8779201932099772,
                                                                                  "x": 0.005801928233696417,
                                                                                  "y": 0.0021891835979195693,
                                                                                  "z": -0.47876683203632847
                                                                              },
                                                                              "position": {
                                                                                  "x": -1.2813072440232847,
                                                                                  "y": -0.000900015892780554,
                                                                                  "z": -0.0053088233454366375
                                                                              }
                                                                          }
                                                                      }
                                                                      ).pose)

        odom_T_base_footprint = PoseStamped()
        odom_T_base_footprint.pose.position = Point(
            0.5065161536263582,
            1.2428430519008682,
            0
        )
        odom_T_base_footprint.pose.orientation = Quaternion(*quaternion_about_axis(
            -2.9179043687346833,
            [0, 0, 1]))
        odom_T_base_footprint = tf.pose_to_kdl(odom_T_base_footprint.pose)
        map_T_base_footprint = tf.kdl_to_pose_stamped(map_T_odom * odom_T_base_footprint, u'map')

        kitchen_setup.teleport_base(map_T_base_footprint)

        js = {
            "l_elbow_flex_joint": -2.121008899318323,
            "l_forearm_roll_joint": 60.97875833969833,
            "l_shoulder_lift_joint": -0.26499816732737785,
            "l_shoulder_pan_joint": 1.965291937939539,
            "l_upper_arm_roll_joint": 1.3837617139225473,
            "l_wrist_flex_joint": -0.09896061415750301,
            "l_wrist_roll_joint": -31.415924548422947,
            "r_elbow_flex_joint": -2.121153670029707,
            "r_forearm_roll_joint": -67.34873782238188,
            "r_shoulder_lift_joint": -0.25672903703866357,
            "r_shoulder_pan_joint": -1.712587449591307,
            "r_upper_arm_roll_joint": -1.4633501125737376,
            "r_wrist_flex_joint": -0.09998099334768273,
            "r_wrist_roll_joint": 50.31658512943495,
            "torso_lift_joint": 0.2623074836994323,
        }
        kitchen_setup.send_and_check_joint_goal(js)

        kitchen_setup.set_kitchen_js(
            {
                "fridge_area_lower_drawer_main_joint": 0.0,
                "iai_fridge_door_joint": 0.0,
                "kitchen_island_left_lower_drawer_main_joint": 0.0,
                "kitchen_island_left_upper_drawer_main_joint": 0.48,
                "kitchen_island_middle_lower_drawer_main_joint": 0.0,
                "kitchen_island_middle_upper_drawer_main_joint": 0.0,
                "kitchen_island_right_lower_drawer_main_joint": 0.0,
                "kitchen_island_right_upper_drawer_main_joint": 0.0,
                "oven_area_area_left_drawer_main_joint": 0.0,
                "oven_area_area_middle_lower_drawer_main_joint": 0.0,
                "oven_area_area_middle_upper_drawer_main_joint": 0.0,
                "oven_area_area_right_drawer_main_joint": 0.0,
                "oven_area_oven_door_joint": 0.0,
                "oven_area_oven_knob_oven_joint": 0.0,
                "oven_area_oven_knob_stove_1_joint": 0.0,
                "oven_area_oven_knob_stove_2_joint": 0.0,
                "oven_area_oven_knob_stove_3_joint": 0.0,
                "oven_area_oven_knob_stove_4_joint": 0.0,
                "sink_area_dish_washer_door_joint": 0.0,
                "sink_area_dish_washer_main_joint": 0.0,
                "sink_area_dish_washer_tray_main": 0.0,
                "sink_area_left_bottom_drawer_main_joint": 0.0,
                "sink_area_left_middle_drawer_main_joint": 0.0,
                "sink_area_left_upper_drawer_main_joint": 0.0,
                "sink_area_trash_drawer_main_joint": 0.0
            }
        )

        map_T_cart_goal = convert_dictionary_to_ros_message(u'geometry_msgs/PoseStamped',
                                                            {"header": {"stamp":
                                                                            {"secs": 0,
                                                                             "nsecs": 43884.0},
                                                                        "frame_id": "map", "seq": 0},
                                                             "pose": {
                                                                 "position":
                                                                     {"x": -0.32000017166137695,
                                                                      "y": 0.31999969482421875, "z": 0.0},
                                                                 "orientation":
                                                                     {"x": 0.0, "y": 0.0,
                                                                      "z": 0.8443331886423444,
                                                                      "w": 0.5358185015068547}}}
                                                            )

        avoidance_hint = Vector3Stamped()
        avoidance_hint.header.frame_id = 'map'
        avoidance_hint.vector.y = -1
        kitchen_setup.add_json_goal(u'CollisionAvoidanceHint',
                                    link_name=u'base_link',
                                    max_threshold=0.3,
                                    # spring_threshold=0.5,
                                    max_linear_velocity=1,
                                    body_b=u'kitchen',
                                    link_b=u'kitchen_island',
                                    weight=WEIGHT_COLLISION_AVOIDANCE,
                                    avoidance_hint=avoidance_hint)
        kitchen_setup.add_json_goal(u'CartesianVelocityLimit',
                                    root_link=u'odom_combined',
                                    tip_link=u'base_footprint',
                                    max_linear_velocity=0.5,
                                    max_angular_velocity=0.2,
                                    )
        kitchen_setup.set_joint_goal(gaya_pose)
        kitchen_setup.avoid_all_collisions(0.2)
        kitchen_setup.set_cart_goal(map_T_cart_goal, 'base_footprint', linear_velocity=0.5,
                                    weight=WEIGHT_BELOW_CA)
        kitchen_setup.send_and_check_goal()

    def test_bug2020_09_15_09_59_29_dump_corner_drawer_shaking(self, kitchen_setup):
        map_T_odom = tf.pose_to_kdl(convert_dictionary_to_ros_message(u'geometry_msgs/PoseStamped',
                                                                      {
                                                                          "header": {
                                                                              "frame_id": "map",
                                                                              "seq": 0,
                                                                              "stamp": {
                                                                                  "nsecs": 0,
                                                                                  "secs": 0
                                                                              }
                                                                          },
                                                                          "pose": {
                                                                              "orientation": {
                                                                                  "w": 0.7579127413061545,
                                                                                  "x": 0.002869387844298475,
                                                                                  "y": 0.0003542513596710703,
                                                                                  "z": -0.6523495364336234
                                                                              },
                                                                              "position": {
                                                                                  "x": -0.32870411899363455,
                                                                                  "y": -0.28615040678711406,
                                                                                  "z": -0.005243998544918415
                                                                              }
                                                                          }
                                                                      }
                                                                      ).pose)

        odom_T_base_footprint = PoseStamped()
        odom_T_base_footprint.pose.position = Point(
            -0.25354562842435296,
            1.0658860186856896,
            0
        )
        odom_T_base_footprint.pose.orientation = Quaternion(*quaternion_about_axis(
            2.692050598317841,
            [0, 0, 1]))
        odom_T_base_footprint = tf.pose_to_kdl(odom_T_base_footprint.pose)
        map_T_base_footprint = tf.kdl_to_pose_stamped(map_T_odom * odom_T_base_footprint, u'map')

        kitchen_setup.teleport_base(map_T_base_footprint)

        js = {
            "head_pan_joint": 0.1268085020535231,
            "head_tilt_joint": 0.903331038339086,
            "l_elbow_flex_joint": -2.121008899318323,
            "l_forearm_roll_joint": 4.430280644090958,
            "l_shoulder_lift_joint": -0.2654211419429001,
            "l_shoulder_pan_joint": 1.965374844556896,
            "l_upper_arm_roll_joint": 1.3837617139225473,
            "l_wrist_flex_joint": -0.10174518504387692,
            "l_wrist_roll_joint": -7.146912844735454e-05,
            "r_elbow_flex_joint": -2.120429816472789,
            "r_forearm_roll_joint": 1.7662675011044127,
            "r_shoulder_lift_joint": -0.26104337811699074,
            "r_shoulder_pan_joint": -1.7173960333980123,
            "r_upper_arm_roll_joint": -1.4633501125737374,
            "r_wrist_flex_joint": -0.11341485683949104,
            "r_wrist_roll_joint": 0.05058375449688546,
            "torso_lift_joint": 0.2329842562296531,
        }
        kitchen_setup.send_and_check_joint_goal(js)

        kitchen_setup.set_kitchen_js(
            {
                "fridge_area_lower_drawer_main_joint": 0.0,
                "iai_fridge_door_joint": 0.0,
                "kitchen_island_left_lower_drawer_main_joint": 0.0,
                "kitchen_island_left_upper_drawer_main_joint": 0.0,
                "kitchen_island_middle_lower_drawer_main_joint": 0.0,
                "kitchen_island_middle_upper_drawer_main_joint": 0.0,
                "kitchen_island_right_lower_drawer_main_joint": 0.0,
                "kitchen_island_right_upper_drawer_main_joint": 0.0,
                "oven_area_area_left_drawer_main_joint": 0.0,
                "oven_area_area_middle_lower_drawer_main_joint": 0.0,
                "oven_area_area_middle_upper_drawer_main_joint": 0.0,
                "oven_area_area_right_drawer_main_joint": 0.0,
                "oven_area_oven_door_joint": 0.0,
                "oven_area_oven_knob_oven_joint": 0.0,
                "oven_area_oven_knob_stove_1_joint": 0.0,
                "oven_area_oven_knob_stove_2_joint": 0.0,
                "oven_area_oven_knob_stove_3_joint": 0.0,
                "oven_area_oven_knob_stove_4_joint": 0.0,
                "sink_area_dish_washer_door_joint": 0.0,
                "sink_area_dish_washer_main_joint": 0.0,
                "sink_area_dish_washer_tray_main": 0.0,
                "sink_area_left_bottom_drawer_main_joint": 0.0,
                "sink_area_left_middle_drawer_main_joint": 0.0,
                "sink_area_left_upper_drawer_main_joint": 0.0,
                "sink_area_trash_drawer_main_joint": 0.0
            }
        )

        map_T_cart_goal = convert_dictionary_to_ros_message(u'geometry_msgs/PoseStamped',
                                                            {"header": {"stamp": {"secs": 1600163934,
                                                                                  "nsecs": 326478.0044555664},
                                                                        "frame_id": "map", "seq": 0}, "pose": {
                                                                "position": {"x": -0.440000057220459,
                                                                             "y": 0.15999984741210938, "z": 0.0},
                                                                "orientation": {"x": 0.0, "y": 0.0,
                                                                                "z": 0.9524610762750731,
                                                                                "w": 0.30466029964688424}}}
                                                            )

        avoidance_hint = Vector3Stamped()
        avoidance_hint.header.frame_id = 'map'
        avoidance_hint.vector.y = -1
        kitchen_setup.add_json_goal(u'CollisionAvoidanceHint',
                                    link_name=u'base_link',
                                    max_threshold=0.25,
                                    spring_threshold=0.3,
                                    max_linear_velocity=1,
                                    body_b=u'kitchen',
                                    link_b=u'kitchen_island',
                                    weight=WEIGHT_COLLISION_AVOIDANCE,
                                    avoidance_hint=avoidance_hint)
        kitchen_setup.add_json_goal(u'CartesianVelocityLimit',
                                    root_link=u'odom_combined',
                                    tip_link=u'base_footprint',
                                    max_linear_velocity=0.5,
                                    max_angular_velocity=0.2,
                                    )
        kitchen_setup.set_joint_goal(gaya_pose)
        kitchen_setup.avoid_all_collisions(0.2)
        kitchen_setup.set_cart_goal(map_T_cart_goal, 'base_footprint', linear_velocity=0.5,
                                    weight=WEIGHT_BELOW_CA)
        kitchen_setup.send_and_check_goal()

    def test_bug2020_09_15_15_35_15_dump_shaky_nav(self, kitchen_setup):
        map_T_odom = tf.pose_to_kdl(convert_dictionary_to_ros_message(u'geometry_msgs/PoseStamped',
                                                                      {
                                                                          "header": {
                                                                              "frame_id": "map",
                                                                              "seq": 0,
                                                                              "stamp": {
                                                                                  "nsecs": 0,
                                                                                  "secs": 0
                                                                              }
                                                                          },
                                                                          "pose": {
                                                                              "orientation": {
                                                                                  "w": 0.9903702071222805,
                                                                                  "x": -0.0034922295028117414,
                                                                                  "y": -0.00012004497948064491,
                                                                                  "z": -0.13840029901294992
                                                                              },
                                                                              "position": {
                                                                                  "x": 0.022483169988823295,
                                                                                  "y": -0.09823512894746209,
                                                                                  "z": 0.0036762520107436565
                                                                              }
                                                                          }
                                                                      }
                                                                      ).pose)

        odom_T_base_footprint = PoseStamped()
        odom_T_base_footprint.pose.position = Point(
            0.4355780076030453,
            -0.10753565484855881,
            0
        )
        odom_T_base_footprint.pose.orientation = Quaternion(*quaternion_about_axis(
            -2.398246925955068,
            [0, 0, 1]))
        odom_T_base_footprint = tf.pose_to_kdl(odom_T_base_footprint.pose)
        map_T_base_footprint = tf.kdl_to_pose_stamped(map_T_odom * odom_T_base_footprint, u'map')

        kitchen_setup.teleport_base(map_T_base_footprint)

        js = {
            "l_elbow_flex_joint": -2.121008899318323,
            "l_forearm_roll_joint": 48.41234640599331,
            "l_shoulder_lift_joint": -0.2649981673273779,
            "l_shoulder_pan_joint": 1.965457751174253,
            "l_upper_arm_roll_joint": 1.3837617139225473,
            "l_wrist_flex_joint": -0.09965675687909759,
            "l_wrist_roll_joint": 6.283225718134377,
            "r_elbow_flex_joint": -2.1211536700297065,
            "r_forearm_roll_joint": -29.64961771544074,
            "r_shoulder_lift_joint": -0.2566444421155591,
            "r_shoulder_pan_joint": -1.7157379010508729,
            "r_upper_arm_roll_joint": -1.4633501125737374,
            "r_wrist_flex_joint": -0.1001446362091114,
            "r_wrist_roll_joint": 25.18355495894769,
        }
        kitchen_setup.send_and_check_joint_goal(js)

        kitchen_setup.set_kitchen_js(
            {
                "fridge_area_lower_drawer_main_joint": 0.0,
                "iai_fridge_door_joint": 0.0,
                "kitchen_island_left_lower_drawer_main_joint": 0.0,
                "kitchen_island_left_upper_drawer_main_joint": 0.0,
                "kitchen_island_middle_lower_drawer_main_joint": 0.0,
                "kitchen_island_middle_upper_drawer_main_joint": 0.0,
                "kitchen_island_right_lower_drawer_main_joint": 0.0,
                "kitchen_island_right_upper_drawer_main_joint": 0.0,
                "oven_area_area_left_drawer_main_joint": 0.0,
                "oven_area_area_middle_lower_drawer_main_joint": 0.0,
                "oven_area_area_middle_upper_drawer_main_joint": 0.0,
                "oven_area_area_right_drawer_main_joint": 0.0,
                "oven_area_oven_door_joint": 0.0,
                "oven_area_oven_knob_oven_joint": 0.0,
                "oven_area_oven_knob_stove_1_joint": 0.0,
                "oven_area_oven_knob_stove_2_joint": 0.0,
                "oven_area_oven_knob_stove_3_joint": 0.0,
                "oven_area_oven_knob_stove_4_joint": 0.0,
                "sink_area_dish_washer_door_joint": 0.0,
                "sink_area_dish_washer_main_joint": 0.0,
                "sink_area_dish_washer_tray_main": 0.0,
                "sink_area_left_bottom_drawer_main_joint": 0.0,
                "sink_area_left_middle_drawer_main_joint": 0.0,
                "sink_area_left_upper_drawer_main_joint": 0.0,
                "sink_area_trash_drawer_main_joint": 0.0
            }
        )

        map_T_cart_goal = convert_dictionary_to_ros_message(u'geometry_msgs/PoseStamped',
                                                            {"header": {"stamp": {"secs": 1600184101,
                                                                                  "nsecs": 976460.9336853027},
                                                                        "frame_id": "map", "seq": 0}, "pose": {
                                                                "position": {"x": 0.48000001907348633,
                                                                             "y": -0.5999999046325684, "z": 0.0},
                                                                "orientation": {"x": 0.0, "y": 0.0,
                                                                                "z": -0.3561185110796128,
                                                                                "w": 0.9344407985883534}}}
                                                            )

        avoidance_hint = Vector3Stamped()
        avoidance_hint.header.frame_id = 'map'
        avoidance_hint.vector.y = -1
        kitchen_setup.add_json_goal(u'CollisionAvoidanceHint',
                                    link_name=u'base_link',
                                    max_threshold=0.25,
                                    spring_threshold=0.3,
                                    max_linear_velocity=1,
                                    body_b=u'kitchen',
                                    link_b=u'kitchen_island',
                                    weight=WEIGHT_COLLISION_AVOIDANCE,
                                    avoidance_hint=avoidance_hint)
        kitchen_setup.add_json_goal(u'CartesianVelocityLimit',
                                    root_link=u'odom_combined',
                                    tip_link=u'base_footprint',
                                    max_linear_velocity=0.5,
                                    max_angular_velocity=0.2,
                                    )
        kitchen_setup.set_joint_goal(
            {
                "l_shoulder_pan_joint": 1.965457751174253,
                "l_shoulder_lift_joint": -0.26482897748116896,
                "l_upper_arm_roll_joint": 1.3837617139225473,
                "l_elbow_flex_joint": -2.121008899318323,
                "l_forearm_roll_joint": 48.412635641428075,
                "l_wrist_flex_joint": -0.09891710523740382,
                "l_wrist_roll_joint": 6.283008173533879,
                "r_shoulder_pan_joint": -1.7159037142855866,
                "r_shoulder_lift_joint": -0.2564752522693502,
                "r_upper_arm_roll_joint": -1.4633501125737374,
                "r_elbow_flex_joint": -2.121443211452474,
                "r_forearm_roll_joint": -29.649386327092937,
                "r_wrist_flex_joint": -0.09992709160861413,
                "r_wrist_roll_joint": 25.182815307305997,
            }
        )

        kitchen_setup.avoid_all_collisions(0.2)
        kitchen_setup.set_and_check_cart_goal(map_T_cart_goal, 'base_footprint', linear_velocity=0.5,
                                              weight=WEIGHT_BELOW_CA, expected_error_codes=[MoveResult.SHAKING])

    def test_bug2020_09_15_15_35_15_dump_shaky_nav_cut_off(self, kitchen_setup):
        map_T_odom = tf.pose_to_kdl(convert_dictionary_to_ros_message(u'geometry_msgs/PoseStamped',
                                                                      {
                                                                          "header": {
                                                                              "frame_id": "map",
                                                                              "seq": 0,
                                                                              "stamp": {
                                                                                  "nsecs": 0,
                                                                                  "secs": 0
                                                                              }
                                                                          },
                                                                          "pose": {
                                                                              "orientation": {
                                                                                  "w": 0.9903702071222805,
                                                                                  "x": -0.0034922295028117414,
                                                                                  "y": -0.00012004497948064491,
                                                                                  "z": -0.13840029901294992
                                                                              },
                                                                              "position": {
                                                                                  "x": 0.022483169988823295,
                                                                                  "y": -0.09823512894746209,
                                                                                  "z": 0.0036762520107436565
                                                                              }
                                                                          }
                                                                      }
                                                                      ).pose)

        odom_T_base_footprint = PoseStamped()
        odom_T_base_footprint.pose.position = Point(
            0.4355780076030453,
            -0.10753565484855881,
            0
        )
        odom_T_base_footprint.pose.orientation = Quaternion(*quaternion_about_axis(
            -2.398246925955068,
            [0, 0, 1]))
        odom_T_base_footprint = tf.pose_to_kdl(odom_T_base_footprint.pose)
        map_T_base_footprint = tf.kdl_to_pose_stamped(map_T_odom * odom_T_base_footprint, u'map')

        kitchen_setup.teleport_base(map_T_base_footprint)

        js = {
            "l_elbow_flex_joint": -2.121008899318323,
            "l_forearm_roll_joint": 48.41234640599331,
            "l_shoulder_lift_joint": -0.2649981673273779,
            "l_shoulder_pan_joint": 1.965457751174253,
            "l_upper_arm_roll_joint": 1.3837617139225473,
            "l_wrist_flex_joint": -0.09965675687909759,
            "l_wrist_roll_joint": 6.283225718134377,
            "r_elbow_flex_joint": -2.1211536700297065,
            "r_forearm_roll_joint": -29.64961771544074,
            "r_shoulder_lift_joint": -0.2566444421155591,
            "r_shoulder_pan_joint": -1.7157379010508729,
            "r_upper_arm_roll_joint": -1.4633501125737374,
            "r_wrist_flex_joint": -0.1001446362091114,
            "r_wrist_roll_joint": 25.18355495894769,
        }
        kitchen_setup.send_and_check_joint_goal(js)

        kitchen_setup.set_kitchen_js(
            {
                "fridge_area_lower_drawer_main_joint": 0.0,
                "iai_fridge_door_joint": 0.0,
                "kitchen_island_left_lower_drawer_main_joint": 0.0,
                "kitchen_island_left_upper_drawer_main_joint": 0.0,
                "kitchen_island_middle_lower_drawer_main_joint": 0.0,
                "kitchen_island_middle_upper_drawer_main_joint": 0.0,
                "kitchen_island_right_lower_drawer_main_joint": 0.0,
                "kitchen_island_right_upper_drawer_main_joint": 0.0,
                "oven_area_area_left_drawer_main_joint": 0.0,
                "oven_area_area_middle_lower_drawer_main_joint": 0.0,
                "oven_area_area_middle_upper_drawer_main_joint": 0.0,
                "oven_area_area_right_drawer_main_joint": 0.0,
                "oven_area_oven_door_joint": 0.0,
                "oven_area_oven_knob_oven_joint": 0.0,
                "oven_area_oven_knob_stove_1_joint": 0.0,
                "oven_area_oven_knob_stove_2_joint": 0.0,
                "oven_area_oven_knob_stove_3_joint": 0.0,
                "oven_area_oven_knob_stove_4_joint": 0.0,
                "sink_area_dish_washer_door_joint": 0.0,
                "sink_area_dish_washer_main_joint": 0.0,
                "sink_area_dish_washer_tray_main": 0.0,
                "sink_area_left_bottom_drawer_main_joint": 0.0,
                "sink_area_left_middle_drawer_main_joint": 0.0,
                "sink_area_left_upper_drawer_main_joint": 0.0,
                "sink_area_trash_drawer_main_joint": 0.0
            }
        )

        map_T_cart_goal = convert_dictionary_to_ros_message(u'geometry_msgs/PoseStamped',
                                                            {"header": {"stamp": {"secs": 1600184101,
                                                                                  "nsecs": 976460.9336853027},
                                                                        "frame_id": "map", "seq": 0}, "pose": {
                                                                "position": {"x": 0.48000001907348633,
                                                                             "y": -0.5999999046325684, "z": 0.0},
                                                                "orientation": {"x": 0.0, "y": 0.0,
                                                                                "z": -0.3561185110796128,
                                                                                "w": 0.9344407985883534}}}
                                                            )

        avoidance_hint = Vector3Stamped()
        avoidance_hint.header.frame_id = 'map'
        avoidance_hint.vector.y = -1
        kitchen_setup.add_json_goal(u'CollisionAvoidanceHint',
                                    link_name=u'base_link',
                                    max_threshold=0.25,
                                    spring_threshold=0.3,
                                    max_linear_velocity=1,
                                    body_b=u'kitchen',
                                    link_b=u'kitchen_island',
                                    weight=WEIGHT_COLLISION_AVOIDANCE,
                                    avoidance_hint=avoidance_hint)
        kitchen_setup.add_json_goal(u'CartesianVelocityLimit',
                                    root_link=u'odom_combined',
                                    tip_link=u'base_footprint',
                                    max_linear_velocity=0.5,
                                    max_angular_velocity=0.2,
                                    )
        kitchen_setup.set_joint_goal(
            {
                "l_shoulder_pan_joint": 1.965457751174253,
                "l_shoulder_lift_joint": -0.26482897748116896,
                "l_upper_arm_roll_joint": 1.3837617139225473,
                "l_elbow_flex_joint": -2.121008899318323,
                "l_forearm_roll_joint": 48.412635641428075,
                "l_wrist_flex_joint": -0.09891710523740382,
                "l_wrist_roll_joint": 6.283008173533879,
                "r_shoulder_pan_joint": -1.7159037142855866,
                "r_shoulder_lift_joint": -0.2564752522693502,
                "r_upper_arm_roll_joint": -1.4633501125737374,
                "r_elbow_flex_joint": -2.121443211452474,
                "r_forearm_roll_joint": -29.649386327092937,
                "r_wrist_flex_joint": -0.09992709160861413,
                "r_wrist_roll_joint": 25.182815307305997,
            }
        )

        kitchen_setup.avoid_all_collisions(0.2)
        kitchen_setup.set_cart_goal(map_T_cart_goal, 'base_footprint', linear_velocity=0.5,
                                    weight=WEIGHT_BELOW_CA)
        kitchen_setup.send_and_check_goal(goal_type=MoveGoal.PLAN_AND_EXECUTE_AND_CUT_OFF_SHAKING)

    def test_bug2020_09_15_10_41_17_dump_wiggling(self, kitchen_setup):
        map_T_odom = tf.pose_to_kdl(convert_dictionary_to_ros_message(u'geometry_msgs/PoseStamped',
                                                                      {
                                                                          "header": {
                                                                              "frame_id": "map",
                                                                              "seq": 0,
                                                                              "stamp": {
                                                                                  "nsecs": 0,
                                                                                  "secs": 0
                                                                              }
                                                                          },
                                                                          "pose": {
                                                                              "orientation": {
                                                                                  "w": 0.7532154668322877,
                                                                                  "x": 0.0013925205455504854,
                                                                                  "y": 0.0020029798643668487,
                                                                                  "z": -0.6577693436781712
                                                                              },
                                                                              "position": {
                                                                                  "x": -0.45177061803897495,
                                                                                  "y": -0.29218384670347713,
                                                                                  "z": 4.1548596924592305e-05
                                                                              }
                                                                          }
                                                                      }
                                                                      ).pose)

        odom_T_base_footprint = PoseStamped()
        odom_T_base_footprint.pose.position = Point(
            -0.10391025295767904,
            1.0221940223228667,
            0
        )
        odom_T_base_footprint.pose.orientation = Quaternion(*quaternion_about_axis(
            2.97736321896431,
            [0, 0, 1]))
        odom_T_base_footprint = tf.pose_to_kdl(odom_T_base_footprint.pose)
        map_T_base_footprint = tf.kdl_to_pose_stamped(map_T_odom * odom_T_base_footprint, u'map')

        kitchen_setup.teleport_base(map_T_base_footprint)

        js = {
            "head_pan_joint": 0.11518460923524085,
            "head_tilt_joint": 0.9514786684689828,
            "l_elbow_flex_joint": -2.121008899318323,
            "l_forearm_roll_joint": 4.430049255743156,
            "l_shoulder_lift_joint": -0.2649981673273779,
            "l_shoulder_pan_joint": 1.9652919379395388,
            "l_upper_arm_roll_joint": 1.3837617139225473,
            "l_wrist_flex_joint": -0.09896061415750401,
            "l_wrist_roll_joint": 1.5548711750357214e-05,
            "r_elbow_flex_joint": -2.0632453854762955,
            "r_forearm_roll_joint": -1.3016527553185637,
            "r_shoulder_lift_joint": -0.30680923151650064,
            "r_shoulder_pan_joint": -1.183809044088452,
            "r_upper_arm_roll_joint": -1.6439096470662296,
            "r_wrist_flex_joint": -1.28493603944117,
            "r_wrist_roll_joint": 4.308453693283392,
            "torso_lift_joint": 0.25,
        }
        kitchen_setup.send_and_check_joint_goal(js)

        kitchen_setup.set_kitchen_js(
            {
                "fridge_area_lower_drawer_main_joint": 0.0,
                "iai_fridge_door_joint": 0.0,
                "kitchen_island_left_lower_drawer_main_joint": 0.0,
                "kitchen_island_left_upper_drawer_main_joint": 0.0,
                "kitchen_island_middle_lower_drawer_main_joint": 0.0,
                "kitchen_island_middle_upper_drawer_main_joint": 0.0,
                "kitchen_island_right_lower_drawer_main_joint": 0.0,
                "kitchen_island_right_upper_drawer_main_joint": 0.0,
                "oven_area_area_left_drawer_main_joint": 0.0,
                "oven_area_area_middle_lower_drawer_main_joint": 0.0,
                "oven_area_area_middle_upper_drawer_main_joint": 0.0,
                "oven_area_area_right_drawer_main_joint": 0.0,
                "oven_area_oven_door_joint": 0.0,
                "oven_area_oven_knob_oven_joint": 0.0,
                "oven_area_oven_knob_stove_1_joint": 0.0,
                "oven_area_oven_knob_stove_2_joint": 0.0,
                "oven_area_oven_knob_stove_3_joint": 0.0,
                "oven_area_oven_knob_stove_4_joint": 0.0,
                "sink_area_dish_washer_door_joint": 0.0,
                "sink_area_dish_washer_main_joint": 0.0,
                "sink_area_dish_washer_tray_main": 0.0,
                "sink_area_left_bottom_drawer_main_joint": 0.0,
                "sink_area_left_middle_drawer_main_joint": 0.48,
                "sink_area_left_upper_drawer_main_joint": 0.0,
                "sink_area_trash_drawer_main_joint": 0.0
            }
        )

        box_pose = convert_dictionary_to_ros_message(u'geometry_msgs/PoseStamped',
                                                     {
                                                         "header": {
                                                             "frame_id": "r_wrist_roll_link",
                                                             "seq": 0,
                                                             "stamp": {
                                                                 "nsecs": 0,
                                                                 "secs": 0
                                                             }
                                                         },
                                                         "pose": {
                                                             "orientation": {
                                                                 "w": 0.7050609904138849,
                                                                 "x": 1.981449345260101e-12,
                                                                 "y": -0.7090613364582498,
                                                                 "z": 0.011000951623944002
                                                             },
                                                             "position": {
                                                                 "x": 0.209,
                                                                 "y": -0.059,
                                                                 "z": 0.003
                                                             }
                                                         }
                                                     }
                                                     )
        kitchen_setup.attach_box(u'bowl_1',
                                 size=[.171740325292, 0.171745332082, 0.10578233401],
                                 frame_id='r_wrist_roll_link', pose=box_pose)

        map_T_cart_goal = convert_dictionary_to_ros_message(u'geometry_msgs/PoseStamped',
                                                            {"header": {"stamp": {"secs": 1600166439,
                                                                                  "nsecs": 617058.9923858643},
                                                                        "frame_id": "map", "seq": 0}, "pose": {
                                                                "position": {"x": -2.4800000190734863,
                                                                             "y": 0.15999984741210938, "z": 0.0},
                                                                "orientation": {"x": 0.0, "y": 0.0,
                                                                                "z": -0.9870874685064221,
                                                                                "w": 0.16018217602961632}}}
                                                            )

        avoidance_hint = Vector3Stamped()
        avoidance_hint.header.frame_id = 'map'
        avoidance_hint.vector.y = -1
        kitchen_setup.add_json_goal(u'CollisionAvoidanceHint',
                                    link_name=u'base_link',
                                    max_threshold=0.25,
                                    spring_threshold=0.3,
                                    max_linear_velocity=1,
                                    body_b=u'kitchen',
                                    link_b=u'kitchen_island',
                                    weight=WEIGHT_COLLISION_AVOIDANCE,
                                    avoidance_hint=avoidance_hint)
        kitchen_setup.add_json_goal(u'CartesianVelocityLimit',
                                    root_link=u'odom_combined',
                                    tip_link=u'base_footprint',
                                    max_linear_velocity=0.5,
                                    max_angular_velocity=0.2,
                                    )
        kitchen_setup.set_joint_goal({
            "l_shoulder_pan_joint": 1.9728364401190246,
            "l_shoulder_lift_joint": -0.262967889172871,
            "l_upper_arm_roll_joint": 1.3837617139225473,
            "l_elbow_flex_joint": -2.121008899318323,
            "l_forearm_roll_joint": 4.430338491177909,
            "l_wrist_flex_joint": -0.08986724985668793,
            "l_wrist_roll_joint": 0.001103271714241405,
            "r_shoulder_pan_joint": -1.183809044088452,
            "r_shoulder_lift_joint": -0.307232206132023,
            "r_upper_arm_roll_joint": -1.6439096470662296,
            "r_elbow_flex_joint": -2.0632453854762955,
            "r_forearm_roll_joint": -7.5851190340623456,
            "r_wrist_flex_joint": -1.28497954836127,
            "r_wrist_roll_joint": 10.590924211064326
            # "torso_lift_joint": 1,
        })

        kitchen_setup.avoid_all_collisions(0.2)
        # tip_normal = Vector3Stamped()
        # tip_normal.header.frame_id = 'map'
        # tip_normal.vector.z = 1
        # kitchen_setup.align_planes('bowl_1', tip_normal, weight=WEIGHT_ABOVE_CA)
        kitchen_setup.set_cart_goal(map_T_cart_goal, 'base_footprint', linear_velocity=0.5,
                                    weight=WEIGHT_BELOW_CA)
        kitchen_setup.send_and_check_goal()

    def test_bug2020_09_11_11_59_57_dump(self, kitchen_setup):
        map_T_odom = tf.pose_to_kdl(convert_dictionary_to_ros_message(u'geometry_msgs/PoseStamped',
                                                                      {
                                                                          "header": {
                                                                              "frame_id": "map",
                                                                              "seq": 0,
                                                                              "stamp": {
                                                                                  "nsecs": 0,
                                                                                  "secs": 0
                                                                              }
                                                                          },
                                                                          "pose": {
                                                                              "orientation": {
                                                                                  "w": 1.0,
                                                                                  "x": 0.0,
                                                                                  "y": 0.0,
                                                                                  "z": 0.0
                                                                              },
                                                                              "position": {
                                                                                  "x": 0.0,
                                                                                  "y": 0.0,
                                                                                  "z": 0.0
                                                                              }
                                                                          }
                                                                      }
                                                                      ).pose)

        odom_T_base_footprint = PoseStamped()
        odom_T_base_footprint.pose.position = Point(
            0.09598632901906967,
            1.7636791467666626,
            0
        )
        odom_T_base_footprint.pose.orientation = Quaternion(*quaternion_about_axis(
            -2.7521222050783707,
            [0, 0, 1]))
        odom_T_base_footprint = tf.pose_to_kdl(odom_T_base_footprint.pose)
        map_T_base_footprint = tf.kdl_to_pose_stamped(map_T_odom * odom_T_base_footprint, u'map')

        kitchen_setup.teleport_base(map_T_base_footprint)

        js = {
            "head_pan_joint": 0.10143902897834778,
            "head_tilt_joint": 0.6765880584716797,
            "l_elbow_flex_joint": -2.1212997436523438,
            "l_forearm_roll_joint": -1.8530672788619995,
            "l_shoulder_lift_joint": -0.26502490043640137,
            "l_shoulder_pan_joint": 1.9651780128479004,
            "l_upper_arm_roll_joint": 1.3837532997131348,
            "l_wrist_flex_joint": -0.10027802735567093,
            "l_wrist_roll_joint": 9.870521171251312e-05,
            "r_elbow_flex_joint": -2.1213154792785645,
            "r_forearm_roll_joint": -17.083274841308594,
            "r_shoulder_lift_joint": -0.2567230463027954,
            "r_shoulder_pan_joint": -1.7125777006149292,
            "r_upper_arm_roll_joint": -1.4633837938308716,
            "r_wrist_flex_joint": -0.10014520585536957,
            "r_wrist_roll_joint": 12.617490768432617,
            "torso_lift_joint": 0.26358458399772644,
        }
        kitchen_setup.send_and_check_joint_goal(js)

        kitchen_setup.set_kitchen_js(
            {
                "fridge_area_lower_drawer_main_joint": 0.0,
                "iai_fridge_door_joint": 0.0,
                "kitchen_island_left_lower_drawer_main_joint": 0.0,
                "kitchen_island_left_upper_drawer_main_joint": 0.0,
                "kitchen_island_middle_lower_drawer_main_joint": 0.0,
                "kitchen_island_middle_upper_drawer_main_joint": 0.0,
                "kitchen_island_right_lower_drawer_main_joint": 0.0,
                "kitchen_island_right_upper_drawer_main_joint": 0.0,
                "oven_area_area_left_drawer_main_joint": 0.0,
                "oven_area_area_middle_lower_drawer_main_joint": 0.0,
                "oven_area_area_middle_upper_drawer_main_joint": 0.0,
                "oven_area_area_right_drawer_main_joint": 0.0,
                "oven_area_oven_door_joint": 0.0,
                "oven_area_oven_knob_oven_joint": 0.0,
                "oven_area_oven_knob_stove_1_joint": 0.0,
                "oven_area_oven_knob_stove_2_joint": 0.0,
                "oven_area_oven_knob_stove_3_joint": 0.0,
                "oven_area_oven_knob_stove_4_joint": 0.0,
                "sink_area_dish_washer_door_joint": 0.0,
                "sink_area_dish_washer_main_joint": 0.0,
                "sink_area_dish_washer_tray_main": 0.0,
                "sink_area_left_bottom_drawer_main_joint": 0.0,
                "sink_area_left_middle_drawer_main_joint": 0.0,
                "sink_area_left_upper_drawer_main_joint": 0.48,
                "sink_area_trash_drawer_main_joint": 0.0
            }
        )

        SM_TableKnife4_pose = convert_dictionary_to_ros_message(u'geometry_msgs/PoseStamped',
                                                                {
                                                                    "header": {
                                                                        "frame_id": "r_wrist_roll_link",
                                                                        "seq": 0,
                                                                        "stamp": {
                                                                            "nsecs": 0,
                                                                            "secs": 0
                                                                        }
                                                                    },
                                                                    "pose": {
                                                                        "orientation": {
                                                                            "w": 0.7071039519219716,
                                                                            "x": -0.002000294064347671,
                                                                            "y": -0.7071039519219521,
                                                                            "z": 0.002000294064347671
                                                                        },
                                                                        "position": {
                                                                            "x": 0.166,
                                                                            "y": 0.003,
                                                                            "z": 0.002
                                                                        }
                                                                    }
                                                                }
                                                                )
        kitchen_setup.attach_box(u'SM_TableKnife4',
                                 size=[0.222074826558, 0.0516345620155, 0.0242430388927],
                                 frame_id='r_wrist_roll_link', pose=SM_TableKnife4_pose)

        SM_BigBowl2_pose = convert_dictionary_to_ros_message(u'geometry_msgs/PoseStamped',
                                                             {
                                                                 "header": {
                                                                     "frame_id": "map",
                                                                     "seq": 0,
                                                                     "stamp": {
                                                                         "nsecs": 0,
                                                                         "secs": 0
                                                                     }
                                                                 },
                                                                 "pose": {
                                                                     "orientation": {
                                                                         "w": 0.9442825488612109,
                                                                         "x": 0.008524839235563506,
                                                                         "y": 0.004445144931827071,
                                                                         "z": 0.32899549498240516
                                                                     },
                                                                     "position": {
                                                                         "x": -0.8397645969330706,
                                                                         "y": 1.197540621263799,
                                                                         "z": 0.9046289697156581
                                                                     }
                                                                 }
                                                             }
                                                             )
        kitchen_setup.add_box(u'SM_BigBowl2',
                              size=[0.171740325292, 0.171745332082, 0.10578233401], pose=SM_BigBowl2_pose)

        # goal----------------------------------

        map_T_cart_goal = convert_dictionary_to_ros_message(u'geometry_msgs/PoseStamped',
                                                            {"header": {"stamp": {"secs": 1599817878,
                                                                                  "nsecs": 274374.96185302734},
                                                                        "frame_id": "map", "seq": 0}, "pose": {
                                                                "position": {"x": -0.20000028610229492,
                                                                             "y": 2.0399999618530273, "z": 0.0},
                                                                "orientation": {"x": 0.0, "y": 0.0,
                                                                                "z": -0.9210651816262956,
                                                                                "w": 0.3894084374993936}}}
                                                            )

        avoidance_hint = Vector3Stamped()
        avoidance_hint.header.frame_id = 'map'
        avoidance_hint.vector.y = -1
        kitchen_setup.add_json_goal(u'CollisionAvoidanceHint',
                                    link_name=u'base_link',
                                    max_threshold=0.3,
                                    # spring_threshold=0.5,
                                    max_linear_velocity=1,
                                    body_b=u'kitchen',
                                    link_b=u'kitchen_island',
                                    weight=WEIGHT_COLLISION_AVOIDANCE,
                                    avoidance_hint=avoidance_hint)
        kitchen_setup.add_json_goal(u'CartesianVelocityLimit',
                                    root_link=u'odom_combined',
                                    tip_link=u'base_footprint',
                                    max_linear_velocity=0.5,
                                    max_angular_velocity=0.2,
                                    )
        kitchen_setup.set_joint_goal(gaya_pose)
        kitchen_setup.avoid_all_collisions(0.2)
        kitchen_setup.set_cart_goal(map_T_cart_goal, 'base_footprint', linear_velocity=0.5,
                                    weight=WEIGHT_BELOW_CA)
        kitchen_setup.send_and_check_goal()

    def test_bug2020_09_09_14_33_36_dump_endless_wiggling(self, kitchen_setup):
        map_T_odom = tf.pose_to_kdl(convert_dictionary_to_ros_message(u'geometry_msgs/PoseStamped',
                                                                      {
                                                                          "header": {
                                                                              "frame_id": "map",
                                                                              "seq": 0,
                                                                              "stamp": {
                                                                                  "nsecs": 0,
                                                                                  "secs": 0
                                                                              }
                                                                          },
                                                                          "pose": {
                                                                              "orientation": {
                                                                                  "w": 0.8038133596161393,
                                                                                  "x": -0.0017914705470469517,
                                                                                  "y": 0.004855839193902281,
                                                                                  "z": -0.5948590541982338
                                                                              },
                                                                              "position": {
                                                                                  "x": -1.2290553421224326,
                                                                                  "y": -0.07699918098148706,
                                                                                  "z": -0.014262627020910567
                                                                              }
                                                                          }
                                                                      }
                                                                      ).pose)

        odom_T_base_footprint = PoseStamped()
        odom_T_base_footprint.pose.position = Point(
            -0.84211314506964,
            -1.0942196618120819,
            0
        )
        odom_T_base_footprint.pose.orientation = Quaternion(*quaternion_about_axis(
            -1.8534894800614323,
            [0, 0, 1]))
        odom_T_base_footprint = tf.pose_to_kdl(odom_T_base_footprint.pose)
        map_T_base_footprint = tf.kdl_to_pose_stamped(map_T_odom * odom_T_base_footprint, u'map')

        kitchen_setup.teleport_base(map_T_base_footprint)

        js = {
            "l_elbow_flex_joint": -2.121008899318323,
            "l_forearm_roll_joint": 60.97852695135053,
            "l_shoulder_lift_joint": -0.2647443825580645,
            "l_shoulder_pan_joint": 1.965291937939539,
            "l_upper_arm_roll_joint": 1.3837617139225473,
            "l_wrist_flex_joint": -0.09987430147959442,
            "l_wrist_roll_joint": -31.415881039502846,
            "r_elbow_flex_joint": -2.120140275050022,
            "r_forearm_roll_joint": -92.48219800774837,
            "r_shoulder_lift_joint": -0.2576595811928125,
            "r_shoulder_pan_joint": -1.7474082288812411,
            "r_upper_arm_roll_joint": -1.4636708222264772,
            "r_wrist_flex_joint": -0.10002450226779036,
            "r_wrist_roll_joint": 69.16652020014351,
            "torso_lift_joint": 0.2575583183617209,
        }
        kitchen_setup.allow_all_collisions()
        kitchen_setup.send_and_check_joint_goal(js)

        kitchen_setup.set_kitchen_js(
            {
                "fridge_area_lower_drawer_main_joint": 0.0,
                "iai_fridge_door_joint": 0.0,
                "kitchen_island_left_lower_drawer_main_joint": 0.0,
                "kitchen_island_left_upper_drawer_main_joint": 0.0,
                "kitchen_island_middle_lower_drawer_main_joint": 0.0,
                "kitchen_island_middle_upper_drawer_main_joint": 0.0,
                "kitchen_island_right_lower_drawer_main_joint": 0.0,
                "kitchen_island_right_upper_drawer_main_joint": 0.0,
                "oven_area_area_left_drawer_main_joint": 0.0,
                "oven_area_area_middle_lower_drawer_main_joint": 0.0,
                "oven_area_area_middle_upper_drawer_main_joint": 0.0,
                "oven_area_area_right_drawer_main_joint": 0.0,
                "oven_area_oven_door_joint": 0.0,
                "oven_area_oven_knob_oven_joint": 0.0,
                "oven_area_oven_knob_stove_1_joint": 0.0,
                "oven_area_oven_knob_stove_2_joint": 0.0,
                "oven_area_oven_knob_stove_3_joint": 0.0,
                "oven_area_oven_knob_stove_4_joint": 0.0,
                "sink_area_dish_washer_door_joint": 0.0,
                "sink_area_dish_washer_main_joint": 0.0,
                "sink_area_dish_washer_tray_main": 0.0,
                "sink_area_left_bottom_drawer_main_joint": 0.0,
                "sink_area_left_middle_drawer_main_joint": 0.0,
                "sink_area_left_upper_drawer_main_joint": 0.0,
                "sink_area_trash_drawer_main_joint": 0.0
            }
        )

        box_pose = convert_dictionary_to_ros_message(u'geometry_msgs/PoseStamped',
                                                     {
                                                         "header": {
                                                             "frame_id": "map",
                                                             "seq": 0,
                                                             "stamp": {
                                                                 "nsecs": 0,
                                                                 "secs": 0
                                                             }
                                                         },
                                                         "pose": {
                                                             "orientation": {
                                                                 "w": 0.9894008709219515,
                                                                 "x": 9.813812393299583e-05,
                                                                 "y": 0.00012360265872692514,
                                                                 "z": 0.14520981960657917
                                                             },
                                                             "position": {
                                                                 "x": -3.328302510579427,
                                                                 "y": 0.4969228744506836,
                                                                 "z": 0.82414124806722
                                                             }
                                                         }
                                                     }
                                                     )
        kitchen_setup.add_box(u'bowl_1',
                              size=[0.0858103354772, 0.0858093341192, 0.155754343669], pose=box_pose)

        wrong_odom_T_goal = convert_dictionary_to_ros_message(u'geometry_msgs/PoseStamped',
                                                              {
                                                                  "header": {
                                                                      "frame_id": "odom_combined",
                                                                      "seq": 0,
                                                                      "stamp": {
                                                                          "nsecs": 784679174,
                                                                          "secs": 1599662013
                                                                      }
                                                                  },
                                                                  "pose": {
                                                                      "orientation": {
                                                                          "w": 0.7052763626162107,
                                                                          "x": 0.004909433897532277,
                                                                          "y": 0.001082490750537487,
                                                                          "z": -0.7089146376393086
                                                                      },
                                                                      "position": {
                                                                          "x": -1.1672449270105567,
                                                                          "y": -1.8671080893997798,
                                                                          "z": 0.8256542845203053
                                                                      }
                                                                  }
                                                              }
                                                              )
        map_T_cart_goal = tf.kdl_to_pose_stamped(map_T_odom * tf.pose_to_kdl(wrong_odom_T_goal.pose), u'map')
        kitchen_setup.add_json_goal(u'CartesianVelocityLimit',
                                    root_link=u'odom_combined',
                                    tip_link=u'base_footprint',
                                    max_linear_velocity=0.1,
                                    max_angular_velocity=0.2,
                                    )
        # kitchen_setup.avoid_all_collisions(0.2)
        kitchen_setup.allow_collision([
            "r_gripper_l_finger_tip_link",
            "r_gripper_r_finger_tip_link",
            "r_gripper_l_finger_link",
            "r_gripper_r_finger_link",
            "r_gripper_l_finger_tip_frame",
            "r_gripper_palm_link"
        ], 'bowl_1', [])
        kitchen_setup.allow_collision([
            "r_gripper_l_finger_tip_link",
            "r_gripper_r_finger_tip_link",
            "r_gripper_l_finger_link",
            "r_gripper_r_finger_link",
            "r_gripper_l_finger_tip_frame",
            "r_gripper_palm_link"
        ], 'kitchen', [])
        # kitchen_setup.add_json_goal(u'AvoidJointLimits', percentage=40)
        # kitchen_setup.allow_all_collisions()
        kitchen_setup.set_and_check_cart_goal(map_T_cart_goal, 'r_gripper_tool_frame')

    def test_bug2020_09_09_13_36_25_dump(self, kitchen_setup):
        map_T_odom = tf.pose_to_kdl(convert_dictionary_to_ros_message(u'geometry_msgs/PoseStamped',
                                                                      {
                                                                          "header": {
                                                                              "frame_id": "map",
                                                                              "seq": 0,
                                                                              "stamp": {
                                                                                  "nsecs": 0,
                                                                                  "secs": 0
                                                                              }
                                                                          },
                                                                          "pose": {
                                                                              "orientation": {
                                                                                  "w": 0.8779201932099772,
                                                                                  "x": 0.005801928233696417,
                                                                                  "y": 0.0021891835979195693,
                                                                                  "z": -0.47876683203632847
                                                                              },
                                                                              "position": {
                                                                                  "x": -1.2813072440232847,
                                                                                  "y": -0.000900015892780554,
                                                                                  "z": -0.0053088233454366375
                                                                              }
                                                                          }
                                                                      }
                                                                      ).pose)

        odom_T_base_footprint = PoseStamped()
        odom_T_base_footprint.pose.position = Point(
            0.5065161536263582,
            1.2428430519008682,
            0
        )
        odom_T_base_footprint.pose.orientation = Quaternion(*quaternion_about_axis(
            -2.9179043687346833,
            [0, 0, 1]))
        odom_T_base_footprint = tf.pose_to_kdl(odom_T_base_footprint.pose)
        map_T_base_footprint = tf.kdl_to_pose_stamped(map_T_odom * odom_T_base_footprint, u'map')

        kitchen_setup.teleport_base(map_T_base_footprint)

        js = {
            "l_elbow_flex_joint": -2.121008899318323,
            "l_forearm_roll_joint": 60.97875833969833,
            "l_shoulder_lift_joint": -0.26499816732737785,
            "l_shoulder_pan_joint": 1.965291937939539,
            "l_upper_arm_roll_joint": 1.3837617139225473,
            "l_wrist_flex_joint": -0.09896061415750301,
            "l_wrist_roll_joint": -31.415924548422947,
            "r_elbow_flex_joint": -2.121153670029707,
            "r_forearm_roll_joint": -67.34873782238188,
            "r_shoulder_lift_joint": -0.25672903703866357,
            "r_shoulder_pan_joint": -1.712587449591307,
            "r_upper_arm_roll_joint": -1.4633501125737376,
            "r_wrist_flex_joint": -0.09998099334768273,
            "r_wrist_roll_joint": 50.31658512943495,
            "torso_lift_joint": 0.2623074836994323,
        }
        kitchen_setup.send_and_check_joint_goal(js)

        kitchen_setup.set_kitchen_js(
            {
                "fridge_area_lower_drawer_main_joint": 0.0,
                "iai_fridge_door_joint": 0.0,
                "kitchen_island_left_lower_drawer_main_joint": 0.0,
                "kitchen_island_left_upper_drawer_main_joint": 0.48,
                "kitchen_island_middle_lower_drawer_main_joint": 0.0,
                "kitchen_island_middle_upper_drawer_main_joint": 0.0,
                "kitchen_island_right_lower_drawer_main_joint": 0.0,
                "kitchen_island_right_upper_drawer_main_joint": 0.0,
                "oven_area_area_left_drawer_main_joint": 0.0,
                "oven_area_area_middle_lower_drawer_main_joint": 0.0,
                "oven_area_area_middle_upper_drawer_main_joint": 0.0,
                "oven_area_area_right_drawer_main_joint": 0.0,
                "oven_area_oven_door_joint": 0.0,
                "oven_area_oven_knob_oven_joint": 0.0,
                "oven_area_oven_knob_stove_1_joint": 0.0,
                "oven_area_oven_knob_stove_2_joint": 0.0,
                "oven_area_oven_knob_stove_3_joint": 0.0,
                "oven_area_oven_knob_stove_4_joint": 0.0,
                "sink_area_dish_washer_door_joint": 0.0,
                "sink_area_dish_washer_main_joint": 0.0,
                "sink_area_dish_washer_tray_main": 0.0,
                "sink_area_left_bottom_drawer_main_joint": 0.0,
                "sink_area_left_middle_drawer_main_joint": 0.0,
                "sink_area_left_upper_drawer_main_joint": 0.0,
                "sink_area_trash_drawer_main_joint": 0.0
            }
        )

        map_T_cart_goal = convert_dictionary_to_ros_message(u'geometry_msgs/PoseStamped',
                                                            {"header": {"stamp":
                                                                            {"secs": 0,
                                                                             "nsecs": 43884.0},
                                                                        "frame_id": "map", "seq": 0},
                                                             "pose": {
                                                                 "position":
                                                                     {"x": -0.32000017166137695,
                                                                      "y": 0.31999969482421875, "z": 0.0},
                                                                 "orientation":
                                                                     {"x": 0.0, "y": 0.0,
                                                                      "z": 0.8443331886423444,
                                                                      "w": 0.5358185015068547}}}
                                                            )

        avoidance_hint = Vector3Stamped()
        avoidance_hint.header.frame_id = 'map'
        avoidance_hint.vector.y = -1
        kitchen_setup.add_json_goal(u'CollisionAvoidanceHint',
                                    link_name=u'base_footprint',
                                    max_threshold=0.3,
                                    max_linear_velocity=1,
                                    body_b=u'kitchen',
                                    link_b=u'kitchen_island',
                                    weight=WEIGHT_COLLISION_AVOIDANCE,
                                    avoidance_hint=avoidance_hint)
        kitchen_setup.add_json_goal(u'CartesianVelocityLimit',
                                    root_link=u'odom_combined',
                                    tip_link=u'base_footprint',
                                    max_linear_velocity=0.5,
                                    max_angular_velocity=0.2,
                                    )
        kitchen_setup.set_joint_goal(gaya_pose)
        kitchen_setup.avoid_all_collisions(0.2)
        kitchen_setup.set_and_check_cart_goal(map_T_cart_goal, 'base_footprint')

    def test_open_drawer(self, kitchen_setup):
        self.open_drawer(kitchen_setup, kitchen_setup.l_tip, u'iai_kitchen/sink_area_left_middle_drawer_handle',
                         u'sink_area_left_middle_drawer_main_joint')

    def test_handover(self, kitchen_setup):
        js = {
            "l_shoulder_pan_joint": 1.0252138037286773,
            "l_shoulder_lift_joint": - 0.06966848987919201,
            "l_upper_arm_roll_joint": 1.1765832782526544,
            "l_elbow_flex_joint": - 1.9323726623855864,
            "l_forearm_roll_joint": 1.3824994377973336,
            "l_wrist_flex_joint": - 1.8416233909065576,
            "l_wrist_roll_joint": 2.907373693068033,
        }
        kitchen_setup.send_and_check_joint_goal(js)

        kitchen_setup.attach_box(size=[0.08, 0.16, 0.16],
                                 frame_id=kitchen_setup.l_tip,
                                 position=[0.0, -0.08, 0],
                                 orientation=[0, 0, 0, 1])
        kitchen_setup.close_l_gripper()
        r_goal = PoseStamped()
        r_goal.header.frame_id = kitchen_setup.l_tip
        r_goal.pose.position.x = 0.05
        r_goal.pose.position.y = -0.08
        r_goal.pose.orientation = Quaternion(*quaternion_about_axis(np.pi, [0, 0, 1]))
        # kitchen_setup.allow_all_collisions()
        kitchen_setup.set_cart_goal(r_goal,
                                    tip_link=kitchen_setup.r_tip,
                                    root_link=kitchen_setup.l_tip,
                                    linear_velocity=0.2,
                                    angular_velocity=1
                                    )
        kitchen_setup.send_and_check_goal()
        kitchen_setup.check_cart_goal(kitchen_setup.r_tip, r_goal)

        kitchen_setup.detach_object('box')
        kitchen_setup.attach_existing('box', kitchen_setup.r_tip)

        r_goal2 = PoseStamped()
        r_goal2.header.frame_id = 'box'
        r_goal2.pose.position.x -= -.1
        r_goal2.pose.orientation.w = 1

        kitchen_setup.set_cart_goal(r_goal2, u'box', root_link=kitchen_setup.l_tip,
                                    )
        # kitchen_setup.allow_all_collisions()
        kitchen_setup.send_and_check_goal()
        # kitchen_setup.check_cart_goal(u'box', r_goal2)

    def test_add_box(self, zero_pose):
        """
        :type zero_pose: PR2
        """
        object_name = u'muh'
        p = PoseStamped()
        p.header.frame_id = u'map'
        p.pose.position = Point(1.2, 0, 1.6)
        p.pose.orientation = Quaternion(0.0, 0.0, 0.47942554, 0.87758256)
        zero_pose.add_box(object_name, pose=p)
        # base_pose = zero_pose.get_world().get_object(object_name).base_pose
        base_pose = zero_pose.get_world().get_fk_pose(Path(zero_pose.get_world().world_frame),
                                                      zero_pose.get_world().get_link_path(object_name,
                                                                                          object_name)).pose
        compare_poses(base_pose, p.pose)

    def test_add_mesh(self, zero_pose):
        """
        :type zero_pose: PR2
        """
        object_name = u'muh'
        p = PoseStamped()
        p.header.frame_id = zero_pose.r_tip
        p.pose.position = Point(0.1, 0, 0)
        p.pose.orientation = Quaternion(0, 0, 0, 1)
        zero_pose.add_mesh(object_name, path=u'package://giskardpy/test/urdfs/meshes/bowl_21.obj', pose=p)
        # m = zero_pose.get_world().get_object(object_name).as_marker_msg()
        # compare_poses(m.pose, p.pose)
        pass

    def test_add_mesh2(self, kitchen_setup):
        """
        :type zero_pose: PR2
        """
        table_frame_id = u'iai_kitchen/dining_area_jokkmokk_table_main'
        bowl_fake = u'bowl_fake'
        bowl_real = u'bowl_real'
        offset = 0.07
        p_fake = PoseStamped()
        p_fake.header.frame_id = table_frame_id
        p_fake.pose.position = Point(0.5, -0.2, 0.45+offset)
        p_fake.pose.orientation = Quaternion(*quaternion_about_axis(np.pi/2, [1,0,0]))
        with open(u'urdfs/bowl.urdf', u'r') as f:
            urdf = f.read()
        kitchen_setup.add_urdf(bowl_fake, urdf=urdf, pose=p_fake, js_topic=u'')
        p_real = PoseStamped()
        p_real.header.frame_id = table_frame_id
        p_real.pose.position = Point(0.5, -0.2, 0.45)
        p_real.pose.orientation.w = 1
        kitchen_setup.add_mesh(bowl_real, path=u'package://giskardpy/test/urdfs/meshes/bowl_39.obj', pose=p_real)
        # m = zero_pose.get_world().get_object(object_name).as_marker_msg()
        # compare_poses(m.pose, p.pose)

        base_pose = PoseStamped()
        base_pose.header.frame_id = table_frame_id
        base_pose.pose.position.x = 0.6
        base_pose.pose.position.y = -0.75
        base_pose.pose.position.z = - 0.35
        base_pose.pose.orientation = Quaternion(*quaternion_about_axis(np.pi/1.5, [0,0,1]))
        kitchen_setup.teleport_base(base_pose)

        hand_goal = PoseStamped()
        hand_goal.header.frame_id = table_frame_id
        hand_goal.pose.position = Point(0.5, -0.2, 0.475)
        hand_goal.pose.orientation = Quaternion(*quaternion_from_matrix([[ 0,-1, 0, 0],
                                                                         [ 0, 0, 1, 0],
                                                                         [-1, 0, 0, 0],
                                                                         [0,0,0,1]]))
        kitchen_setup.avoid_all_collisions(0.1)
        kitchen_setup.allow_collision([], bowl_fake, [])
        kitchen_setup.set_and_check_cart_goal(hand_goal, kitchen_setup.l_tip)

        pass

    def test_add_non_existing_mesh(self, zero_pose):
        """
        :type zero_pose: PR2
        """
        object_name = u'muh'
        p = PoseStamped()
        p.header.frame_id = zero_pose.r_tip
        p.pose.position = Point(0.1, 0, 0)
        p.pose.orientation = Quaternion(0, 0, 0, 1)
        zero_pose.add_mesh(object_name, path=u'package://giskardpy/test/urdfs/meshes/muh.obj', pose=p,
                           expected_error=UpdateWorldResponse.CORRUPT_MESH_ERROR)
        pass

    def test_mesh_collision_avoidance(self, zero_pose):
        """
        :type zero_pose: PR2
        """
        zero_pose.close_r_gripper()
        object_name = u'muh'
        p = PoseStamped()
        p.header.frame_id = zero_pose.r_tip
        p.pose.position = Point(0.01, 0, 0)
        p.pose.orientation = Quaternion(*quaternion_about_axis(-np.pi / 2, [0, 1, 0]))
        zero_pose.add_mesh(object_name, path=u'package://giskardpy/test/urdfs/meshes/bowl_21.obj', pose=p)
        # m = zero_pose.get_world().get_object(object_name).as_marker_msg()
        # compare_poses(m.pose, p.pose)
        zero_pose.send_and_check_goal()
        pass

    def test_add_box_twice(self, zero_pose):
        """
        :type zero_pose: PR2
        """
        object_name = u'muh'
        p = PoseStamped()
        p.header.frame_id = u'map'
        p.pose.position = Point(1.2, 0, 1.6)
        p.pose.orientation = Quaternion(0.0, 0.0, 0.47942554, 0.87758256)
        zero_pose.add_box(object_name, pose=p)
        base_pose = zero_pose.get_world().get_object(object_name).base_pose
        compare_poses(base_pose, p.pose)
        zero_pose.add_box(object_name, pose=p, expected_response=UpdateWorldResponse.DUPLICATE_BODY_ERROR)

    def test_add_remove_sphere(self, zero_pose):
        """
        :type zero_pose: PR2
        """
        object_name = u'muh'
        p = PoseStamped()
        p.header.frame_id = u'map'
        p.pose.position.x = 1.2
        p.pose.position.y = 0
        p.pose.position.z = 1.6
        p.pose.orientation.w = 1
        zero_pose.add_sphere(object_name, pose=p)
        zero_pose.remove_object(object_name)

    def test_add_remove_cylinder(self, zero_pose):
        """
        :type zero_pose: PR2
        """
        object_name = u'muh'
        p = PoseStamped()
        p.header.frame_id = u'map'
        p.pose.position.x = 0.5
        p.pose.position.y = 0
        p.pose.position.z = 0
        p.pose.orientation.w = 1
        zero_pose.add_cylinder(object_name, pose=p)
        zero_pose.remove_object(object_name)

    def test_add_urdf_body(self, kitchen_setup):
        """
        :type kitchen_setup: PR2
        """
        kitchen_setup.remove_object(u'kitchen')

    def test_attach_box(self, zero_pose):
        """
        :type zero_pose: PR2
        """
        pocky = u'pocky'
        zero_pose.attach_box(pocky, [0.1, 0.02, 0.02], zero_pose.r_tip, [0.05, 0, 0])
        zero_pose.detach_object(pocky)

    def test_attach_box_http(self, zero_pose):
        """
        :type zero_pose: PR2
        """
        # fixme
        pocky = u'http://pocky'
        zero_pose.attach_box(pocky, [0.1, 0.02, 0.02], zero_pose.r_tip, [0.05, 0, 0])

    def test_attach_box_as_eef(self, zero_pose):
        """
        :type zero_pose: PR2
        """
        pocky = u'pocky'
        zero_pose.attach_box(pocky, [0.1, 0.02, 0.02], zero_pose.r_tip, [0.05, 0, 0], [1, 0, 0, 0])
        p = PoseStamped()
        p.header.frame_id = zero_pose.r_tip
        p.pose.orientation.w = 1
        zero_pose.set_cart_goal(p, pocky, zero_pose.default_root)
        p = tf.transform_pose(zero_pose.default_root, p)
        zero_pose.send_and_check_goal()
        p2 = zero_pose.get_robot().get_fk_pose(zero_pose.default_root, pocky)
        compare_poses(p2.pose, p.pose)
        zero_pose.detach_object(pocky)
        p = PoseStamped()
        p.header.frame_id = zero_pose.r_tip
        p.pose.orientation.w = 1
        p.pose.position.x = -.1
        zero_pose.set_and_check_cart_goal(p, zero_pose.r_tip, zero_pose.default_root)

    def test_attach_remove_box(self, zero_pose):
        """
        :type zero_pose: PR2
        """
        pocky = u'pocky'
        zero_pose.attach_box(pocky, [0.1, 0.02, 0.02], zero_pose.r_tip, [0.05, 0, 0])
        zero_pose.detach_object(pocky)
        zero_pose.remove_object(pocky)

    def test_attach_remove_box2(self, zero_pose):
        """
        :type zero_pose: PR2
        """
        zero_pose.send_and_check_joint_goal(gaya_pose)
        pocky = u'http://muh#pocky'
        p = PoseStamped()
        p.header.frame_id = zero_pose.r_tip
        p.pose.orientation.w = 1
        zero_pose.add_box(pocky, pose=p)
        for i in range(10):
            zero_pose.attach_existing(pocky, zero_pose.r_tip)
            zero_pose.detach_object(pocky)
        zero_pose.remove_object(pocky)

    def test_remove_attached_box(self, zero_pose):
        """
        :type zero_pose: PR2
        """
        pocky = u'pocky'
        zero_pose.attach_box(pocky, [0.1, 0.02, 0.02], zero_pose.r_tip, [0.05, 0, 0])
        zero_pose.detach_object(pocky)
        zero_pose.remove_object(pocky, expected_response=UpdateWorldResponse.MISSING_BODY_ERROR)

    def test_attach_existing_box(self, zero_pose):
        """
        :type zero_pose: PR2
        """
        tip = u'base_link'
        pocky = u'box'
        p = PoseStamped()
        p.header.frame_id = tip
        p.pose.position = Point(0.05, 0, 0)
        p.pose.orientation = Quaternion(0., 0., 0.47942554, 0.87758256)
        zero_pose.add_box(pocky, [0.1, 0.02, 0.02], pose=p)
        zero_pose.attach_existing(pocky, frame_id=tip)
        relative_pose = zero_pose.get_robot().get_fk_pose(tip, pocky).pose
        compare_poses(relative_pose, p.pose)

    def test_add_attach_detach_remove_add(self, zero_pose):
        """
        :type zero_pose: PR2
        """
        object_name = u'muh'
        p = PoseStamped()
        p.header.frame_id = u'map'
        p.pose.position = Point(1.2, 0, 1.6)
        p.pose.orientation = Quaternion(0.0, 0.0, 0.47942554, 0.87758256)
        zero_pose.add_box(object_name, pose=p)
        zero_pose.attach_existing(object_name, frame_id=zero_pose.r_tip)
        zero_pose.detach_object(object_name)
        zero_pose.remove_object(object_name)
        zero_pose.add_box(object_name, pose=p)
        assert zero_pose.wrapper.get_attached_objects().object_names == []

    def test_attach_existing_box2(self, zero_pose):
        """
        :type zero_pose: PR2
        """
        pocky = u'pocky'
        old_p = PoseStamped()
        old_p.header.frame_id = zero_pose.r_tip
        old_p.pose.position = Point(0.05, 0, 0)
        old_p.pose.orientation = Quaternion(0., 0., 0.47942554, 0.87758256)
        zero_pose.add_box(pocky, [0.1, 0.02, 0.02], pose=old_p)
        zero_pose.attach_existing(pocky, frame_id=zero_pose.r_tip)
        relative_pose = zero_pose.get_robot().get_fk_pose(zero_pose.r_tip, pocky).pose
        compare_poses(old_p.pose, relative_pose)

        p = PoseStamped()
        p.header.frame_id = zero_pose.r_tip
        p.pose.position.x = -0.1
        p.pose.orientation.w = 1.0
        zero_pose.set_and_check_cart_goal(p, zero_pose.r_tip, zero_pose.default_root)
        p.header.frame_id = u'map'
        p.pose.position.y = -1
        p.pose.orientation = Quaternion(0, 0, 0.47942554, 0.87758256)
        zero_pose.move_base(p)
        rospy.sleep(.5)

        zero_pose.detach_object(pocky)

    def test_attach_detach_twice(self, zero_pose):
        pocky = u'pocky'
        zero_pose.attach_box(pocky, [0.1, 0.02, 0.02], zero_pose.r_tip, [0.05, 0, 0], [1, 0, 0, 0])
        p = PoseStamped()
        p.header.frame_id = zero_pose.r_tip
        p.pose.orientation.w = 1
        zero_pose.set_cart_goal(p, pocky)
        p = tf.transform_pose(zero_pose.default_root, p)
        zero_pose.send_and_check_goal()
        p2 = zero_pose.get_robot().get_fk_pose(zero_pose.default_root, pocky)
        compare_poses(p2.pose, p.pose)

        zero_pose.clear_world()

        old_p = PoseStamped()
        old_p.header.frame_id = zero_pose.r_tip
        old_p.pose.position = Point(0.05, 0, 0)
        old_p.pose.orientation = Quaternion(0., 0., 0.47942554, 0.87758256)
        zero_pose.add_box(pocky, [0.1, 0.02, 0.02], pose=old_p)
        zero_pose.attach_existing(pocky, frame_id=zero_pose.r_tip)
        relative_pose = zero_pose.get_robot().get_fk_pose(zero_pose.r_tip, pocky).pose
        compare_poses(old_p.pose, relative_pose)

        p = PoseStamped()
        p.header.frame_id = zero_pose.r_tip
        p.pose.position.x = -0.1
        p.pose.orientation.w = 1.0
        zero_pose.set_and_check_cart_goal(p, zero_pose.r_tip, zero_pose.default_root)

    def test_attach_to_nonexistant_robot_link(self, zero_pose):
        """
        :type zero_pose: PR2
        """
        pocky = u'pocky'
        zero_pose.attach_box(pocky, [0.1, 0.02, 0.02], u'', [0.05, 0, 0],
                             expected_response=UpdateWorldResponse.MISSING_BODY_ERROR)

    def test_detach_unknown_object(self, zero_pose):
        """
        :type zero_pose: PR2
        """
        zero_pose.detach_object(u'nil', expected_response=UpdateWorldResponse.MISSING_BODY_ERROR)

    def test_add_remove_object(self, zero_pose):
        """
        :type zero_pose: PR2
        """
        object_name = u'muh'
        p = PoseStamped()
        p.header.frame_id = u'map'
        p.pose.position.x = 1.2
        p.pose.position.y = 0
        p.pose.position.z = 1.6
        p.pose.orientation.w = 1
        zero_pose.add_box(object_name, pose=p)
        zero_pose.remove_object(object_name)
        # FIXME marker does not get removed

    def test_invalid_update_world(self, zero_pose):
        """
        :type zero_pose: PR2
        """
        req = UpdateWorldRequest(42, WorldBody(), True, PoseStamped())
        assert zero_pose.wrapper._update_world_srv.call(req).error_codes == UpdateWorldResponse.INVALID_OPERATION

    def test_missing_body_error(self, zero_pose):
        """
        :type zero_pose: PR2
        """
        zero_pose.remove_object(u'muh', expected_response=UpdateWorldResponse.MISSING_BODY_ERROR)

    def test_corrupt_shape_error(self, zero_pose):
        """
        :type zero_pose: PR2
        """
        p = PoseStamped()
        p.header.frame_id = u'map'
        p.pose.orientation.w = 1
        req = UpdateWorldRequest(UpdateWorldRequest.ADD, WorldBody(type=WorldBody.PRIMITIVE_BODY,
<<<<<<< HEAD
                                                                   shape=SolidPrimitive(type=42)), False, p)
        result = zero_pose.wrapper.update_world.call(req)
        assert result.error_codes == UpdateWorldResponse.CORRUPT_SHAPE_ERROR, \
            u'got: {}, expected: {}'.format(update_world_error_code(result.error_codes),
                                            update_world_error_code(UpdateWorldResponse.CORRUPT_SHAPE_ERROR))

    def test_proper_tf_error(self, zero_pose):
        """
        :type zero_pose: PR2
        """
        zero_pose.add_box(pose=PoseStamped(), expected_response=UpdateWorldResponse.TF_ERROR)
=======
                                                                   shape=SolidPrimitive(type=42)), True, PoseStamped())
        assert zero_pose.wrapper._update_world_srv.call(req).error_codes == UpdateWorldResponse.CORRUPT_SHAPE_ERROR
>>>>>>> e07e8a7c

    def test_unsupported_options(self, kitchen_setup):
        """
        :type kitchen_setup: PR2
        """
        wb = WorldBody()
        pose = PoseStamped()
        pose.header.stamp = rospy.Time.now()
        pose.header.frame_id = str(u'map')
        pose.pose.position = Point()
        pose.pose.orientation = Quaternion(w=1)
        wb.type = WorldBody.URDF_BODY

<<<<<<< HEAD
        req = UpdateWorldRequest(UpdateWorldRequest.ADD, wb, False, pose)
        result = kitchen_setup.wrapper.update_world.call(req)
        assert result.error_codes == UpdateWorldResponse.UNSUPPORTED_OPTIONS, \
            u'got: {}, expected: {}'.format(update_world_error_code(result.error_codes),
                                            update_world_error_code(UpdateWorldResponse.UNSUPPORTED_OPTIONS))
=======
        req = UpdateWorldRequest(UpdateWorldRequest.ADD, wb, True, pose)
        assert kitchen_setup.wrapper._update_world_srv.call(req).error_codes == UpdateWorldResponse.UNSUPPORTED_OPTIONS
>>>>>>> e07e8a7c

    def test_infeasible(self, kitchen_setup):
        """
        :type kitchen_setup: PR2
        """
        pose = PoseStamped()
        pose.header.frame_id = u'map'
        pose.pose.position = Point(2, 0, 0)
        pose.pose.orientation = Quaternion(w=1)
        kitchen_setup.teleport_base(pose)
        kitchen_setup.send_and_check_goal(expected_error_codes=[MoveResult.HARD_CONSTRAINTS_VIOLATED])

    def test_link_b_set_but_body_b_not(self, box_setup):
        """
        :type box_setup: PR2
        """
        ce = CollisionEntry()
        ce.type = CollisionEntry.AVOID_COLLISION
        ce.link_bs = [u'asdf']
        box_setup.add_collision_entries([ce])
        box_setup.send_and_check_goal(expected_error_codes=[MoveResult.WORLD_ERROR])

    def test_unknown_robot_link(self, box_setup):
        """
        :type box_setup: PR2
        """
        ce = CollisionEntry()
        ce.type = CollisionEntry.AVOID_COLLISION
        ce.robot_links = [u'asdf']
        box_setup.add_collision_entries([ce])
        box_setup.send_and_check_goal([MoveResult.UNKNOWN_OBJECT])

    def test_unknown_body_b(self, box_setup):
        """
        :type box_setup: PR2
        """
        ce = CollisionEntry()
        ce.type = CollisionEntry.AVOID_COLLISION
        ce.body_b = u'asdf'
        box_setup.add_collision_entries([ce])
        box_setup.send_and_check_goal([MoveResult.UNKNOWN_OBJECT])

    def test_unknown_link_b(self, box_setup):
        """
        :type box_setup: PR2
        """
        ce = CollisionEntry()
        ce.type = CollisionEntry.AVOID_COLLISION
        ce.body_b = u'box'
        ce.link_bs = [u'asdf']
        box_setup.add_collision_entries([ce])
        box_setup.send_and_check_goal([MoveResult.UNKNOWN_OBJECT])

    def test_base_link_in_collision(self, zero_pose):
        """
        :type zero_pose: PR2
        """
        zero_pose.allow_self_collision()
        p = PoseStamped()
        p.header.frame_id = u'map'
        p.pose.position.x = 0
        p.pose.position.y = 0
        p.pose.position.z = -0.2
        p.pose.orientation.w = 1
        zero_pose.add_box(pose=p)
        zero_pose.set_joint_goal(pocky_pose, expected_error_codes=[MoveResult.HARD_CONSTRAINTS_VIOLATED])
        zero_pose.send_and_check_goal(expected_error_code=MoveResult.QP_SOLVER_ERROR)

    def test_unknown_object1(self, box_setup):
        """
        :type box_setup: PR2
        """
        p = PoseStamped()
        p.header.frame_id = box_setup.r_tip
        p.pose.position = Point(0.1, 0, 0)
        p.pose.orientation = Quaternion(0, 0, 0, 1)
        box_setup.set_cart_goal(p, box_setup.r_tip, box_setup.default_root)

        collision_entry = CollisionEntry()
        collision_entry.type = CollisionEntry.AVOID_COLLISION
        collision_entry.min_dist = 0.05
        collision_entry.body_b = u'muh'
        box_setup.add_collision_entries([collision_entry])

        box_setup.send_and_check_goal([MoveResult.UNKNOWN_OBJECT])

    def test_allow_self_collision(self, zero_pose):
        """
        :type zero_pose: PR2
        """
        zero_pose.check_cpi_geq(zero_pose.get_r_gripper_links(), zero_pose.get_robot().get_name(), 0.1,
                                check_distance=0.5)
        zero_pose.check_cpi_geq(zero_pose.get_l_gripper_links(), zero_pose.get_robot().get_name(), 0.1,
                                check_distance=0.5)

    def test_allow_self_collision2(self, zero_pose):
        """
        :type zero_pose: PR2
        """
        goal_js = {
            u'l_elbow_flex_joint': -1.43286344265,
            u'l_forearm_roll_joint': 1.26465060073,
            u'l_shoulder_lift_joint': 0.47990329056,
            u'l_shoulder_pan_joint': 0.281272240139,
            u'l_upper_arm_roll_joint': 0.528415402668,
            u'l_wrist_flex_joint': -1.18811419869,
            u'l_wrist_roll_joint': 2.26884630124,
        }
        zero_pose.allow_all_collisions()
        zero_pose.send_and_check_joint_goal(goal_js)

        p = PoseStamped()
        p.header.frame_id = zero_pose.l_tip
        p.header.stamp = rospy.get_rostime()
        p.pose.position.x = 0.2
        p.pose.orientation.w = 1
        zero_pose.allow_self_collision()
        zero_pose.set_and_check_cart_goal(p, zero_pose.l_tip, u'base_footprint')
        zero_pose.check_cpi_leq(zero_pose.get_l_gripper_links(), zero_pose.get_robot().get_name(), 0.01,
                                check_distance=0.3)
        zero_pose.check_cpi_leq([u'r_forearm_link'], zero_pose.get_robot().get_name(), 0.01, check_distance=0.3)
        zero_pose.check_cpi_geq(zero_pose.get_r_gripper_links(), zero_pose.get_robot().get_name(), 0.05,
                                check_distance=0.3)

    def test_allow_self_collision3(self, zero_pose):
        """
        :type zero_pose: PR2
        """
        goal_js = {
            u'l_elbow_flex_joint': -1.43286344265,
            u'l_forearm_roll_joint': 1.26465060073,
            u'l_shoulder_lift_joint': 0.47990329056,
            u'l_shoulder_pan_joint': 0.281272240139,
            u'l_upper_arm_roll_joint': 0.528415402668,
            u'l_wrist_flex_joint': -1.18811419869,
            u'l_wrist_roll_joint': 2.26884630124,
        }
        zero_pose.allow_all_collisions()
        zero_pose.send_and_check_joint_goal(goal_js)

        p = PoseStamped()
        p.header.frame_id = zero_pose.l_tip
        p.header.stamp = rospy.get_rostime()
        p.pose.position.x = 0.18
        p.pose.position.z = 0.02
        p.pose.orientation.w = 1

        ces = []
        ces.append(CollisionEntry(type=CollisionEntry.ALLOW_COLLISION,
                                  robot_links=zero_pose.get_l_gripper_links(),
                                  body_b=u'robot',
                                  link_bs=zero_pose.get_r_forearm_links()))
        zero_pose.add_collision_entries(ces)

        zero_pose.set_and_check_cart_goal(p, zero_pose.l_tip, zero_pose.default_root)
        zero_pose.check_cpi_leq(zero_pose.get_l_gripper_links(), zero_pose.get_robot().get_name(), 0.01,
                                check_distance=0.3)
        zero_pose.check_cpi_leq([u'r_forearm_link'], zero_pose.get_robot().get_name(), 0.01, check_distance=0.3)
        zero_pose.check_cpi_geq(zero_pose.get_r_gripper_links(), zero_pose.get_robot().get_name(), 0.05,
                                check_distance=0.3)

    def test_avoid_self_collision(self, zero_pose):
        """
        :type zero_pose: PR2
        """
        goal_js = {
            u'l_elbow_flex_joint': -1.43286344265,
            u'l_forearm_roll_joint': 1.26465060073,
            u'l_shoulder_lift_joint': 0.47990329056,
            u'l_shoulder_pan_joint': 0.281272240139,
            u'l_upper_arm_roll_joint': 0.528415402668,
            u'l_wrist_flex_joint': -1.18811419869,
            u'l_wrist_roll_joint': 2.26884630124,
        }
        zero_pose.allow_all_collisions()
        zero_pose.send_and_check_joint_goal(goal_js)

        p = PoseStamped()
        p.header.frame_id = zero_pose.l_tip
        p.header.stamp = rospy.get_rostime()
        p.pose.position.x = 0.2
        p.pose.orientation.w = 1
        zero_pose.set_cart_goal(p, zero_pose.l_tip, zero_pose.default_root)
        zero_pose.send_goal()

        zero_pose.check_cpi_geq(zero_pose.get_l_gripper_links(), zero_pose.get_robot().get_name(), 0.048,
                                check_distance=0.3)

    def test_avoid_self_collision2(self, zero_pose):
        """
        :type zero_pose: PR2
        """
        goal_js = {
            u'r_elbow_flex_joint': -1.43286344265,
            u'r_forearm_roll_joint': -1.26465060073,
            u'r_shoulder_lift_joint': 0.47990329056,
            u'r_shoulder_pan_joint': -0.281272240139,
            u'r_upper_arm_roll_joint': -0.528415402668,
            u'r_wrist_flex_joint': -1.18811419869,
            u'r_wrist_roll_joint': 2.26884630124,
        }
        zero_pose.allow_all_collisions()
        zero_pose.send_and_check_joint_goal(goal_js)

        p = PoseStamped()
        p.header.frame_id = zero_pose.r_tip
        p.header.stamp = rospy.get_rostime()
        p.pose.position.x = 0.2
        p.pose.orientation.w = 1
        zero_pose.set_cart_goal(p, zero_pose.r_tip, zero_pose.default_root)
        zero_pose.send_goal()
        zero_pose.check_cpi_geq(zero_pose.get_r_gripper_links(), 0.048)

    def test_get_out_of_self_collision(self, zero_pose):
        """
        :type zero_pose: PR2
        """
        goal_js = {
            u'l_elbow_flex_joint': -1.43286344265,
            u'l_forearm_roll_joint': 1.26465060073,
            u'l_shoulder_lift_joint': 0.47990329056,
            u'l_shoulder_pan_joint': 0.281272240139,
            u'l_upper_arm_roll_joint': 0.528415402668,
            u'l_wrist_flex_joint': -1.18811419869,
            u'l_wrist_roll_joint': 2.26884630124,
        }
        zero_pose.allow_all_collisions()
        zero_pose.send_and_check_joint_goal(goal_js)

        p = PoseStamped()
        p.header.frame_id = zero_pose.l_tip
        p.header.stamp = rospy.get_rostime()
        p.pose.position.x = 0.15
        p.pose.orientation.w = 1
        zero_pose.set_cart_goal(p, zero_pose.l_tip, zero_pose.default_root)
        zero_pose.allow_all_collisions()
        zero_pose.send_goal()
        zero_pose.send_goal()
        zero_pose.check_cpi_geq(zero_pose.get_l_gripper_links(), zero_pose.get_robot().get_name(), 0.047,
                                check_distance=0.3)

    def test_avoid_collision(self, box_setup):
        """
        :type box_setup: PR2
        """
        ce = CollisionEntry()
        ce.type = CollisionEntry.AVOID_COLLISION
        ce.body_b = u'box'
        # ce.min_dist = 0.05
        box_setup.add_collision_entries([ce])
        box_setup.send_and_check_goal([MoveResult.SUCCESS])
        box_setup.check_cpi_geq(box_setup.get_l_gripper_links(), u'box', 0.048, check_distance=0.3)
        box_setup.check_cpi_geq(box_setup.get_r_gripper_links(), u'box', 0.048, check_distance=0.3)

    def test_collision_override(self, box_setup):
        """
        :type box_setup: PR2
        """
        p = PoseStamped()
        p.header.frame_id = box_setup.default_root
        p.pose.position.x += 0.5
        p.pose.orientation = Quaternion(*quaternion_about_axis(np.pi, [0, 0, 1]))
        box_setup.teleport_base(p)
        # ce = CollisionEntry()
        # ce.type = CollisionEntry.AVOID_COLLISION
        # ce.body_b = u'box'
        # ce.min_dist = 0.05
        # box_setup.add_collision_entries([ce])
        box_setup.send_and_check_goal()
        box_setup.check_cpi_geq([u'base_link'], 0.099)

    def test_avoid_collision2(self, fake_table_setup):
        """
        :type fake_table_setup: PR2
        """
        r_goal = PoseStamped()
        r_goal.header.frame_id = u'map'
        r_goal.pose.position.x = 0.8
        r_goal.pose.position.y = -0.38
        r_goal.pose.position.z = 0.82
        r_goal.pose.orientation = Quaternion(*quaternion_about_axis(np.pi / 2, [0, 1, 0]))
        fake_table_setup.avoid_all_collisions(0.1)
        fake_table_setup.set_and_check_cart_goal(r_goal, fake_table_setup.r_tip)
        fake_table_setup.check_cpi_geq(fake_table_setup.get_l_gripper_links(), u'box', 0.1)
        fake_table_setup.check_cpi_leq([u'r_gripper_l_finger_tip_link'], u'box', 0.04)
        fake_table_setup.check_cpi_leq([u'r_gripper_r_finger_tip_link'], u'box', 0.04)

    def test_allow_collision(self, box_setup):
        """
        :type box_setup: PR2
        """
        p = PoseStamped()
        p.header.frame_id = box_setup.r_tip
        p.header.stamp = rospy.get_rostime()
        p.pose.position = Point(0.15, 0, 0)
        p.pose.orientation = Quaternion(0, 0, 0, 1)

        collision_entry = CollisionEntry()
        collision_entry.type = CollisionEntry.ALLOW_COLLISION
        collision_entry.body_b = u'box'
        collision_entry.link_bs = [u'box']
        box_setup.wrapper.set_collision_entries([collision_entry])

        box_setup.allow_self_collision()
        box_setup.set_and_check_cart_goal(p, box_setup.r_tip, u'base_footprint')

        box_setup.check_cpi_leq(box_setup.get_l_gripper_links(), u'box', 0.0)
        box_setup.check_cpi_leq(box_setup.get_r_gripper_links(), u'box', 0.0)

    def test_avoid_collision3(self, pocky_pose_setup):
        """
        :type pocky_pose_setup: PR2
        """
        pocky_pose_setup.attach_box(size=[0.2, 0.05, 0.05],
                                    frame_id=pocky_pose_setup.r_tip,
                                    position=[0.08, 0, 0],
                                    orientation=[0, 0, 0, 1])
        p = PoseStamped()
        p.header.frame_id = pocky_pose_setup.r_tip
        p.pose.position.x = 0.15
        p.pose.position.y = 0.04
        p.pose.position.z = 0
        p.pose.orientation.w = 1
        pocky_pose_setup.add_box('bl', [0.1, 0.01, 0.2], p)
        p = PoseStamped()
        p.header.frame_id = pocky_pose_setup.r_tip
        p.pose.position.x = 0.15
        p.pose.position.y = -0.04
        p.pose.position.z = 0
        p.pose.orientation.w = 1
        pocky_pose_setup.add_box('br', [0.1, 0.01, 0.2], p)

        p = PoseStamped()
        p.header.frame_id = pocky_pose_setup.r_tip
        p.pose.position = Point(-0.15, 0, 0)
        p.pose.orientation = Quaternion(0, 0, 0, 1)
        pocky_pose_setup.set_cart_goal(p, pocky_pose_setup.r_tip, pocky_pose_setup.default_root)

        pocky_pose_setup.send_and_check_goal()
        # TODO check traj length?
        pocky_pose_setup.check_cpi_geq(['box'], u'bl', 0.048)
        pocky_pose_setup.check_cpi_geq(['box'], u'br', 0.048)

    def test_avoid_collision4(self, pocky_pose_setup):
        """
        :type pocky_pose_setup: PR2
        """
        pocky_pose_setup.attach_box(size=[0.2, 0.05, 0.05],
                                    frame_id=pocky_pose_setup.r_tip,
                                    position=[0.08, 0, 0],
                                    orientation=[0, 0, 0, 1])
        p = PoseStamped()
        p.header.frame_id = pocky_pose_setup.r_tip
        p.pose.position.x = 0.2
        p.pose.position.y = 0
        p.pose.position.z = 0
        p.pose.orientation.w = 1
        pocky_pose_setup.add_box('b1', [0.01, 0.2, 0.2], p)
        p = PoseStamped()
        p.header.frame_id = pocky_pose_setup.r_tip
        p.pose.position.x = 0.15
        p.pose.position.y = 0.04
        p.pose.position.z = 0
        p.pose.orientation.w = 1
        pocky_pose_setup.add_box('bl', [0.1, 0.01, 0.2], p)
        p = PoseStamped()
        p.header.frame_id = pocky_pose_setup.r_tip
        p.pose.position.x = 0.15
        p.pose.position.y = -0.04
        p.pose.position.z = 0
        p.pose.orientation.w = 1
        pocky_pose_setup.add_box('br', [0.1, 0.01, 0.2], p)

        # p = PoseStamped()
        # p.header.frame_id = pocky_pose_setup.r_tip
        # p.pose.position = Point(-0.15, 0, 0)
        # p.pose.orientation = Quaternion(0, 0, 0, 1)
        # pocky_pose_setup.set_cart_goal(p, pocky_pose_setup.r_tip, pocky_pose_setup.default_root)
        x = Vector3Stamped()
        x.header.frame_id = 'box'
        x.vector.x = 1
        y = Vector3Stamped()
        y.header.frame_id = 'box'
        y.vector.y = 1
        x_map = Vector3Stamped()
        x_map.header.frame_id = 'map'
        x_map.vector.x = 1
        y_map = Vector3Stamped()
        y_map.header.frame_id = 'map'
        y_map.vector.y = 1
        pocky_pose_setup.align_planes('box', x, root_normal=x_map)
        pocky_pose_setup.align_planes('box', y, root_normal=y_map)
        pocky_pose_setup.allow_self_collision()
        # pocky_pose_setup.allow_all_collisions()
        pocky_pose_setup.send_and_check_goal()

    def test_avoid_collision5(self, pocky_pose_setup):
        """
        :type pocky_pose_setup: PR2
        """
        pocky_pose_setup.attach_box(size=[0.2, 0.05, 0.05],
                                    frame_id=pocky_pose_setup.r_tip,
                                    position=[0.08, 0, 0],
                                    orientation=quaternion_about_axis(0.01, [1, 0, 0]).tolist())
        p = PoseStamped()
        p.header.frame_id = pocky_pose_setup.r_tip
        p.pose.position.x = 0.12
        p.pose.position.y = 0.04
        p.pose.position.z = 0
        p.pose.orientation.w = 1
        pocky_pose_setup.add_cylinder('bl', [0.2, 0.01], p)
        p = PoseStamped()
        p.header.frame_id = pocky_pose_setup.r_tip
        p.pose.position.x = 0.12
        p.pose.position.y = -0.04
        p.pose.position.z = 0
        p.pose.orientation.w = 1
        pocky_pose_setup.add_cylinder('br', [0.2, 0.01], p)

        pocky_pose_setup.send_and_check_goal(expected_error_codes=[MoveResult.SHAKING])

    def test_avoid_collision5_cut_off(self, pocky_pose_setup):
        """
        :type pocky_pose_setup: PR2
        """
        pocky_pose_setup.attach_box(size=[0.2, 0.05, 0.05],
                                    frame_id=pocky_pose_setup.r_tip,
                                    position=[0.08, 0, 0],
                                    orientation=quaternion_about_axis(0.01, [1, 0, 0]).tolist())
        p = PoseStamped()
        p.header.frame_id = pocky_pose_setup.r_tip
        p.pose.position.x = 0.12
        p.pose.position.y = 0.04
        p.pose.position.z = 0
        p.pose.orientation.w = 1
        pocky_pose_setup.add_cylinder('bl', [0.2, 0.01], p)
        p = PoseStamped()
        p.header.frame_id = pocky_pose_setup.r_tip
        p.pose.position.x = 0.12
        p.pose.position.y = -0.04
        p.pose.position.z = 0
        p.pose.orientation.w = 1
        pocky_pose_setup.add_cylinder('br', [0.2, 0.01], p)

        pocky_pose_setup.send_and_check_goal(goal_type=MoveGoal.PLAN_AND_EXECUTE_AND_CUT_OFF_SHAKING,
                                             expected_error_codes=[MoveResult.SHAKING])

    def test_avoid_collision6(self, fake_table_setup):
        """
        :type fake_table_setup: PR2
        """
        js = {
            u'r_shoulder_pan_joint': -0.341482794236,
            u'r_shoulder_lift_joint': 0.0301123643508,
            u'r_upper_arm_roll_joint': -2.67555547662,
            u'r_forearm_roll_joint': -0.472653283346,
            u'r_elbow_flex_joint': -0.149999999999,
            u'r_wrist_flex_joint': -1.40685144215,
            u'r_wrist_roll_joint': 2.87855178783,
            u'odom_x_joint': 0.0708087929675,
            u'odom_y_joint': 0.052896931145,
            u'odom_z_joint': 0.0105784287694,
            u'torso_lift_joint': 0.277729421077,
        }
        # fake_table_setup.allow_all_collisions()
        fake_table_setup.set_joint_goal(js, weight=WEIGHT_ABOVE_CA)
        fake_table_setup.send_and_check_goal()
        fake_table_setup.check_cpi_geq(fake_table_setup.get_l_gripper_links(), u'box', 0.048)
        fake_table_setup.check_cpi_geq(fake_table_setup.get_r_gripper_links(), u'box', 0.048)

    def test_avoid_collision7(self, kitchen_setup):
        """
        :type kitchen_setup: PR2
        """
        base_pose = PoseStamped()
        base_pose.header.frame_id = u'map'
        base_pose.pose.position.x = 0.8
        base_pose.pose.position.y = 1
        base_pose.pose.orientation = Quaternion(*quaternion_about_axis(0, [0, 0, 1]))
        kitchen_setup.teleport_base(base_pose)
        base_pose = PoseStamped()
        base_pose.header.frame_id = u'map'
        base_pose.pose.position.x = 0.64
        base_pose.pose.position.y = 0.64
        base_pose.pose.orientation = Quaternion(*quaternion_about_axis(-np.pi / 4, [0, 0, 1]))
        kitchen_setup.set_joint_goal(gaya_pose)
        kitchen_setup.set_and_check_cart_goal(base_pose, u'base_footprint')
        kitchen_setup.check_joint_state(gaya_pose)

    def test_avoid_collision9(self, kitchen_setup):
        """
        :type kitchen_setup: PR2
        """
        # fixme
        base_pose = PoseStamped()
        base_pose.header.frame_id = u'map'
        base_pose.pose.position.x = 0.8
        base_pose.pose.position.y = 0.9
        base_pose.pose.orientation = Quaternion(*quaternion_about_axis(np.pi / 2, [0, 0, 1]))
        kitchen_setup.teleport_base(base_pose)
        base_pose.pose.orientation = Quaternion(*quaternion_about_axis(np.pi, [0, 0, 1]))
        kitchen_setup.set_joint_goal(gaya_pose)
        kitchen_setup.set_and_check_cart_goal(base_pose, u'base_footprint', expected_error_codes=[MoveResult.SHAKING])
        kitchen_setup.check_joint_state(gaya_pose)

    def test_avoid_collision8(self, kitchen_setup):
        """
        :type kitchen_setup: PR2
        """
        base_pose = PoseStamped()
        base_pose.header.frame_id = u'map'
        base_pose.pose.position.x = 0.8
        base_pose.pose.position.y = 0.9
        base_pose.pose.orientation = Quaternion(*quaternion_about_axis(0, [0, 0, 1]))
        kitchen_setup.teleport_base(base_pose)
        base_pose = PoseStamped()
        base_pose.header.frame_id = u'map'
        base_pose.pose.position.x = 0.64
        base_pose.pose.position.y = 0.64
        base_pose.pose.orientation = Quaternion(*quaternion_about_axis(-np.pi / 4, [0, 0, 1]))
        kitchen_setup.set_joint_goal(gaya_pose)
        kitchen_setup.set_and_check_cart_goal(base_pose, 'base_footprint')
        kitchen_setup.check_joint_state(gaya_pose)

    def test_go_around_kitchen_island(self, kitchen_setup):
        """
        :type kitchen_setup: PR2
        """
        tip = u'base_footprint'
        base_pose = PoseStamped()
        base_pose.header.frame_id = u'map'
        base_pose.pose.position.x = 0
        base_pose.pose.position.y = 1.5
        base_pose.pose.orientation = Quaternion(*quaternion_about_axis(np.pi, [0, 0, 1]))
        kitchen_setup.teleport_base(base_pose)
        base_pose = PoseStamped()
        base_pose.header.frame_id = tip
        base_pose.pose.position.x = 2.3
        base_pose.pose.orientation = Quaternion(*quaternion_about_axis(0, [0, 0, 1]))

        avoidance_hint = Vector3Stamped()
        avoidance_hint.header.frame_id = u'map'
        avoidance_hint.vector.y = -1
        kitchen_setup.avoid_all_collisions(0.1)
        kitchen_setup.add_json_goal(u'CollisionAvoidanceHint',
                                    link_name=u'base_link',
                                    max_threshold=0.3,
                                    spring_threshold=0.35,
                                    max_linear_velocity=1,
                                    body_b=u'kitchen',
                                    link_b=u'kitchen_island',
                                    weight=WEIGHT_COLLISION_AVOIDANCE,
                                    avoidance_hint=avoidance_hint)
        kitchen_setup.set_joint_goal(gaya_pose)

        kitchen_setup.set_and_check_cart_goal(base_pose, tip, weight=WEIGHT_BELOW_CA, linear_velocity=0.5)

    def test_drive_into_wall_with_CollisionAvoidanceHint(self, kitchen_setup):
        """
        :type kitchen_setup: PR2
        """
        tip = u'base_footprint'
        base_pose = PoseStamped()
        base_pose.header.frame_id = u'map'
        base_pose.pose.position.x = 0
        base_pose.pose.position.y = 1.5
        base_pose.pose.orientation = Quaternion(*quaternion_about_axis(0, [0, 0, 1]))
        kitchen_setup.teleport_base(base_pose)
        base_pose = PoseStamped()
        base_pose.header.frame_id = tip
        base_pose.pose.position.x = 1
        base_pose.pose.position.y = 0
        base_pose.pose.orientation = Quaternion(*quaternion_about_axis(0, [0, 0, 1]))

        avoidance_hint = Vector3Stamped()
        avoidance_hint.header.frame_id = u'map'
        avoidance_hint.vector.y = -1
        kitchen_setup.avoid_all_collisions(0.1)
        kitchen_setup.add_json_goal(u'CollisionAvoidanceHint',
                                    link_name=u'base_footprint',
                                    max_threshold=0.25,
                                    spring_threshold=0.3,
                                    max_linear_velocity=1,
                                    body_b=u'kitchen',
                                    link_b=u'kitchen_island',
                                    avoidance_hint=avoidance_hint)
        kitchen_setup.set_joint_goal(gaya_pose)

        kitchen_setup.set_cart_goal(base_pose, tip, weight=WEIGHT_BELOW_CA)
        kitchen_setup.send_and_check_goal()
        # TODO check only y distance, and that there is no collision

    def test_avoid_collision_with_far_object(self, pocky_pose_setup):
        """
        :type pocky_pose_setup: PR2
        """
        p = PoseStamped()
        p.header.frame_id = u'map'
        p.pose.position.x = 25
        p.pose.position.y = 25
        p.pose.position.z = 25
        p.pose.orientation.w = 1
        pocky_pose_setup.add_box(pose=p)
        p = PoseStamped()
        p.header.frame_id = pocky_pose_setup.r_tip
        p.pose.position = Point(0.1, 0, 0)
        p.pose.orientation = Quaternion(0, 0, 0, 1)
        pocky_pose_setup.set_cart_goal(p, pocky_pose_setup.r_tip, pocky_pose_setup.default_root)

        collision_entry = CollisionEntry()
        collision_entry.type = CollisionEntry.AVOID_COLLISION
        collision_entry.min_dist = 0.05
        collision_entry.body_b = u'box'
        pocky_pose_setup.add_collision_entries([collision_entry])

        pocky_pose_setup.send_and_check_goal()
        pocky_pose_setup.check_cpi_geq(pocky_pose_setup.get_l_gripper_links(), u'box', 0.048, check_distance=100)
        pocky_pose_setup.check_cpi_geq(pocky_pose_setup.get_r_gripper_links(), u'box', 0.048, check_distance=100)

    def test_avoid_all_collision(self, box_setup):
        """
        :type box_setup: PR2
        """
        p = PoseStamped()
        p.header.frame_id = box_setup.r_tip
        p.pose.position = Point(0.1, 0, 0)
        p.pose.orientation = Quaternion(0, 0, 0, 1)
        box_setup.set_cart_goal(p, box_setup.r_tip, box_setup.default_root)

        collision_entry = CollisionEntry()
        collision_entry.type = CollisionEntry.AVOID_ALL_COLLISIONS
        collision_entry.min_dist = 0.05
        box_setup.add_collision_entries([collision_entry])

        box_setup.send_and_check_goal()

        box_setup.check_cpi_geq(box_setup.get_l_gripper_links(), u'box', 0.0)
        box_setup.check_cpi_geq(box_setup.get_r_gripper_links(), u'box', 0.0)

    def test_get_out_of_collision(self, box_setup):
        """
        :type box_setup: PR2
        """
        p = PoseStamped()
        p.header.frame_id = box_setup.r_tip
        p.pose.position = Point(0.15, 0, 0)
        p.pose.orientation = Quaternion(0, 0, 0, 1)
        box_setup.set_cart_goal(p, box_setup.r_tip, box_setup.default_root)

        collision_entry = CollisionEntry()
        collision_entry.type = CollisionEntry.ALLOW_ALL_COLLISIONS
        collision_entry.min_dist = 0.05
        box_setup.add_collision_entries([collision_entry])

        box_setup.send_and_check_goal()

        collision_entry = CollisionEntry()
        collision_entry.type = CollisionEntry.AVOID_ALL_COLLISIONS
        collision_entry.min_dist = 0.05
        box_setup.add_collision_entries([collision_entry])

        box_setup.send_and_check_goal()

        box_setup.check_cpi_geq(box_setup.get_l_gripper_links(), u'box', 0.0)
        box_setup.check_cpi_geq(box_setup.get_r_gripper_links(), u'box', 0.0)

    def test_allow_collision_gripper(self, box_setup):
        """
        :type box_setup: PR2
        """
        ces = box_setup.get_allow_l_gripper(u'box')
        box_setup.add_collision_entries(ces)
        p = PoseStamped()
        p.header.frame_id = box_setup.l_tip
        p.header.stamp = rospy.get_rostime()
        p.pose.position.x = 0.11
        p.pose.orientation.w = 1
        box_setup.set_and_check_cart_goal(p, box_setup.l_tip, box_setup.default_root)
        box_setup.check_cpi_leq(box_setup.get_l_gripper_links(), u'box', 0.0)
        box_setup.check_cpi_geq(box_setup.get_r_gripper_links(), u'box', 0.048)

    def test_attached_get_out_of_collision(self, box_setup):
        """
        :type box_setup: PR2
        """
        attached_link_name = u'pocky'
        box_setup.attach_box(attached_link_name, [0.2, 0.04, 0.04], box_setup.r_tip, [0.05, 0, 0])
        box_setup.attach_box(attached_link_name, [0.2, 0.04, 0.04], box_setup.r_tip, [0.05, 0, 0],
                             expected_response=UpdateWorldResponse.DUPLICATE_BODY_ERROR)
        p = PoseStamped()
        p.header.frame_id = box_setup.r_tip
        p.header.stamp = rospy.get_rostime()
        p.pose.position.x = -0.15
        p.pose.orientation.w = 1
        box_setup.set_and_check_cart_goal(p, box_setup.r_tip, box_setup.default_root)
        box_setup.check_cpi_geq(box_setup.get_l_gripper_links(), u'box', 0.048)
        box_setup.check_cpi_geq([attached_link_name], u'box', 0.048)
        box_setup.detach_object(attached_link_name)

    def test_attached_collision2(self, box_setup):
        """
        :type box_setup: PR2
        """
        attached_link_name = u'pocky'
        box_setup.attach_box(attached_link_name, [0.2, 0.04, 0.04], box_setup.r_tip, [0.05, 0, 0])
        box_setup.attach_box(attached_link_name, [0.2, 0.04, 0.04], box_setup.r_tip, [0.05, 0, 0],
                             expected_response=UpdateWorldResponse.DUPLICATE_BODY_ERROR)
        box_setup.send_and_check_goal()
        box_setup.check_cpi_geq(box_setup.get_l_gripper_links(), u'box', 0.048)
        box_setup.check_cpi_geq([attached_link_name], u'box', 0.048)
        box_setup.detach_object(attached_link_name)

    def test_attached_collision3(self, box_setup):
        """
        :type box_setup: PR2
        """
        attached_link_name = u'pocky'
        box_setup.attach_box(attached_link_name, [0.2, 0.04, 0.04], box_setup.r_tip, [0.05, 0, 0])
        box_setup.attach_box(attached_link_name, [0.2, 0.04, 0.04], box_setup.r_tip, [0.05, 0, 0],
                             expected_response=UpdateWorldResponse.DUPLICATE_BODY_ERROR)
        p = PoseStamped()
        p.header.frame_id = box_setup.r_tip
        p.pose.position.x = 0.
        p.pose.orientation.w = 1
        box_setup.set_cart_goal(p, box_setup.r_tip, box_setup.default_root)
        box_setup.send_and_check_goal()
        box_setup.check_cpi_geq(box_setup.get_l_gripper_links(), u'box', 0.0)
        box_setup.check_cpi_geq([attached_link_name], u'box', 0.0)
        box_setup.detach_object(attached_link_name)

    def test_avoid_attached_self_collision(self, zero_pose):
        """
        :type zero_pose: PR2
        """

        collision_pose = {
            u'l_elbow_flex_joint': - 1.1343683863086362,
            u'l_forearm_roll_joint': 7.517553513504836,
            u'l_shoulder_lift_joint': 0.5726770101613905,
            u'l_shoulder_pan_joint': 0.1592669164939349,
            u'l_upper_arm_roll_joint': 0.5532568387077381,
            u'l_wrist_flex_joint': - 1.215660155912625,
            u'l_wrist_roll_joint': 4.249300323527076,
            u'torso_lift_joint': 0.2}

        zero_pose.set_joint_goal(collision_pose)
        zero_pose.send_goal()

        attached_link_name = u'pocky'
        zero_pose.attach_box(attached_link_name, [0.16, 0.04, 0.04], zero_pose.l_tip, [0.04, 0, 0], [0, 0, 0, 1])

        zero_pose.set_joint_goal({u'r_forearm_roll_joint': 0.0,
                                  u'r_shoulder_lift_joint': 0.0,
                                  u'r_shoulder_pan_joint': 0.0,
                                  u'r_upper_arm_roll_joint': 0.0,
                                  u'r_wrist_flex_joint': 0.0,
                                  u'r_wrist_roll_joint': 0.0,
                                  u'r_elbow_flex_joint': 0.0,
                                  u'torso_lift_joint': 0.2})

        p = PoseStamped()
        p.header.frame_id = zero_pose.l_tip
        p.header.stamp = rospy.get_rostime()
        p.pose.position.z = 0.20
        p.pose.orientation.w = 1
        zero_pose.set_cart_goal(p, zero_pose.l_tip, zero_pose.default_root)
        zero_pose.send_goal()

        zero_pose.check_cpi_geq(zero_pose.get_l_gripper_links(), zero_pose.get_robot().get_name(), 0.048,
                                check_distance=0.5)
        zero_pose.check_cpi_geq([attached_link_name], zero_pose.get_robot().get_name(), 0.048, check_distance=0.5)
        zero_pose.detach_object(attached_link_name)

    def test_allow_attached_self_collision(self, zero_pose):
        """
        :type box_setup: PR2
        """

        collision_pose = {
            u'r_shoulder_pan_joint': -0.1592669164939349,
            u'r_shoulder_lift_joint': 0.5726770101613905,
            u'r_upper_arm_roll_joint': -0.5532568387077381,
            u'r_forearm_roll_joint': -7.517553513504836,
            u'r_elbow_flex_joint': - 1.1343683863086362,
            u'r_wrist_flex_joint': - 1.215660155912625,
            u'r_wrist_roll_joint': -4.249300323527076,
            u'torso_lift_joint': 0.2
        }

        zero_pose.set_joint_goal(collision_pose)
        zero_pose.send_goal()

        attached_link_name = u'wolfgang'
        zero_pose.attach_box(attached_link_name, [0.16, 0.04, 0.04], zero_pose.r_tip, [0.04, 0, 0], [0, 0, 0, 1])

        zero_pose.set_joint_goal({u'l_forearm_roll_joint': 0.0,
                                  u'l_shoulder_lift_joint': 0.0,
                                  u'l_shoulder_pan_joint': 0.0,
                                  u'l_upper_arm_roll_joint': 0.0,
                                  u'l_wrist_flex_joint': 0.0,
                                  u'l_wrist_roll_joint': 0.0,
                                  u'l_elbow_flex_joint': 0.0,
                                  u'torso_lift_joint': 0.2})

        p = PoseStamped()
        p.header.frame_id = zero_pose.r_tip
        p.pose.position.z = 0.10
        p.pose.orientation.w = 1
        zero_pose.set_cart_goal(p, zero_pose.r_tip, zero_pose.default_root)
        zero_pose.allow_collision(robot_links=[attached_link_name],
                                  body_b=zero_pose.get_robot().get_name(),
                                  link_bs=[CollisionEntry.ALL])
        zero_pose.send_goal()

        zero_pose.check_cpi_geq(zero_pose.get_r_gripper_links(), zero_pose.get_robot().get_name(), 0.048)
        zero_pose.check_cpi_leq([attached_link_name], zero_pose.get_robot().get_name(), 0.048)
        zero_pose.detach_object(attached_link_name)

    def test_attached_self_collision2(self, zero_pose):
        """
        :type zero_pose: PR2
        """

        collision_pose = {
            u'r_elbow_flex_joint': - 1.1343683863086362,
            u'r_forearm_roll_joint': -7.517553513504836,
            u'r_shoulder_lift_joint': 0.5726770101613905,
            u'r_shoulder_pan_joint': -0.1592669164939349,
            u'r_upper_arm_roll_joint': -0.5532568387077381,
            u'r_wrist_flex_joint': - 1.215660155912625,
            u'r_wrist_roll_joint': -4.249300323527076,
            u'torso_lift_joint': 0.2
        }

        zero_pose.set_joint_goal(collision_pose)
        zero_pose.send_goal()

        attached_link_name = u'box'
        zero_pose.attach_box(attached_link_name, [0.16, 0.04, 0.04], zero_pose.r_tip, [0.04, 0, 0], [0, 0, 0, 1])

        js_goal = {u'l_forearm_roll_joint': 0.0,
                   u'l_shoulder_lift_joint': 0.0,
                   u'odom_x_joint': 0.0,
                   u'odom_y_joint': 0.0,
                   u'odom_z_joint': 0.0,
                   u'l_shoulder_pan_joint': 0.0,
                   u'l_upper_arm_roll_joint': 0.0,
                   u'l_wrist_flex_joint': -0.11,
                   u'l_wrist_roll_joint': 0.0,
                   u'l_elbow_flex_joint': -0.16,
                   u'torso_lift_joint': 0.2}
        zero_pose.set_joint_goal(js_goal)

        p = PoseStamped()
        p.header.frame_id = zero_pose.r_tip
        p.header.stamp = rospy.get_rostime()
        p.pose.position.z = 0.20
        p.pose.orientation.w = 1
        zero_pose.set_and_check_cart_goal(p, zero_pose.r_tip, zero_pose.default_root)

        zero_pose.check_cpi_geq(zero_pose.get_r_gripper_links(), 0.048)
        zero_pose.check_cpi_geq([attached_link_name], 0.048)
        zero_pose.detach_object(attached_link_name)

    def test_attached_self_collision3(self, zero_pose):
        """
        :type zero_pose: PR2
        """

        collision_pose = {
            u'l_elbow_flex_joint': - 1.1343683863086362,
            u'l_forearm_roll_joint': 7.517553513504836,
            u'l_shoulder_lift_joint': 0.5726770101613905,
            u'l_shoulder_pan_joint': 0.1592669164939349,
            u'l_upper_arm_roll_joint': 0.5532568387077381,
            u'l_wrist_flex_joint': - 1.215660155912625,
            u'l_wrist_roll_joint': 4.249300323527076,
            u'torso_lift_joint': 0.2}

        zero_pose.set_joint_goal(collision_pose)
        zero_pose.send_goal()

        attached_link_name = u'pocky'
        zero_pose.attach_box(attached_link_name, [0.1, 0.04, 0.04], zero_pose.l_tip, [0.02, 0, 0], [0, 0, 0, 1])

        js_goal = {u'r_forearm_roll_joint': 0.0,
                   u'r_shoulder_lift_joint': 0.0,
                   u'odom_x_joint': 0.0,
                   u'odom_y_joint': 0.0,
                   u'odom_z_joint': 0.0,
                   u'r_shoulder_pan_joint': 0.0,
                   u'r_upper_arm_roll_joint': 0.0,
                   u'r_wrist_flex_joint': -0.11,
                   u'r_wrist_roll_joint': 0.0,
                   u'r_elbow_flex_joint': -0.16,
                   u'torso_lift_joint': 0.2}

        zero_pose.set_joint_goal(js_goal)

        p = PoseStamped()
        p.header.frame_id = zero_pose.l_tip
        p.header.stamp = rospy.get_rostime()
        p.pose.position.z = 0.25
        p.pose.orientation.w = 1
        zero_pose.set_and_check_cart_goal(p, zero_pose.l_tip, zero_pose.default_root)
        zero_pose.check_joint_state(js_goal)

        zero_pose.check_cpi_geq(zero_pose.get_l_gripper_links(), 0.048)
        zero_pose.check_cpi_geq([attached_link_name], 0.048)
        zero_pose.detach_object(attached_link_name)

    def test_attached_collision_allow(self, box_setup):
        """
        :type box_setup: PR2
        """
        pocky = u'pocky'
        box_setup.attach_box(pocky, [0.2, 0.04, 0.04], box_setup.r_tip, [0.05, 0, 0])

        ces = []
        ce = CollisionEntry()
        ce.type = CollisionEntry.ALLOW_COLLISION
        ce.robot_links = [pocky]
        ce.body_b = u'box'
        ces.append(ce)
        box_setup.add_collision_entries(ces)

        p = PoseStamped()
        p.header.frame_id = box_setup.r_tip
        p.header.stamp = rospy.get_rostime()
        p.pose.position.y = -0.11
        p.pose.orientation.w = 1
        box_setup.set_and_check_cart_goal(p, box_setup.r_tip, box_setup.default_root)
        box_setup.check_cpi_geq(box_setup.get_l_gripper_links(), u'box', 0.048)
        box_setup.check_cpi_leq([pocky], u'box', 0.0)

    def test_avoid_collision_gripper(self, box_setup):
        """
        :type box_setup: PR2
        """
        box_setup.allow_all_collisions()
        ces = box_setup.get_l_gripper_collision_entries(u'box', 0.05, CollisionEntry.AVOID_COLLISION)
        box_setup.add_collision_entries(ces)
        p = PoseStamped()
        p.header.frame_id = box_setup.l_tip
        p.header.stamp = rospy.get_rostime()
        p.pose.position.x = 0.0
        p.pose.orientation.w = 1
        box_setup.set_cart_goal(p, box_setup.l_tip, box_setup.default_root)
        box_setup.send_goal()
        box_setup.check_cpi_geq(box_setup.get_l_gripper_links(), u'box', 0.0)

    # def test_end_state_collision(self, box_setup):
    #     """
    #     :type box_setup: PR2
    #     """
    #     # TODO endstate impossible as long as we check for path collision?
    #     pass

    # def test_filled_vel_values(self, box_setup):
    #     """
    #     :type box_setup: PR2
    #     """
    #     pass
    #
    # def test_undefined_goal(self, box_setup):
    #     """
    #     :type box_setup: PR2
    #     """
    #     pass

    # TODO test plan only

    def test_attached_two_items(self, zero_pose):
        # FIXME visualization bug
        box1_name = u'box1'
        box2_name = u'box2'

        js = {
            u'r_elbow_flex_joint': -1.58118094489,
            u'r_forearm_roll_joint': -0.904933033043,
            u'r_shoulder_lift_joint': 0.822412440711,
            u'r_shoulder_pan_joint': -1.07866800992,
            u'r_upper_arm_roll_joint': -1.34905471854,
            u'r_wrist_flex_joint': -1.20182042644,
            u'r_wrist_roll_joint': 0.190433188769,
        }
        zero_pose.send_and_check_joint_goal(js)

        r_goal = PoseStamped()
        r_goal.header.frame_id = zero_pose.r_tip
        r_goal.pose.position.x = 0.4
        r_goal.pose.orientation = Quaternion(*quaternion_from_matrix([[-1, 0, 0, 0],
                                                                      [0, 1, 0, 0],
                                                                      [0, 0, -1, 0],
                                                                      [0, 0, 0, 1]]))
        zero_pose.set_and_check_cart_goal(r_goal, zero_pose.l_tip, u'torso_lift_link')

        zero_pose.attach_box(box1_name, [.2, .04, .04], zero_pose.r_tip, [.1, 0, 0], [0, 0, 0, 1])
        zero_pose.attach_box(box2_name, [.2, .04, .04], zero_pose.l_tip, [.1, 0, 0], [0, 0, 0, 1])

        zero_pose.send_and_check_goal()

        zero_pose.check_cpi_geq([box1_name, box2_name], zero_pose.get_robot().get_name(), 0.049)

        zero_pose.detach_object(box1_name)
        zero_pose.detach_object(box2_name)
        base_goal = PoseStamped()
        base_goal.header.frame_id = u'base_footprint'
        base_goal.pose.position.x = -.1
        base_goal.pose.orientation.w = 1
        zero_pose.move_base(base_goal)

    # def test_pick_and_place(self, kitchen_setup):
    #     """
    #     :type kitchen_setup: PR2
    #     :return:
    #     """
    #
    #     base_pose = PoseStamped()
    #     base_pose.header.frame_id = u'map'
    #     base_pose.pose.position = Point(0.760, 0.480, 0.000)
    #     base_pose.pose.orientation = Quaternion(0.000, 0.000, 0.230, 0.973)
    #     kitchen_setup.move_pr2_base(base_pose)
    #     attached_link_name = u'edekabowl'
    #     p = PoseStamped()
    #     p.header.frame_id = u'map'
    #     p.pose.position = Point(1.39985, 0.799920, 0.888)
    #     p.pose.orientation = Quaternion(-0.0037, -0.00476, 0.3921, 0.9198)
    #     kitchen_setup.add_box(attached_link_name, [.145, .145, .072], pose=p)
    #
    #     pick_pose = PoseStamped()
    #     pick_pose.header.frame_id = u'base_footprint'
    #     pick_pose.pose.position = Point(0.649, -0.023, 0.918)
    #     pick_pose.pose.orientation = Quaternion(0.407, 0.574, -0.408, 0.582)
    #
    #     # pregrasp
    #     pick_pose.pose.position.z += 0.2
    #     kitchen_setup.set_and_check_cart_goal(pick_pose, kitchen_setup.l_tip, kitchen_setup.default_root)
    #
    #     # grasp
    #     pick_pose.pose.position.z -= 0.2
    #     kitchen_setup.avoid_collision(kitchen_setup.get_l_gripper_links(), u'kitchen', [], 0)
    #     kitchen_setup.allow_collision(kitchen_setup.get_l_gripper_links(), attached_link_name, [])
    #     kitchen_setup.set_and_check_cart_goal(pick_pose, kitchen_setup.l_tip, kitchen_setup.default_root)
    #     kitchen_setup.attach_existing(attached_link_name, frame_id=kitchen_setup.l_tip)
    #
    #     # post grasp
    #     pick_pose.pose.position.z += 0.2
    #     kitchen_setup.avoid_all_collisions(0.05)
    #     kitchen_setup.set_and_check_cart_goal(pick_pose, kitchen_setup.l_tip, kitchen_setup.default_root)
    #     # kitchen_setup.remove_object(attached_link_name)
    #     kitchen_setup.send_and_check_joint_goal(gaya_pose)
    #
    #     # place============================
    #     base_pose.pose.position = Point(-0.200, 1.120, 0.000)
    #     base_pose.pose.orientation = Quaternion(0.000, 0.000, 0.994, -0.105)
    #     kitchen_setup.move_pr2_base(base_pose)
    #
    #     # pre place
    #     place_pose = PoseStamped()
    #     place_pose.header.frame_id = u'base_footprint'
    #     place_pose.pose.position = Point(0.587, 0.068, 0.920)
    #     place_pose.pose.orientation = Quaternion(0.703, -0.074, -0.703, -0.074)
    #     place_pose.pose.position.z += 0.2
    #     kitchen_setup.set_and_check_cart_goal(place_pose, kitchen_setup.l_tip, kitchen_setup.default_root)
    #
    #     # place
    #     place_pose.pose.position.z -= 0.19
    #     kitchen_setup.avoid_all_collisions(0.)
    #     kitchen_setup.set_cart_goal(place_pose, kitchen_setup.l_tip, kitchen_setup.default_root)
    #     kitchen_setup.send_goal()
    #     rospy.sleep(1)
    #
    #     # post place
    #     kitchen_setup.detach_object(attached_link_name)
    #     place_pose.pose.position.z += 0.2
    #     kitchen_setup.avoid_all_collisions(0.)
    #     kitchen_setup.set_and_check_cart_goal(place_pose, kitchen_setup.l_tip, kitchen_setup.default_root)

    # def test_hand_in_kitchen(self, kitchen_setup):
    #     """
    #     :type kitchen_setup: PR2
    #     :return:
    #     """
    #
    #     kitchen_setup.send_and_check_joint_goal(pick_up_pose)
    #
    #     base_pose = PoseStamped()
    #     base_pose.header.frame_id = u'map'
    #     base_pose.pose.position = Point(0.743, 0.586, 0.000)
    #     base_pose.pose.orientation.w = 1
    #     kitchen_setup.teleport_base(base_pose)
    #
    #     # grasp
    #     p = PoseStamped()
    #     p.header.frame_id = kitchen_setup.l_tip
    #     p.pose.position.x = 0.2
    #     p.pose.orientation.w = 1
    #     kitchen_setup.wrapper.allow_collision(kitchen_setup.get_l_gripper_links(), u'kitchen',
    #                                           [u'sink_area', u'sink_area_surface'])
    #     kitchen_setup.set_and_check_cart_goal(p, kitchen_setup.l_tip, kitchen_setup.default_root)
    #
    #     # post grasp
    #     pregrasp_pose = PoseStamped()
    #     pregrasp_pose.header.frame_id = u'base_footprint'
    #     pregrasp_pose.pose.position.x = 0.611175722907
    #     pregrasp_pose.pose.position.y = -0.0244662287535
    #     pregrasp_pose.pose.position.z = 1.10803325995
    #     pregrasp_pose.pose.orientation.x = -0.0128682380997
    #     pregrasp_pose.pose.orientation.y = -0.710292569338
    #     pregrasp_pose.pose.orientation.z = 0.0148339707762
    #     pregrasp_pose.pose.orientation.w = -0.703632573456
    #     kitchen_setup.avoid_all_collisions(0.05)
    #     kitchen_setup.set_and_check_cart_goal(pregrasp_pose, kitchen_setup.l_tip, kitchen_setup.default_root)

    def test_set_kitchen_joint_state(self, kitchen_setup):
        kitchen_js = {u'sink_area_left_upper_drawer_main_joint': 0.45}
        kitchen_setup.set_kitchen_js(kitchen_js)

    def open_drawer(self, setup, tool_frame, handle_link, drawer_joint):
        setup.open_r_gripper()
        setup.open_l_gripper()
        tool_frame_goal = PoseStamped()
        tool_frame_goal.header.frame_id = handle_link
        # tool_frame_goal.pose.position.y = -.1
        tool_frame_goal.pose.orientation = Quaternion(*quaternion_from_matrix([[-1, 0, 0, 0],
                                                                               [0, 0, -1, 0],
                                                                               [0, -1, 0, 0],
                                                                               [0, 0, 0, 1]]))
        setup.set_and_check_cart_goal(tool_frame_goal, tool_frame, setup.default_root)

        tool_frame_goal = PoseStamped()
        tool_frame_goal.header.frame_id = tool_frame
        tool_frame_goal.pose.position.x = -.45
        tool_frame_goal.pose.orientation.w = 1
        setup.set_and_check_cart_goal(tool_frame_goal, tool_frame, setup.default_root)

        kitchen_js = {drawer_joint: 0.45}
        setup.set_kitchen_js(kitchen_js)

    def close_drawer(self, setup, tool_frame, handle_link, drawer_joint):
        setup.open_r_gripper()
        setup.open_l_gripper()
        tool_frame_goal = PoseStamped()
        tool_frame_goal.header.frame_id = handle_link
        # tool_frame_goal.pose.position.y = -.1
        tool_frame_goal.pose.orientation = Quaternion(*quaternion_from_matrix([[-1, 0, 0, 0],
                                                                               [0, 0, -1, 0],
                                                                               [0, -1, 0, 0],
                                                                               [0, 0, 0, 1]]))
        setup.set_and_check_cart_goal(tool_frame_goal, tool_frame, setup.default_root)

        kitchen_js = {drawer_joint: 0.}
        setup.set_kitchen_js(kitchen_js)

        tool_frame_goal = PoseStamped()
        tool_frame_goal.header.frame_id = tool_frame
        tool_frame_goal.pose.position.x = .45
        tool_frame_goal.pose.orientation.w = 1
        setup.set_and_check_cart_goal(tool_frame_goal, tool_frame, setup.default_root)

    # def test_milestone_demo(self, kitchen_setup):
    #     spoon_name = u'spoon'
    #     milk_name = u'milk'
    #
    #     # take milk out of fridge
    #     kitchen_setup.set_kitchen_js({u'iai_fridge_door_joint': 1.56})
    #
    #     # spawn milk
    #     milk_pose = PoseStamped()
    #     milk_pose.header.frame_id = u'iai_kitchen/iai_fridge_main_middle_level'
    #     milk_pose.pose.position = Point(0.1, 0, -0.07)
    #     milk_pose.pose.orientation = Quaternion(0, 0, 0, 1)
    #
    #     kitchen_setup.add_box(milk_name, [0.05, 0.05, 0.2], milk_pose)
    #
    #     # take spoon out of drawer
    #     # open drawer
    #     self.open_drawer(kitchen_setup, kitchen_setup.l_tip, u'iai_kitchen/sink_area_left_upper_drawer_handle',
    #                      u'sink_area_left_upper_drawer_main_joint')
    #
    #     # spawn spoon
    #     spoon_pose = PoseStamped()
    #     spoon_pose.header.frame_id = u'map'
    #     spoon_pose.pose.position = Point(0.940, 0.861, 0.745)
    #     spoon_pose.pose.orientation = Quaternion(0, 0, 0, 1)
    #
    #     kitchen_setup.add_box(spoon_name, [0.1, 0.02, 0.02], spoon_pose)
    #
    #     # put gripper above drawer
    #     pick_spoon_pose = PoseStamped()
    #     pick_spoon_pose.header.frame_id = u'base_footprint'
    #     pick_spoon_pose.pose.position = Point(0.567, 0.498, 0.89)
    #     pick_spoon_pose.pose.orientation = Quaternion(0.018, 0.702, 0.004, 0.712)
    #     kitchen_setup.keep_position(kitchen_setup.l_tip)
    #     kitchen_setup.set_and_check_cart_goal(pick_spoon_pose, kitchen_setup.r_tip, kitchen_setup.default_root)
    #
    #     # grasp spoon
    #     kitchen_setup.keep_position(kitchen_setup.l_tip)
    #     kitchen_setup.open_r_gripper()
    #     p = tf.lookup_pose(u'map', kitchen_setup.r_tip)
    #     p.pose.position = spoon_pose.pose.position
    #     kitchen_setup.keep_position(kitchen_setup.l_tip)
    #     kitchen_setup.set_cart_goal(p, kitchen_setup.r_tip, kitchen_setup.default_root)
    #     kitchen_setup.send_and_check_goal()
    #     current_pose = tf.lookup_pose(u'map', kitchen_setup.r_tip)
    #     assert current_pose.pose.position.z < 0.76
    #     kitchen_setup.allow_all_collisions()
    #     kitchen_setup.keep_position(kitchen_setup.l_tip)
    #     kitchen_setup.close_r_gripper()
    #     kitchen_setup.attach_existing(spoon_name, kitchen_setup.r_tip)
    #
    #     spoon_goal = PoseStamped()
    #     spoon_goal.header.frame_id = spoon_name
    #     spoon_goal.pose.position.z = .2
    #     spoon_goal.pose.orientation.w = 1
    #     kitchen_setup.keep_position(kitchen_setup.l_tip)
    #     kitchen_setup.set_and_check_cart_goal(spoon_goal, spoon_name, kitchen_setup.default_root)
    #
    #     # close drawer
    #     self.close_drawer(kitchen_setup, kitchen_setup.l_tip, u'iai_kitchen/sink_area_left_upper_drawer_handle',
    #                       u'sink_area_left_upper_drawer_main_joint')
    #
    #     kitchen_setup.send_and_check_joint_goal(gaya_pose)
    #
    #     # place spoon on kitchen isle
    #     spoon_goal = PoseStamped()
    #     spoon_goal.header.frame_id = u'iai_kitchen/kitchen_island_surface'
    #     spoon_goal.pose.position.y = 0.1
    #     spoon_goal.pose.orientation.w = 1
    #     kitchen_setup.set_cart_goal(spoon_goal, spoon_name, kitchen_setup.default_root)
    #     kitchen_setup.open_l_gripper()
    #     kitchen_setup.detach_object(spoon_name)
    #
    #     kitchen_setup.send_and_check_joint_goal(gaya_pose)
    #
    #     # grasp milk
    #     r_goal = deepcopy(milk_pose)
    #     r_goal.pose.orientation = Quaternion(*quaternion_from_matrix([[-1, 0, 0, 0],
    #                                                                   [0, -1, 0, 0],
    #                                                                   [0, 0, 1, 0],
    #                                                                   [0, 0, 0, 1]]))
    #
    #     # take cereal out of vertical drawer and put it back
    #     # get bowl from left middle drawer left side
    #     # get cup from left middle drawer right side
    #     # put cup bowl and spoon in sink

    def test_ease_fridge(self, kitchen_setup):
        # FIXME less sensitive
        milk_name = u'milk'

        # take milk out of fridge
        kitchen_setup.set_kitchen_js({u'iai_fridge_door_joint': 1.56})

        base_goal = PoseStamped()
        base_goal.header.frame_id = 'map'
        base_goal.pose.position.x = 0.565
        base_goal.pose.position.y = -0.5
        base_goal.pose.orientation.z = -0.51152562713
        base_goal.pose.orientation.w = 0.85926802151
        kitchen_setup.teleport_base(base_goal)
        # kitchen_setup.add_json_goal(u'BasePointingForward')

        # spawn milk
        milk_pose = PoseStamped()
        milk_pose.header.frame_id = u'iai_kitchen/iai_fridge_door_shelf1_bottom'
        milk_pose.pose.position = Point(0, 0, 0.12)
        milk_pose.pose.orientation = Quaternion(0, 0, 0, 1)

        milk_pre_pose = PoseStamped()
        milk_pre_pose.header.frame_id = u'iai_kitchen/iai_fridge_door_shelf1_bottom'
        milk_pre_pose.pose.position = Point(0, 0, 0.22)
        milk_pre_pose.pose.orientation = Quaternion(0, 0, 0, 1)

        kitchen_setup.add_box(milk_name, [0.05, 0.05, 0.2], milk_pose)

        # grasp milk
        kitchen_setup.open_l_gripper()

        # l_goal = deepcopy(milk_pose)
        # l_goal.pose.orientation = Quaternion(*quaternion_from_matrix([[1, 0, 0, 0],
        #                                                               [0, 1, 0, 0],
        #                                                               [0, 0, 1, 0],
        #                                                               [0, 0, 0, 1]]))
        # kitchen_setup.set_cart_goal(l_goal, kitchen_setup.l_tip, kitchen_setup.default_root)
        # kitchen_setup.send_and_check_goal()

        # handle_name = u'map'
        bar_axis = Vector3Stamped()
        bar_axis.header.frame_id = u'map'
        bar_axis.vector.z = 1

        bar_center = PointStamped()
        bar_center.header.frame_id = milk_pose.header.frame_id
        bar_center.point = deepcopy(milk_pose.pose.position)

        tip_grasp_axis = Vector3Stamped()
        tip_grasp_axis.header.frame_id = kitchen_setup.l_tip
        tip_grasp_axis.vector.z = 1

        kitchen_setup.add_json_goal(u'GraspBar',
                                    root_link=kitchen_setup.default_root,
                                    tip_link=kitchen_setup.l_tip,
                                    tip_grasp_axis=tip_grasp_axis,
                                    bar_center=bar_center,
                                    bar_axis=bar_axis,
                                    bar_length=.12)

        x = Vector3Stamped()
        x.header.frame_id = kitchen_setup.l_tip
        x.vector.x = 1
        x_map = Vector3Stamped()
        x_map.header.frame_id = u'iai_kitchen/iai_fridge_door'
        x_map.vector.x = 1
        # z = Vector3Stamped()
        # z.header.frame_id = 'milk'
        # z.vector.z = 1
        # z_map = Vector3Stamped()
        # z_map.header.frame_id = 'map'
        # z_map.vector.z = 1
        kitchen_setup.align_planes(kitchen_setup.l_tip, x, root_normal=x_map)

        # kitchen_setup.allow_collision([], milk_name, [])
        # kitchen_setup.add_json_goal(u'AvoidJointLimits', percentage=15)
        # kitchen_setup.allow_all_collisions()
        kitchen_setup.send_and_check_goal()

        kitchen_setup.attach_existing(milk_name, kitchen_setup.l_tip)
        # kitchen_setup.keep_position(kitchen_setup.r_tip)
        kitchen_setup.close_l_gripper()

        # x = Vector3Stamped()
        # x.header.frame_id = 'milk'
        # x.vector.x = 1
        # x_map = Vector3Stamped()
        # x_map.header.frame_id = 'iai_kitchen/iai_fridge_door'
        # x_map.vector.x = 1
        # z = Vector3Stamped()
        # z.header.frame_id = 'milk'
        # z.vector.z = 1
        # z_map = Vector3Stamped()
        # z_map.header.frame_id = 'map'
        # z_map.vector.z = 1
        # kitchen_setup.align_planes('milk', x, root_normal=x_map)
        # kitchen_setup.align_planes('milk', z, root_normal=z_map)
        # kitchen_setup.keep_orientation(u'milk')
        kitchen_setup.set_cart_goal(milk_pre_pose, milk_name, kitchen_setup.default_root)
        kitchen_setup.send_and_check_goal()
        kitchen_setup.send_and_check_joint_goal(gaya_pose)

        # place milk back

        # kitchen_setup.add_json_goal(u'BasePointingForward')
        # milk_goal = PoseStamped()
        # milk_goal.header.frame_id = u'iai_kitchen/kitchen_island_surface'
        # milk_goal.pose.position = Point(.1, -.2, .13)
        # milk_goal.pose.orientation = Quaternion(*quaternion_about_axis(np.pi, [0,0,1]))
        kitchen_setup.set_cart_goal(milk_pre_pose, milk_name, kitchen_setup.default_root)
        kitchen_setup.send_and_check_goal()

        kitchen_setup.set_cart_goal(milk_pose, milk_name, kitchen_setup.default_root)
        kitchen_setup.send_and_check_goal()

        # kitchen_setup.keep_position(kitchen_setup.r_tip)
        kitchen_setup.open_l_gripper()

        kitchen_setup.detach_object(milk_name)

        kitchen_setup.send_and_check_joint_goal(gaya_pose)

    def test_ease_cereal(self, kitchen_setup):
        # FIXME shaky af
        cereal_name = u'cereal'
        drawer_frame_id = u'iai_kitchen/oven_area_area_right_drawer_board_3_link'

        # take milk out of fridge
        kitchen_setup.set_kitchen_js({u'oven_area_area_right_drawer_main_joint': 0.48})

        kitchen_setup.add_json_goal(u'BasePointingForward')

        # spawn milk

        cereal_pose = PoseStamped()
        cereal_pose.header.frame_id = drawer_frame_id
        cereal_pose.pose.position = Point(0.123, -0.03, 0.11)
        cereal_pose.pose.orientation = Quaternion(0.0087786, 0.005395, -0.838767, -0.544393)
        kitchen_setup.add_box(cereal_name, [0.1528, 0.0634, 0.22894], cereal_pose)

        drawer_T_box = tf.msg_to_kdl(cereal_pose)

        # grasp milk
        kitchen_setup.open_l_gripper()
        grasp_pose = PoseStamped()
        grasp_pose.header.frame_id = cereal_name
        grasp_pose.pose.position = Point(0.1, 0, 0)
        grasp_pose.pose.orientation = Quaternion(0, 0, 1, 0)
        box_T_r_goal = tf.msg_to_kdl(grasp_pose)
        box_T_r_goal_pre = deepcopy(box_T_r_goal)
        box_T_r_goal_pre.p[0] += 0.1

        grasp_pose = tf.kdl_to_pose_stamped(drawer_T_box * box_T_r_goal_pre, drawer_frame_id)

        kitchen_setup.add_json_goal(u'AvoidJointLimits', percentage=40)
        kitchen_setup.set_and_check_cart_goal(grasp_pose, tip_link=kitchen_setup.r_tip)

        kitchen_setup.attach_existing(cereal_name, kitchen_setup.l_tip)
        # kitchen_setup.keep_position(kitchen_setup.r_tip)
        kitchen_setup.close_l_gripper()

        # x = Vector3Stamped()
        # x.header.frame_id = 'milk'
        # x.vector.x = 1
        # x_map = Vector3Stamped()
        # x_map.header.frame_id = 'iai_kitchen/iai_fridge_door'
        # x_map.vector.x = 1
        # z = Vector3Stamped()
        # z.header.frame_id = 'milk'
        # z.vector.z = 1
        # z_map = Vector3Stamped()
        # z_map.header.frame_id = 'map'
        # z_map.vector.z = 1
        # kitchen_setup.align_planes('milk', x, root_normal=x_map)
        # kitchen_setup.align_planes('milk', z, root_normal=z_map)
        # kitchen_setup.keep_orientation(u'milk')
        kitchen_setup.set_cart_goal(grasp_pose, cereal_name, kitchen_setup.default_root)
        kitchen_setup.send_and_check_goal()
        kitchen_setup.send_and_check_joint_goal(gaya_pose)

        # place milk back

        # kitchen_setup.add_json_goal(u'BasePointingForward')
        # milk_goal = PoseStamped()
        # milk_goal.header.frame_id = u'iai_kitchen/kitchen_island_surface'
        # milk_goal.pose.position = Point(.1, -.2, .13)
        # milk_goal.pose.orientation = Quaternion(*quaternion_about_axis(np.pi, [0, 0, 1]))
        kitchen_setup.set_cart_goal(grasp_pose, cereal_name, kitchen_setup.default_root)
        kitchen_setup.send_and_check_goal()

        kitchen_setup.set_cart_goal(cereal_pose, cereal_name, kitchen_setup.default_root)
        kitchen_setup.send_and_check_goal()

        # kitchen_setup.keep_position(kitchen_setup.r_tip)
        kitchen_setup.open_l_gripper()

        kitchen_setup.detach_object(cereal_name)

        kitchen_setup.send_and_check_joint_goal(gaya_pose)

    # def test_nan(self, kitchen_setup):
    #     while True:
    #         kitchen_setup.allow_all_collisions()
    #         kitchen_setup.send_and_check_joint_goal(gaya_pose)
    #         js = {k: 0.0 for k in kitchen_setup.get_world().get_object('kitchen').get_controllable_joints()}
    #         kitchen_setup.set_kitchen_js(js)
    #         self.open_drawer(kitchen_setup, kitchen_setup.l_tip, u'iai_kitchen/sink_area_left_middle_drawer_handle',
    #                          u'sink_area_left_middle_drawer_main_joint')
    #
    # def test_nan2(self, kitchen_setup):
    #     tool_frame_goal = PoseStamped()
    #     tool_frame_goal.header.frame_id = kitchen_setup.l_tip
    #     tool_frame_goal.pose.position.x = -.45
    #     tool_frame_goal.pose.orientation.w = 1
    #     kitchen_setup.set_cart_goal(tool_frame_goal, kitchen_setup.l_tip, kitchen_setup.default_root)
    #     kitchen_setup.send_and_check_goal(execute=False)

    def test_bowl_and_cup(self, kitchen_setup):
        bowl_name = u'bowl'
        cup_name = u'cup'
        percentage = 50

        self.open_drawer(kitchen_setup, kitchen_setup.l_tip, u'iai_kitchen/sink_area_left_middle_drawer_handle',
                         u'sink_area_left_middle_drawer_main_joint')

        # spawn cup
        cup_pose = PoseStamped()
        cup_pose.header.frame_id = u'iai_kitchen/sink_area_left_middle_drawer_main'
        cup_pose.pose.position = Point(0.1, 0.2, -.05)
        cup_pose.pose.orientation = Quaternion(0, 0, 0, 1)

        kitchen_setup.add_cylinder(cup_name, [0.07, 0.04], cup_pose)

        # spawn bowl
        bowl_pose = PoseStamped()
        bowl_pose.header.frame_id = u'iai_kitchen/sink_area_left_middle_drawer_main'
        bowl_pose.pose.position = Point(0.1, -0.2, -.05)
        bowl_pose.pose.orientation = Quaternion(0, 0, 0, 1)

        kitchen_setup.add_cylinder(bowl_name, [0.05, 0.07], bowl_pose)
        kitchen_setup.send_and_check_joint_goal(gaya_pose)

        # grasp bowl
        l_goal = deepcopy(bowl_pose)
        l_goal.pose.position.z += .2
        l_goal.pose.orientation = Quaternion(*quaternion_from_matrix([[0, 1, 0, 0],
                                                                      [0, 0, -1, 0],
                                                                      [-1, 0, 0, 0],
                                                                      [0, 0, 0, 1]]))
        kitchen_setup.set_cart_goal(l_goal, kitchen_setup.l_tip, kitchen_setup.default_root)

        # grasp cup
        r_goal = deepcopy(cup_pose)
        r_goal.pose.position.z += .2
        r_goal.pose.orientation = Quaternion(*quaternion_from_matrix([[0, 1, 0, 0],
                                                                      [0, 0, -1, 0],
                                                                      [-1, 0, 0, 0],
                                                                      [0, 0, 0, 1]]))
        kitchen_setup.add_json_goal(u'AvoidJointLimits', percentage=percentage)
        kitchen_setup.set_and_check_cart_goal(r_goal, kitchen_setup.r_tip, kitchen_setup.default_root)

        l_goal.pose.position.z -= .2
        r_goal.pose.position.z -= .2
        kitchen_setup.allow_collision([CollisionEntry.ALL], bowl_name, [CollisionEntry.ALL])
        kitchen_setup.allow_collision([CollisionEntry.ALL], cup_name, [CollisionEntry.ALL])
        kitchen_setup.set_cart_goal(l_goal, kitchen_setup.l_tip, kitchen_setup.default_root)
        kitchen_setup.set_cart_goal(r_goal, kitchen_setup.r_tip, kitchen_setup.default_root)
        kitchen_setup.add_json_goal(u'AvoidJointLimits', percentage=percentage)
        kitchen_setup.send_and_check_goal()

        kitchen_setup.attach_existing(bowl_name, kitchen_setup.l_tip)
        kitchen_setup.attach_existing(cup_name, kitchen_setup.r_tip)

        kitchen_setup.send_and_check_joint_goal(gaya_pose)
        base_goal = PoseStamped()
        base_goal.header.frame_id = u'base_footprint'
        base_goal.pose.position.x = -.1
        base_goal.pose.orientation = Quaternion(*quaternion_about_axis(pi, [0, 0, 1]))
        kitchen_setup.teleport_base(base_goal)

        # place bowl and cup
        bowl_goal = PoseStamped()
        bowl_goal.header.frame_id = u'iai_kitchen/kitchen_island_surface'
        bowl_goal.pose.position = Point(.2, 0, .05)
        bowl_goal.pose.orientation = Quaternion(0, 0, 0, 1)

        cup_goal = PoseStamped()
        cup_goal.header.frame_id = u'iai_kitchen/kitchen_island_surface'
        cup_goal.pose.position = Point(.15, 0.25, .07)
        cup_goal.pose.orientation = Quaternion(0, 0, 0, 1)

        kitchen_setup.set_cart_goal(bowl_goal, bowl_name, kitchen_setup.default_root)
        kitchen_setup.set_cart_goal(cup_goal, cup_name, kitchen_setup.default_root)
        kitchen_setup.add_json_goal(u'AvoidJointLimits', percentage=percentage)
        kitchen_setup.send_and_check_goal()

        kitchen_setup.detach_object(bowl_name)
        kitchen_setup.detach_object(cup_name)
        kitchen_setup.allow_collision([], cup_name, [])
        kitchen_setup.allow_collision([], bowl_name, [])
        kitchen_setup.send_and_check_joint_goal(gaya_pose)

    def test_ease_grasp_bowl(self, kitchen_setup):
        bowl_name = u'bowl'
        percentage = 40

        base_pose = PoseStamped()
        base_pose.header.frame_id = u'map'
        base_pose.pose.position = Point(0.314, 0.818, 0.000)
        base_pose.pose.orientation = Quaternion(-0.001, 0.000, 0.037, 0.999)
        kitchen_setup.teleport_base(base_pose)

        js = {
            u'torso_lift_joint': 0.262156255996,
            u'head_pan_joint': 0.0694220762479,
            u'head_tilt_joint': 1.01903547689,
            u'r_upper_arm_roll_joint': -1.5717499752,
            u'r_shoulder_pan_joint': -0.00156068057783,
            u'r_shoulder_lift_joint': 0.252786184819,
            u'r_forearm_roll_joint': -89.673490548,
            u'r_elbow_flex_joint': -0.544166310929,
            u'r_wrist_flex_joint': -1.32591140165,
            u'r_wrist_roll_joint': 65.7348048877,
            u'l_upper_arm_roll_joint': 1.38376171392,
            u'l_shoulder_pan_joint': 1.59536261129,
            u'l_shoulder_lift_joint': -0.0236488517104,
            u'l_forearm_roll_joint': 23.2795803857,
            u'l_elbow_flex_joint': -1.72694302293,
            u'l_wrist_flex_joint': -0.48001173639,
            u'l_wrist_roll_joint': -6.28312737965,
        }
        kitchen_setup.allow_all_collisions()
        kitchen_setup.send_and_check_joint_goal(js)
        kitchen_setup.set_kitchen_js({u'sink_area_left_middle_drawer_main_joint': 0.45})

        r_goal = PoseStamped()
        r_goal.header.frame_id = kitchen_setup.r_tip
        r_goal.pose.position.x += 0.25
        r_goal.pose.orientation.w = 1

        kitchen_setup.add_json_goal(u'AvoidJointLimits', percentage=percentage)
        kitchen_setup.set_and_check_cart_goal(r_goal, tip_link=kitchen_setup.r_tip)

        # spawn cup

    # def test_avoid_self_collision2(self, kitchen_setup):
    #     base_goal = PoseStamped()
    #     base_goal.header.frame_id = u'base_footprint'
    #     base_goal.pose.position.x = -.1
    #     base_goal.pose.orientation = Quaternion(*quaternion_about_axis(pi, [0, 0, 1]))
    #     kitchen_setup.teleport_base(base_goal)
    #
    #     # place bowl and cup
    #     bowl_goal = PoseStamped()
    #     bowl_goal.header.frame_id = u'iai_kitchen/kitchen_island_surface'
    #     bowl_goal.pose.position = Point(.2, 0, .05)
    #     bowl_goal.pose.orientation = Quaternion(*quaternion_from_matrix([[0, 0, -1, 0],
    #                                                                      [0, -1, 0, 0],
    #                                                                      [-1, 0, 0, 0],
    #                                                                      [0, 0, 0, 1]]))
    #
    #     cup_goal = PoseStamped()
    #     cup_goal.header.frame_id = u'iai_kitchen/kitchen_island_surface'
    #     cup_goal.pose.position = Point(.15, 0.25, .07)
    #     cup_goal.pose.orientation = Quaternion(*quaternion_from_matrix([[0, 0, -1, 0],
    #                                                                     [0, -1, 0, 0],
    #                                                                     [-1, 0, 0, 0],
    #                                                                     [0, 0, 0, 1]]))
    #
    #     kitchen_setup.set_cart_goal(bowl_goal, kitchen_setup.l_tip, kitchen_setup.default_root)
    #     kitchen_setup.set_cart_goal(cup_goal, kitchen_setup.r_tip, kitchen_setup.default_root)
    #     kitchen_setup.send_and_check_goal()

    def test_ease_spoon(self, kitchen_setup):
        spoon_name = u'spoon'
        percentage = 40

        # spawn cup
        cup_pose = PoseStamped()
        cup_pose.header.frame_id = u'iai_kitchen/sink_area_surface'
        cup_pose.pose.position = Point(0.1, -.5, .02)
        cup_pose.pose.orientation = Quaternion(0, 0, 0, 1)

        kitchen_setup.add_box(spoon_name, [0.1, 0.02, 0.01], cup_pose)

        # kitchen_setup.send_and_check_joint_goal(gaya_pose)

        # grasp spoon
        l_goal = deepcopy(cup_pose)
        l_goal.pose.position.z += .2
        l_goal.pose.orientation = Quaternion(*quaternion_from_matrix([[0, 0, -1, 0],
                                                                      [0, -1, 0, 0],
                                                                      [-1, 0, 0, 0],
                                                                      [0, 0, 0, 1]]))
        kitchen_setup.add_json_goal(u'AvoidJointLimits', percentage=percentage)
        kitchen_setup.set_and_check_cart_goal(l_goal, kitchen_setup.l_tip, kitchen_setup.default_root)

        l_goal.pose.position.z -= .2
        # kitchen_setup.allow_collision([CollisionEntry.ALL], spoon_name, [CollisionEntry.ALL])
        kitchen_setup.set_cart_goal(l_goal, kitchen_setup.l_tip, kitchen_setup.default_root)
        kitchen_setup.add_json_goal(u'AvoidJointLimits', percentage=percentage)
        kitchen_setup.send_and_check_goal()
        kitchen_setup.attach_existing(spoon_name, kitchen_setup.l_tip)

        l_goal.pose.position.z += .2
        # kitchen_setup.allow_collision([CollisionEntry.ALL], spoon_name, [CollisionEntry.ALL])
        kitchen_setup.set_cart_goal(l_goal, kitchen_setup.l_tip, kitchen_setup.default_root)
        kitchen_setup.add_json_goal(u'AvoidJointLimits', percentage=percentage)
        kitchen_setup.send_and_check_goal()

        l_goal.pose.position.z -= .2
        # kitchen_setup.allow_collision([CollisionEntry.ALL], spoon_name, [CollisionEntry.ALL])
        kitchen_setup.set_cart_goal(l_goal, kitchen_setup.l_tip, kitchen_setup.default_root)
        kitchen_setup.add_json_goal(u'AvoidJointLimits', percentage=percentage)
        kitchen_setup.send_and_check_goal()

        kitchen_setup.send_and_check_joint_goal(gaya_pose)

    def test_ease_place_on_new_table(self, kitchen_setup):
        percentage = 40
        js = {
            u'torso_lift_joint': 0.262343532164,
            u'head_pan_joint': 0.0308852063639,
            u'head_tilt_joint': 0.710418818732,
            u'r_upper_arm_roll_joint': -1.4635104674,
            u'r_shoulder_pan_joint': -1.59535749265,
            u'r_shoulder_lift_joint': -0.0235854289628,
            u'r_forearm_roll_joint': -123.897562601,
            u'r_elbow_flex_joint': -1.72694302293,
            u'r_wrist_flex_joint': -0.480010977079,
            u'r_wrist_roll_joint': 88.0157228707,
            u'l_upper_arm_roll_joint': 1.90635809306,
            u'l_shoulder_pan_joint': 0.352841136964,
            u'l_shoulder_lift_joint': -0.35035444474,
            u'l_forearm_roll_joint': 32.5396842176,
            u'l_elbow_flex_joint': -0.543731998795,
            u'l_wrist_flex_joint': -1.68825444756,
            u'l_wrist_roll_joint': -12.6846818117,
        }
        kitchen_setup.send_and_check_joint_goal(js)
        base_pose = PoseStamped()
        base_pose.header.frame_id = u'map'
        base_pose.pose.position = Point(-2.8, 0.188, -0.000)  # -2.695
        base_pose.pose.orientation = Quaternion(-0.001, -0.001, 0.993, -0.114)
        # kitchen_setup.allow_all_collisions()
        kitchen_setup.teleport_base(base_pose)

        object_name = u'box'
        kitchen_setup.attach_box(name=object_name,
                                 size=[0.10, 0.14, 0.14],
                                 frame_id=kitchen_setup.l_tip,
                                 position=[0.0175, 0.025, 0],
                                 orientation=[0, 0, 0, 1])

        l_goal = PoseStamped()
        l_goal.header.stamp = rospy.get_rostime()
        l_goal.header.frame_id = kitchen_setup.l_tip
        l_goal.pose.position.x += 0.2
        # l_goal.pose.position.z -= 0.1
        l_goal.pose.orientation.w = 1
        kitchen_setup.add_json_goal(u'AvoidJointLimits', percentage=percentage)

        js = {
            u'r_upper_arm_roll_joint': -1.4635104674,
            u'r_shoulder_pan_joint': -1.59535749265,
            u'r_shoulder_lift_joint': -0.0235854289628,
            u'r_forearm_roll_joint': -123.897562601,
            u'r_elbow_flex_joint': -1.72694302293,
            u'r_wrist_flex_joint': -0.480010977079,
            u'r_wrist_roll_joint': 88.0157228707,
        }
        kitchen_setup.set_joint_goal(js)

        # base_pose.header.frame_id = u'base_footprint'
        # base_pose.pose.position = Point(0,0,0)
        # base_pose.pose.orientation = Quaternion(0,0,0,1)
        # kitchen_setup.set_cart_goal(base_pose, u'base_footprint')

        kitchen_setup.set_and_check_cart_goal(l_goal, tip_link=kitchen_setup.l_tip)

    def test_tray(self, kitchen_setup):
        base_pose = PoseStamped()
        base_pose.header.frame_id = u'map'
        base_pose.pose.position.y = 0.8
        base_pose.pose.orientation.w = 1
        kitchen_setup.teleport_base(base_pose)

        tray_name = u'tray'

        tray_pose = PoseStamped()
        tray_pose.header.frame_id = u'iai_kitchen/sink_area_surface'
        tray_pose.pose.position = Point(0.1, -0.4, 0.07)
        tray_pose.pose.orientation.w = 1

        kitchen_setup.add_box(tray_name, [.2, .4, .1], tray_pose)

        l_goal = deepcopy(tray_pose)
        l_goal.pose.position.y -= 0.18
        l_goal.pose.position.z += 0.06
        l_goal.pose.orientation = Quaternion(*quaternion_from_matrix([[0, 0, -1, 0],
                                                                      [1, 0, 0, 0],
                                                                      [0, -1, 0, 0],
                                                                      [0, 0, 0, 1]]))

        r_goal = deepcopy(tray_pose)
        r_goal.pose.position.y += 0.18
        r_goal.pose.position.z += 0.06
        r_goal.pose.orientation = Quaternion(*quaternion_from_matrix([[0, 0, 1, 0],
                                                                      [-1, 0, 0, 0],
                                                                      [0, -1, 0, 0],
                                                                      [0, 0, 0, 1]]))

        kitchen_setup.set_cart_goal(l_goal, kitchen_setup.l_tip)
        kitchen_setup.set_cart_goal(r_goal, kitchen_setup.r_tip)
        kitchen_setup.allow_collision([], tray_name, [])
        kitchen_setup.send_and_check_goal()

        kitchen_setup.attach_existing(tray_name, kitchen_setup.r_tip)

        kitchen_setup.allow_collision(robot_links=[tray_name],
                                      body_b=kitchen_setup.get_robot().get_name(),
                                      link_bs=kitchen_setup.get_l_gripper_links())
        r_goal = PoseStamped()
        r_goal.header.frame_id = kitchen_setup.l_tip
        r_goal.pose.orientation.w = 1
        kitchen_setup.set_cart_goal(r_goal, kitchen_setup.l_tip, tray_name)

        tray_goal = tf.lookup_pose(u'base_footprint', tray_name)
        tray_goal.pose.position.y = 0
        tray_goal.pose.position.z += 0.15
        tray_goal.pose.orientation = Quaternion(*quaternion_from_matrix([[-1, 0, 0, 0],
                                                                         [0, -1, 0, 0],
                                                                         [0, 0, 1, 0],
                                                                         [0, 0, 0, 1]]))
        kitchen_setup.set_cart_goal(tray_goal, tray_name, u'base_footprint')

        base_goal = PoseStamped()
        base_goal.header.frame_id = u'map'
        base_goal.pose.position.x -= 0.5
        base_goal.pose.position.y -= 0.3
        base_goal.pose.orientation.w = 1
        kitchen_setup.move_base(base_goal)

        kitchen_setup.allow_collision(robot_links=[tray_name],
                                      body_b=kitchen_setup.get_robot().get_name(),
                                      link_bs=kitchen_setup.get_l_gripper_links())

        r_goal = PoseStamped()
        r_goal.header.frame_id = kitchen_setup.l_tip
        r_goal.pose.orientation.w = 1
        kitchen_setup.set_cart_goal(r_goal, kitchen_setup.l_tip, tray_name)

        expected_pose = tf.lookup_pose(tray_name, kitchen_setup.l_tip)
        expected_pose.header.stamp = rospy.Time()

        tray_goal = PoseStamped()
        tray_goal.header.frame_id = tray_name
        tray_goal.pose.position.z = .1
        tray_goal.pose.position.x = .1
        tray_goal.pose.orientation = Quaternion(*quaternion_about_axis(-1, [0, 1, 0]))
        kitchen_setup.set_and_check_cart_goal(tray_goal, tray_name, u'base_footprint')
        kitchen_setup.check_cart_goal(kitchen_setup.l_tip, expected_pose)

    # TODO FIXME attaching and detach of urdf objects that listen to joint states

    def test_ease_dishwasher(self, kitchen_setup):
        """
        :type kitchen_setup: PR2
        """
        # FIXME
        p = PoseStamped()
        p.header.frame_id = u'map'
        p.pose.orientation.w = 1
        p.pose.position.x = 0.5
        p.pose.position.y = 0.2
        kitchen_setup.teleport_base(p)

        hand = kitchen_setup.r_tip

        goal_angle = np.pi / 4
        handle_frame_id = u'iai_kitchen/sink_area_dish_washer_door_handle'
        handle_name = u'sink_area_dish_washer_door_handle'
        bar_axis = Vector3Stamped()
        bar_axis.header.frame_id = handle_frame_id
        bar_axis.vector.y = 1

        bar_center = PointStamped()
        bar_center.header.frame_id = handle_frame_id

        tip_grasp_axis = Vector3Stamped()
        tip_grasp_axis.header.frame_id = hand
        tip_grasp_axis.vector.z = 1

        kitchen_setup.add_json_goal(u'GraspBar',
                                    root_link=kitchen_setup.default_root,
                                    tip_link=hand,
                                    tip_grasp_axis=tip_grasp_axis,
                                    bar_center=bar_center,
                                    bar_axis=bar_axis,
                                    bar_length=.3)
        # kitchen_setup.allow_collision([], u'kitchen', [handle_name])
        kitchen_setup.allow_all_collisions()

        gripper_axis = Vector3Stamped()
        gripper_axis.header.frame_id = hand
        gripper_axis.vector.x = 1

        world_axis = Vector3Stamped()
        world_axis.header.frame_id = handle_frame_id
        world_axis.vector.x = -1
        kitchen_setup.align_planes(hand, gripper_axis, root_normal=world_axis)
        # kitchen_setup.allow_all_collisions()

        kitchen_setup.send_and_check_goal()

        kitchen_setup.add_json_goal(u'Open',
                                    tip_link=hand,
                                    object_name=u'kitchen',
                                    object_link_name=handle_name,
                                    goal_joint_state=goal_angle,
                                    # weight=100
                                    )
        # kitchen_setup.allow_all_collisions()
        kitchen_setup.send_and_check_goal()
        kitchen_setup.set_kitchen_js({u'sink_area_dish_washer_door_joint': goal_angle})
        # ----------------------------------------------------------------------------------------
        kitchen_setup.send_and_check_joint_goal(gaya_pose)

        tray_handle_frame_id = u'iai_kitchen/sink_area_dish_washer_tray_handle_front_side'
        tray_handle_name = u'sink_area_dish_washer_tray_handle_front_side'
        bar_axis = Vector3Stamped()
        bar_axis.header.frame_id = tray_handle_frame_id
        bar_axis.vector.y = 1
        bar_axis.vector.z = -0.1

        bar_center = PointStamped()
        bar_center.header.frame_id = tray_handle_frame_id

        tip_grasp_axis = Vector3Stamped()
        tip_grasp_axis.header.frame_id = hand
        tip_grasp_axis.vector.z = 1

        kitchen_setup.add_json_goal(u'GraspBar',
                                    root_link=kitchen_setup.default_root,
                                    tip_link=hand,
                                    tip_grasp_axis=tip_grasp_axis,
                                    bar_center=bar_center,
                                    bar_axis=bar_axis,
                                    bar_length=.3)
        # kitchen_setup.allow_collision([], u'kitchen', [handle_name])
        kitchen_setup.send_and_check_goal()

        p = tf.lookup_pose(tray_handle_frame_id, hand)
        p.pose.position.x += 0.3

        # p = tf.transform_pose(hand, p)

        # kitchen_setup.add_json_goal(u'CartesianPosition',
        #                             root_link=kitchen_setup.default_root,
        #                             tip_link=hand,
        #                             goal=p)
        kitchen_setup.set_and_check_cart_goal(p, hand)

        # gripper_axis = Vector3Stamped()
        # gripper_axis.header.frame_id = hand
        # gripper_axis.vector.z = 1
        #
        # world_axis = Vector3Stamped()
        # world_axis.header.frame_id = tray_handle_frame_id
        # world_axis.vector.y = 1
        # kitchen_setup.align_planes(hand, gripper_axis, root_normal=world_axis)
        # kitchen_setup.send_and_check_goal()

        # ------------------------------------------------------------------------------------------
        # kitchen_setup.add_json_goal(u'Close',
        #                             tip_link=hand,
        #                             object_name=u'kitchen',
        #                             object_link_name=handle_name)
        # kitchen_setup.allow_all_collisions()
        # kitchen_setup.send_and_check_goal()
        # kitchen_setup.set_kitchen_js({u'sink_area_dish_washer_door_joint': 0})


class TestReachability():
    # fixme
    def test_unreachable_goal_0(self, zero_pose):
        js = {}
        js['r_shoulder_lift_joint'] = 10
        zero_pose.set_joint_goal(js)
        zero_pose.check_reachability(expected_error_codes=[MoveResult.UNREACHABLE])

    def test_unreachable_goal_1(self, zero_pose):
        pose = PoseStamped()
        pose.header.frame_id = zero_pose.r_tip
        pose.pose.position.z = -2
        pose.pose.orientation.w = 1
        zero_pose.set_cart_goal(root_link=zero_pose.default_root, tip_link=zero_pose.r_tip, goal_pose=pose)
        zero_pose.check_reachability(expected_error_codes=[MoveResult.UNREACHABLE])

    def test_unreachable_goal_2(self, zero_pose):
        pose = PoseStamped()
        pose.pose.position.z = 5
        pose.header.frame_id = 'map'
        pose.pose.orientation.w = 1
        zero_pose.set_cart_goal(root_link='odom_combined', tip_link='r_gripper_tool_frame', goal_pose=pose)
        zero_pose.check_reachability(expected_error_codes=[MoveResult.SHAKING])

    def test_unreachable_goal_3(self, zero_pose):
        pose = PoseStamped()
        pose.pose.position.z = 1.2
        pose.header.frame_id = 'map'
        pose.pose.orientation.w = 1
        zero_pose.set_translation_goal(root_link='odom_combined', tip_link='r_gripper_tool_frame', goal_pose=pose)
        js = {}
        js['r_shoulder_lift_joint'] = 1.0  # soft lower -0.3536 soft upper 1.2963
        js['r_elbow_flex_joint'] = -0.2  # soft lower -2.1213 soft upper -0.15
        js['torso_lift_joint'] = 0.15  # soft lower 0.0115 soft upper 0.325
        zero_pose.set_joint_goal(js)
        zero_pose.check_reachability(expected_error_codes=[MoveResult.UNREACHABLE])

    def test_unreachable_goal_4(self, zero_pose):
        pose = PoseStamped()
        pose.pose.position.y = -2.0
        pose.pose.position.z = 1
        pose.header.frame_id = 'map'
        pose.pose.orientation.w = 1
        zero_pose.set_translation_goal(root_link='odom_combined', tip_link='r_gripper_tool_frame', goal_pose=pose)
        pose2 = PoseStamped()
        pose2.pose.position.y = 2.0
        pose2.pose.position.z = 1
        pose2.header.frame_id = 'map'
        pose.pose.orientation.w = 1
        zero_pose.set_translation_goal(root_link='odom_combined', tip_link='l_gripper_tool_frame', goal_pose=pose2)
        zero_pose.check_reachability(expected_error_codes=[MoveResult.UNREACHABLE])

    def test_unreachable_goal_5(self, zero_pose):
        pose = PoseStamped()
        pose.pose.position.x = 2
        pose.header.frame_id = 'map'
        pose.pose.orientation.w = 1
        zero_pose.set_cart_goal(root_link='r_shoulder_lift_link', tip_link='r_gripper_tool_frame', goal_pose=pose)
        zero_pose.check_reachability(expected_error_codes=[MoveResult.UNREACHABLE])

    def test_unreachable_goal_6(self, zero_pose):  # TODO torso lift joint xdot has a wrong value
        pose = PoseStamped()
        pose.pose.position.x = 0.0
        pose.pose.position.y = 0.0
        pose.pose.position.z = 0.0
        pose.header.frame_id = 'map'
        pose.pose.orientation.w = 1
        zero_pose.set_translation_goal(root_link='odom_combined', tip_link='base_footprint', goal_pose=pose)
        js = {}
        js['odom_x_joint'] = 0.01
        zero_pose.set_joint_goal(js)
        zero_pose.check_reachability(expected_error_codes=[MoveResult.UNREACHABLE])

    def test_unreachable_goal_7(self, zero_pose):
        js = {}
        js['r_shoulder_lift_joint'] = 0.2
        js['r_elbow_flex_joint'] = -2.5
        js['torso_lift_joint'] = 0.15
        zero_pose.set_joint_goal(js)
        zero_pose.check_reachability(expected_error_codes=[MoveResult.UNREACHABLE])

    def test_reachable_goal_0(self, zero_pose):
        pose = PoseStamped()
        pose.pose.position.x = 3.0
        pose.pose.position.z = 1.0
        pose.pose.orientation.x = 0.0
        pose.pose.orientation.y = 0.707
        pose.pose.orientation.z = 0.0
        pose.pose.orientation.w = 0.707
        pose.header.frame_id = 'map'
        zero_pose.set_cart_goal(root_link='odom_combined', tip_link='r_gripper_tool_frame', goal_pose=pose)
        zero_pose.check_reachability()
        zero_pose.set_cart_goal(root_link='odom_combined', tip_link='r_gripper_tool_frame', goal_pose=pose)
        zero_pose.allow_all_collisions()
        zero_pose.send_and_check_goal(goal_type=MoveGoal.PLAN_ONLY)

    def test_reachable_goal_1(self, zero_pose):
        pose = PoseStamped()
        pose.pose.orientation.x = 0
        pose.pose.orientation.y = 0
        pose.pose.orientation.z = 0
        pose.pose.orientation.w = 1
        pose.pose.position.x = 3.0
        pose.pose.position.z = 1.0
        pose.header.frame_id = 'map'
        zero_pose.set_cart_goal(root_link='odom_combined', tip_link='r_gripper_tool_frame', goal_pose=pose)
        zero_pose.check_reachability()
        zero_pose.set_cart_goal(root_link='odom_combined', tip_link='r_gripper_tool_frame', goal_pose=pose)
        zero_pose.send_and_check_goal(goal_type=MoveGoal.PLAN_ONLY)

    def test_reachable_goal_2(self, zero_pose):
        pose = PoseStamped()
        pose.pose.position.x = -1.0
        pose.pose.position.z = 1.0
        pose.header.frame_id = 'map'
        zero_pose.set_cart_goal(root_link='odom_combined', tip_link='r_gripper_tool_frame', goal_pose=pose)
        zero_pose.check_reachability()
        zero_pose.set_cart_goal(root_link='odom_combined', tip_link='r_gripper_tool_frame', goal_pose=pose)
        zero_pose.send_and_check_goal(goal_type=MoveGoal.PLAN_ONLY)

    def test_reachable_goal_3(self, zero_pose):
        pose = PoseStamped()
        pose.pose.position.x = 1.0
        pose.pose.position.y = 0.3
        pose.pose.position.z = 1.0
        pose.pose.orientation.x = -0.697
        pose.pose.orientation.y = -0.557
        pose.pose.orientation.z = 0.322
        pose.pose.orientation.w = -0.317
        pose.header.frame_id = 'map'
        zero_pose.set_cart_goal(root_link='odom_combined', tip_link='r_gripper_tool_frame', goal_pose=pose)
        zero_pose.check_reachability()
        zero_pose.set_cart_goal(root_link='odom_combined', tip_link='r_gripper_tool_frame', goal_pose=pose)
        zero_pose.send_and_check_goal(goal_type=MoveGoal.PLAN_ONLY)

    def test_reachable_goal_4(self, zero_pose):
        pose = PoseStamped()
        pose.pose.position.x = 1.0
        pose.pose.position.y = 0.3
        pose.pose.position.z = 1.0
        pose.pose.orientation.x = -0.697
        pose.pose.orientation.y = -0.557
        pose.pose.orientation.z = 0.322
        pose.pose.orientation.w = -0.317
        pose.header.frame_id = 'map'
        zero_pose.set_cart_goal(root_link='odom_combined', tip_link='r_gripper_tool_frame', goal_pose=pose)
        js = {}
        js['r_elbow_flex_joint'] = -0.2
        js['torso_lift_joint'] = 0.15
        zero_pose.set_joint_goal(js)
        zero_pose.allow_all_collisions()
        zero_pose.check_reachability()

        zero_pose.set_cart_goal(root_link='odom_combined', tip_link='r_gripper_tool_frame', goal_pose=pose)
        zero_pose.set_joint_goal(js)
        zero_pose.allow_all_collisions()
        zero_pose.send_and_check_goal(goal_type=MoveGoal.PLAN_ONLY)

    def test_reachable_goal_5(self, zero_pose):
        js = {}
        js['r_shoulder_lift_joint'] = 0.2
        js['r_elbow_flex_joint'] = -0.2
        js['torso_lift_joint'] = 0.15
        zero_pose.set_joint_goal(js)
        zero_pose.check_reachability()
        zero_pose.set_joint_goal(js)
        zero_pose.send_and_check_goal(goal_type=MoveGoal.PLAN_ONLY)<|MERGE_RESOLUTION|>--- conflicted
+++ resolved
@@ -25,12 +25,9 @@
 from kineverse.model.paths import Path
 from rospy_message_converter.message_converter import convert_dictionary_to_ros_message
 from utils_for_tests import PR2, compare_poses
-<<<<<<< HEAD
+from iai_naive_kinematics_sim.srv import UpdateTransform
+
 from utils_for_tests import update_world_error_code
-=======
-from iai_naive_kinematics_sim.srv import UpdateTransform
-
->>>>>>> e07e8a7c
 
 # TODO roslaunch iai_pr2_sim ros_control_sim_with_base.launch
 # TODO roslaunch iai_kitchen upload_kitchen_obj.launch
@@ -239,14 +236,9 @@
     resetted_giskard.send_and_check_joint_goal(gaya_pose)
     object_name = u'kitchen'
     resetted_giskard.add_urdf(object_name, rospy.get_param(u'kitchen_description'),
-<<<<<<< HEAD
-                              tf.lookup_pose(u'map', u'iai_kitchen/world'), u'/kitchen/joint_states')
-    js = {k: 0.0 for k in resetted_giskard.get_world().get_object(object_name).get_controllable_joints()}
-=======
                               tf.lookup_pose(u'map', u'iai_kitchen/world'), u'/kitchen/joint_states',
                               set_js_topic=u'/kitchen/cram_joint_states')
-    js = {k: 0.0 for k in resetted_giskard.get_world().get_object(object_name).get_movable_joints()}
->>>>>>> e07e8a7c
+    js = {k: 0.0 for k in resetted_giskard.get_world().get_object(object_name).get_controllable_joints()}
     resetted_giskard.set_kitchen_js(js)
     return resetted_giskard
 
@@ -723,8 +715,8 @@
         tip_grasp_axis.vector.z = 1
 
         kitchen_setup.add_json_goal(u'GraspBar',
-                                    root=kitchen_setup.default_root,
-                                    tip=kitchen_setup.r_tip,
+                                    root_link=kitchen_setup.default_root,
+                                    tip_link=kitchen_setup.r_tip,
                                     tip_grasp_axis=tip_grasp_axis,
                                     bar_center=bar_center,
                                     bar_axis=bar_axis,
@@ -742,7 +734,7 @@
         kitchen_setup.send_and_check_goal()
 
         kitchen_setup.add_json_goal(u'Open1Dof',
-                                    tip=kitchen_setup.r_tip,
+                                    tip_link=kitchen_setup.r_tip,
                                     object_name=u'kitchen',
                                     handle_link=handle_name,
                                     goal_joint_state=1.5)
@@ -753,7 +745,7 @@
         kitchen_setup.set_kitchen_js({u'iai_fridge_door_joint': 1.5})
 
         kitchen_setup.add_json_goal(u'Open1Dof',
-                                    tip=kitchen_setup.r_tip,
+                                    tip_link=kitchen_setup.r_tip,
                                     object_name=u'kitchen',
                                     handle_link=handle_name,
                                     goal_joint_state=0)
@@ -784,8 +776,8 @@
         tip_grasp_axis.vector.z = 1
 
         kitchen_setup.add_json_goal(u'GraspBar',
-                                    root=kitchen_setup.default_root,
-                                    tip=kitchen_setup.l_tip,
+                                    root_link=kitchen_setup.default_root,
+                                    tip_link=kitchen_setup.l_tip,
                                     tip_grasp_axis=tip_grasp_axis,
                                     bar_center=bar_center,
                                     bar_axis=bar_axis,
@@ -805,7 +797,7 @@
         kitchen_setup.send_and_check_goal()
 
         kitchen_setup.add_json_goal(u'Open1Dof',
-                                    tip=kitchen_setup.l_tip,
+                                    tip_link=kitchen_setup.l_tip,
                                     object_name=u'kitchen',
                                     handle_link=handle_name)
         kitchen_setup.allow_all_collisions()  # makes execution faster
@@ -815,7 +807,7 @@
 
         # Close drawer partially
         kitchen_setup.add_json_goal(u'Open1Dof',
-                                    tip=kitchen_setup.l_tip,
+                                    tip_link=kitchen_setup.l_tip,
                                     object_name=u'kitchen',
                                     handle_link=handle_name,
                                     goal_joint_state=0.2)
@@ -825,7 +817,7 @@
         kitchen_setup.set_kitchen_js({u'sink_area_left_middle_drawer_main_joint': 0.2})
 
         kitchen_setup.add_json_goal(u'Open1Dof',
-                                    tip=kitchen_setup.l_tip,
+                                    tip_link=kitchen_setup.l_tip,
                                     object_name=u'kitchen',
                                     handle_link=handle_name,
                                     goal_joint_state=0)
@@ -866,8 +858,8 @@
         tip_grasp_axis.vector.z = 1
 
         kitchen_setup.add_json_goal(u'GraspBar',
-                                    root=kitchen_setup.default_root,
-                                    tip=hand,
+                                    root_link=kitchen_setup.default_root,
+                                    tip_link=hand,
                                     tip_grasp_axis=tip_grasp_axis,
                                     bar_center=bar_center,
                                     bar_axis=bar_axis,
@@ -888,7 +880,7 @@
         kitchen_setup.send_and_check_goal()
 
         kitchen_setup.add_json_goal(u'Open1Dof',
-                                    tip=hand,
+                                    tip_link=hand,
                                     object_name=u'kitchen',
                                     handle_link=handle_name,
                                     goal_joint_state=goal_angle,
@@ -898,7 +890,7 @@
         kitchen_setup.set_kitchen_js({u'sink_area_dish_washer_door_joint': goal_angle})
 
         kitchen_setup.add_json_goal(u'Open1Dof',
-                                    tip=hand,
+                                    tip_link=hand,
                                     object_name=u'kitchen',
                                     handle_link=handle_name,
                                     goal_joint_state=0)
@@ -943,7 +935,7 @@
         kitchen_setup.send_and_check_goal(goal_type=MoveGoal.PLAN_AND_EXECUTE_AND_CUT_OFF_SHAKING)
 
         kitchen_setup.add_json_goal(u'Open1Dof',
-                                    tip=hand,
+                                    tip_link=hand,
                                     object_name=u'kitchen',
                                     handle_link=handle_name,
                                     goal_joint_state=goal_angle,
@@ -968,7 +960,7 @@
         kitchen_setup.set_kitchen_js({u'sink_area_dish_washer_door_joint': goal_angle})
 
         kitchen_setup.add_json_goal(u'Open1Dof',
-                                    tip=hand,
+                                    tip_link=hand,
                                     object_name=u'kitchen',
                                     handle_link=handle_name,
                                     goal_joint_state=0,
@@ -5718,9 +5710,8 @@
         p.header.frame_id = u'map'
         p.pose.orientation.w = 1
         req = UpdateWorldRequest(UpdateWorldRequest.ADD, WorldBody(type=WorldBody.PRIMITIVE_BODY,
-<<<<<<< HEAD
                                                                    shape=SolidPrimitive(type=42)), False, p)
-        result = zero_pose.wrapper.update_world.call(req)
+        result = zero_pose.wrapper._update_world_srv.call(req)
         assert result.error_codes == UpdateWorldResponse.CORRUPT_SHAPE_ERROR, \
             u'got: {}, expected: {}'.format(update_world_error_code(result.error_codes),
                                             update_world_error_code(UpdateWorldResponse.CORRUPT_SHAPE_ERROR))
@@ -5730,10 +5721,6 @@
         :type zero_pose: PR2
         """
         zero_pose.add_box(pose=PoseStamped(), expected_response=UpdateWorldResponse.TF_ERROR)
-=======
-                                                                   shape=SolidPrimitive(type=42)), True, PoseStamped())
-        assert zero_pose.wrapper._update_world_srv.call(req).error_codes == UpdateWorldResponse.CORRUPT_SHAPE_ERROR
->>>>>>> e07e8a7c
 
     def test_unsupported_options(self, kitchen_setup):
         """
@@ -5747,16 +5734,11 @@
         pose.pose.orientation = Quaternion(w=1)
         wb.type = WorldBody.URDF_BODY
 
-<<<<<<< HEAD
         req = UpdateWorldRequest(UpdateWorldRequest.ADD, wb, False, pose)
-        result = kitchen_setup.wrapper.update_world.call(req)
+        result = kitchen_setup.wrapper._update_world_srv.call(req)
         assert result.error_codes == UpdateWorldResponse.UNSUPPORTED_OPTIONS, \
             u'got: {}, expected: {}'.format(update_world_error_code(result.error_codes),
                                             update_world_error_code(UpdateWorldResponse.UNSUPPORTED_OPTIONS))
-=======
-        req = UpdateWorldRequest(UpdateWorldRequest.ADD, wb, True, pose)
-        assert kitchen_setup.wrapper._update_world_srv.call(req).error_codes == UpdateWorldResponse.UNSUPPORTED_OPTIONS
->>>>>>> e07e8a7c
 
     def test_infeasible(self, kitchen_setup):
         """

from __future__ import division

import itertools
from copy import deepcopy

import numpy as np
import pytest
import roslaunch
import rospy
from geometry_msgs.msg import PoseStamped, Point, Quaternion, Vector3Stamped, PointStamped
from giskard_msgs.msg import CollisionEntry, MoveActionGoal, MoveResult, WorldBody, MoveGoal
from giskard_msgs.srv import UpdateWorldResponse, UpdateWorldRequest
from numpy import pi
from sensor_msgs.msg import JointState
from shape_msgs.msg import SolidPrimitive
from tf.transformations import quaternion_from_matrix, quaternion_about_axis

import giskardpy.tfwrapper as tf
from giskardpy import logging, identifier, utils
from giskardpy.constraints import WEIGHT_ABOVE_CA, WEIGHT_BELOW_CA, WEIGHT_COLLISION_AVOIDANCE
from giskardpy.identifier import fk_pose
from giskardpy.tfwrapper import init as tf_init
from giskardpy.utils import normalize
from giskardpy.utils import to_joint_state_position_dict, publish_marker_vector
from kineverse.model.paths import Path
from rospy_message_converter.message_converter import convert_dictionary_to_ros_message
from utils_for_tests import PR2, compare_poses
from utils_for_tests import update_world_error_code

# TODO roslaunch iai_pr2_sim ros_control_sim_with_base.launch
# TODO roslaunch iai_kitchen upload_kitchen_obj.launch

# scopes = ['module', 'class', 'function']
pocky_pose = {u'r_elbow_flex_joint': -1.29610152504,
              u'r_forearm_roll_joint': -0.0301682323805,
              u'r_shoulder_lift_joint': 1.20324921318,
              u'r_shoulder_pan_joint': -0.73456435706,
              u'r_upper_arm_roll_joint': -0.70790051778,
              u'r_wrist_flex_joint': -0.10001,
              u'r_wrist_roll_joint': 0.258268529825,

              u'l_elbow_flex_joint': -1.29610152504,
              u'l_forearm_roll_joint': 0.0301682323805,
              u'l_shoulder_lift_joint': 1.20324921318,
              u'l_shoulder_pan_joint': 0.73456435706,
              u'l_upper_arm_roll_joint': 0.70790051778,
              u'l_wrist_flex_joint': -0.1001,
              u'l_wrist_roll_joint': -0.258268529825,

              u'torso_lift_joint': 0.2,
              u'head_pan_joint': 0,
              u'head_tilt_joint': 0,
              }

default_pose = {u'r_elbow_flex_joint': -0.15,
                u'r_forearm_roll_joint': 0,
                u'r_shoulder_lift_joint': 0,
                u'r_shoulder_pan_joint': 0,
                u'r_upper_arm_roll_joint': 0,
                u'r_wrist_flex_joint': -0.10001,
                u'r_wrist_roll_joint': 0,

                u'l_elbow_flex_joint': -0.15,
                u'l_forearm_roll_joint': 0,
                u'l_shoulder_lift_joint': 0,
                u'l_shoulder_pan_joint': 0,
                u'l_upper_arm_roll_joint': 0,
                u'l_wrist_flex_joint': -0.10001,
                u'l_wrist_roll_joint': 0,

                u'torso_lift_joint': 0.2,
                u'head_pan_joint': 0,
                u'head_tilt_joint': 0,
                }

gaya_pose = {u'r_shoulder_pan_joint': -1.7125,
             u'r_shoulder_lift_joint': -0.25672,
             u'r_upper_arm_roll_joint': -1.46335,
             u'r_elbow_flex_joint': -2.12,
             u'r_forearm_roll_joint': 1.76632,
             u'r_wrist_flex_joint': -0.10001,
             u'r_wrist_roll_joint': 0.05106,
             u'l_shoulder_pan_joint': 1.9652,
             u'l_shoulder_lift_joint': - 0.26499,
             u'l_upper_arm_roll_joint': 1.3837,
             u'l_elbow_flex_joint': -2.12,
             u'l_forearm_roll_joint': 16.99,
             u'l_wrist_flex_joint': - 0.10001,
             u'l_wrist_roll_joint': 0,
             u'torso_lift_joint': 0.2,

             u'head_pan_joint': 0,
             u'head_tilt_joint': 0,
             }

pick_up_pose = {
    u'head_pan_joint': -2.46056758502e-16,
    u'head_tilt_joint': -1.97371778181e-16,
    u'l_elbow_flex_joint': -0.962150355946,
    u'l_forearm_roll_joint': 1.44894622393,
    u'l_shoulder_lift_joint': -0.273579583084,
    u'l_shoulder_pan_joint': 0.0695426768038,
    u'l_upper_arm_roll_joint': 1.3591238067,
    u'l_wrist_flex_joint': -1.9004529902,
    u'l_wrist_roll_joint': 2.23732576003,
    u'r_elbow_flex_joint': -2.1207193579,
    u'r_forearm_roll_joint': 1.76628402882,
    u'r_shoulder_lift_joint': -0.256729037039,
    u'r_shoulder_pan_joint': -1.71258744959,
    u'r_upper_arm_roll_joint': -1.46335011257,
    u'r_wrist_flex_joint': -0.100010762609,
    u'r_wrist_roll_joint': 0.0509923457388,
    u'torso_lift_joint': 0.261791330751,
}

folder_name = u'tmp_data/'


@pytest.fixture(scope=u'module')
def ros(request):
    try:
        logging.loginfo(u'deleting tmp test folder')
        # shutil.rmtree(folder_name)
    except Exception:
        pass

    logging.loginfo(u'init ros')
    rospy.init_node('tests')
    tf_init(60)
    launch = roslaunch.scriptapi.ROSLaunch()
    launch.start()

    rospy.set_param('/joint_trajectory_splitter/state_topics',
                    ['/whole_body_controller/base/state',
                     '/whole_body_controller/body/state'])
    rospy.set_param('/joint_trajectory_splitter/client_topics',
                    ['/whole_body_controller/base/follow_joint_trajectory',
                     '/whole_body_controller/body/follow_joint_trajectory'])
    node = roslaunch.core.Node('giskardpy', 'joint_trajectory_splitter.py', name='joint_trajectory_splitter')
    joint_trajectory_splitter = launch.launch(node)

    def kill_ros():
        joint_trajectory_splitter.stop()
        rospy.delete_param('/joint_trajectory_splitter/state_topics')
        rospy.delete_param('/joint_trajectory_splitter/client_topics')
        logging.loginfo(u'shutdown ros')
        rospy.signal_shutdown('die')
        try:
            logging.loginfo(u'deleting tmp test folder')
            # shutil.rmtree(folder_name)
        except Exception:
            pass

    request.addfinalizer(kill_ros)


@pytest.fixture(scope=u'module')
def giskard(request, ros):
    c = PR2()
    request.addfinalizer(c.tear_down)
    return c


@pytest.fixture()
def resetted_giskard(giskard):
    """
    :type giskard: PR2
    """
    logging.loginfo(u'resetting giskard')
    giskard.open_l_gripper()
    giskard.open_r_gripper()
    giskard.clear_world()
    giskard.reset_base()
    return giskard


@pytest.fixture()
def zero_pose(resetted_giskard):
    """
    :type resetted_giskard: PR2
    """
    resetted_giskard.allow_all_collisions()
    resetted_giskard.send_and_check_joint_goal(default_pose)
    return resetted_giskard


@pytest.fixture()
def pocky_pose_setup(resetted_giskard):
    resetted_giskard.set_joint_goal(pocky_pose)
    resetted_giskard.allow_all_collisions()
    resetted_giskard.send_and_check_goal()
    return resetted_giskard


@pytest.fixture()
def box_setup(pocky_pose_setup):
    """
    :type pocky_pose_setup: PR2
    :rtype: PR2
    """
    p = PoseStamped()
    p.header.frame_id = u'map'
    p.pose.position.x = 1.2
    p.pose.position.y = 0
    p.pose.position.z = 0.5
    p.pose.orientation.w = 1
    pocky_pose_setup.add_box(size=[1, 1, 1], pose=p)
    return pocky_pose_setup


@pytest.fixture()
def fake_table_setup(pocky_pose_setup):
    """
    :type pocky_pose_setup: PR2
    :rtype: PR2
    """
    p = PoseStamped()
    p.header.frame_id = u'map'
    p.pose.position.x = 1.2
    p.pose.position.y = 0
    p.pose.position.z = 0.3
    p.pose.orientation.w = 1
    pocky_pose_setup.add_box(pose=p)
    return pocky_pose_setup


@pytest.fixture()
def kitchen_setup(resetted_giskard):
    """
    :type resetted_giskard: GiskardTestWrapper
    :return:
    """
    resetted_giskard.allow_all_collisions()
    resetted_giskard.send_and_check_joint_goal(gaya_pose)
    object_name = u'kitchen'
    resetted_giskard.add_urdf(object_name, rospy.get_param(u'kitchen_description'),
                              tf.lookup_pose(u'map', u'iai_kitchen/world'), u'/kitchen/joint_states')
    js = {k: 0.0 for k in resetted_giskard.get_world().get_object(object_name).get_controllable_joints()}
    resetted_giskard.set_kitchen_js(js)
    return resetted_giskard


class TestFk(object):
    def test_fk1(self, zero_pose):
        for root, tip in itertools.product(zero_pose.get_robot().get_link_names(), repeat=2):
            fk1 = zero_pose.get_god_map().get_data(fk_pose + [(root, tip)])
            fk2 = tf.lookup_pose(root, tip)
            compare_poses(fk1.pose, fk2.pose)

    def test_fk2(self, zero_pose):
        pocky = u'box'
        zero_pose.attach_box(pocky, [0.1, 0.02, 0.02], zero_pose.r_tip, [0.05, 0, 0], [1, 0, 0, 0])
        for root, tip in itertools.product(zero_pose.get_robot().get_link_names(), [pocky]):
            fk1 = zero_pose.get_god_map().get_data(fk_pose + [(root, tip)])
            fk2 = tf.lookup_pose(root, tip)
            compare_poses(fk1.pose, fk2.pose)


class TestJointGoals(object):
    def test_move_base(self, zero_pose):
        p = PoseStamped()
        p.header.frame_id = u'map'
        p.pose.position.y = -1
        p.pose.orientation = Quaternion(0, 0, 0.47942554, 0.87758256)
        zero_pose.move_base(p)

    def test_joint_movement1(self, zero_pose):
        """
        :type zero_pose: PR2
        """
        zero_pose.allow_self_collision()
        # zero_pose.send_and_check_goal()
        zero_pose.send_and_check_joint_goal(pocky_pose)

    def test_partial_joint_state_goal1(self, zero_pose):
        """
        :type zero_pose: PR2
        """
        zero_pose.allow_self_collision()
        js = dict(pocky_pose.items()[:3])
        zero_pose.send_and_check_joint_goal(js)

    def test_continuous_joint1(self, zero_pose):
        """
        :type zero_pose: PR2
        """
        zero_pose.allow_self_collision()
        js = {u'r_wrist_roll_joint': -pi,
              u'l_wrist_roll_joint': -2.1 * pi, }
        zero_pose.send_and_check_joint_goal(js)

    def test_undefined_type(self, zero_pose):
        """
        :type zero_pose: PR2
        """
        zero_pose.allow_self_collision()
        goal = MoveActionGoal()
        goal.goal.type = MoveGoal.UNDEFINED
        result = zero_pose.send_goal(goal)
        assert result.error_codes[0] == MoveResult.INVALID_GOAL

    def test_empty_goal(self, zero_pose):
        """
        :type zero_pose: PR2
        """
        zero_pose.allow_self_collision()
        goal = MoveActionGoal()
        goal.goal.type = MoveGoal.PLAN_AND_EXECUTE
        result = zero_pose.send_goal(goal)
        assert result.error_codes[0] == MoveResult.INVALID_GOAL

    def test_plan_only(self, zero_pose):
        zero_pose.allow_self_collision()
        zero_pose.set_joint_goal(pocky_pose)
        zero_pose.send_and_check_goal(goal_type=MoveGoal.PLAN_ONLY)
        zero_pose.check_joint_state(default_pose)

    def test_prismatic_joint1(self, zero_pose):
        """
        :type zero_pose: PR2
        """
        zero_pose.allow_self_collision()
        js = {u'torso_lift_joint': 0.1}
        zero_pose.send_and_check_joint_goal(js)

    def test_hard_joint_limits(self, zero_pose):
        """
        :type zero_pose: PR2
        """
        zero_pose.allow_self_collision()
        r_elbow_flex_joint_limits = zero_pose.get_robot().get_joint_limits('r_elbow_flex_joint')
        torso_lift_joint_limits = zero_pose.get_robot().get_joint_limits('torso_lift_joint')
        head_pan_joint_limits = zero_pose.get_robot().get_joint_limits('head_pan_joint')

        goal_js = {u'r_elbow_flex_joint': r_elbow_flex_joint_limits[0] - 0.2,
                   u'torso_lift_joint': torso_lift_joint_limits[0] - 0.2,
                   u'head_pan_joint': head_pan_joint_limits[0] - 0.2}
        zero_pose.set_joint_goal(goal_js)
        zero_pose.send_goal()
        assert (not zero_pose.are_joint_limits_violated())

        goal_js = {u'r_elbow_flex_joint': r_elbow_flex_joint_limits[1] + 0.2,
                   u'torso_lift_joint': torso_lift_joint_limits[1] + 0.2,
                   u'head_pan_joint': head_pan_joint_limits[1] + 0.2}

        zero_pose.set_joint_goal(goal_js)
        zero_pose.send_goal()
        assert (not zero_pose.are_joint_limits_violated())

    # TODO test goal for unknown joint


class TestConstraints(object):
    def test_CartesianPosition(self, zero_pose):
        """
        :type zero_pose: PR2
        """
        tip = u'base_footprint'
        p = PoseStamped()
        p.header.stamp = rospy.get_rostime()
        p.header.frame_id = tip
        p.pose.position = Point(-0.1, 0, 0)
        p.pose.orientation = Quaternion(0, 0, 0, 1)

        expected = tf.transform_pose('map', p)

        zero_pose.allow_self_collision()
        zero_pose.add_json_goal(u'CartesianPosition',
                                root_link=zero_pose.default_root,
                                tip_link=tip,
                                goal=p)
        zero_pose.send_and_check_goal()
        new_pose = tf.lookup_pose('map', tip)
        compare_poses(expected.pose, new_pose.pose)

    def test_CartesianPoseStraight(self, zero_pose):
        zero_pose.close_l_gripper()
        goal_position = PoseStamped()
        goal_position.header.frame_id = u'base_link'
        goal_position.pose.position.x = 0.3
        goal_position.pose.position.y = 0.5
        goal_position.pose.position.z = 1
        goal_position.pose.orientation.w = 1

        start_pose = tf.lookup_pose(u'map', zero_pose.l_tip)
        map_T_goal_position = tf.transform_pose(u'map', goal_position)

        object_pose = PoseStamped()
        object_pose.header.frame_id = u'map'
        object_pose.pose.position.x = (start_pose.pose.position.x + map_T_goal_position.pose.position.x) / 2.
        object_pose.pose.position.y = (start_pose.pose.position.y + map_T_goal_position.pose.position.y) / 2.
        object_pose.pose.position.z = (start_pose.pose.position.z + map_T_goal_position.pose.position.z) / 2.
        object_pose.pose.position.z += 0.08
        object_pose.pose.orientation.w = 1

        zero_pose.add_sphere(u'sphere', 0.05, pose=object_pose)

        publish_marker_vector(start_pose.pose.position, map_T_goal_position.pose.position)
        zero_pose.set_translation_goal(goal_position, zero_pose.l_tip)
        zero_pose.send_and_check_goal()

    def test_CartesianVelocityLimit(self, zero_pose):
        linear_velocity = 1
        angular_velocity = 1
        zero_pose.wrapper.limit_cartesian_velocity(
                                root_link=zero_pose.default_root,
                                tip_link=u'base_footprint',
                                max_linear_velocity=0.1,
                                max_angular_velocity=0.2
                                )
        goal_position = PoseStamped()
        goal_position.header.frame_id = u'r_gripper_tool_frame'
        goal_position.pose.position.x = 1
        goal_position.pose.position.y = 0
        goal_position.pose.orientation = Quaternion(*quaternion_about_axis(np.pi / 4, [0, 0, 1]))

        zero_pose.set_and_check_cart_goal(goal_pose=goal_position,
                                          tip_link=u'r_gripper_tool_frame',
                                          linear_velocity=linear_velocity,
                                          angular_velocity=angular_velocity,
                                          weight=WEIGHT_BELOW_CA
                                          )

    def test_AvoidJointLimits1(self, zero_pose):
        """
        :type zero_pose: PR2
        """
        percentage = 10
        zero_pose.allow_self_collision()
        zero_pose.wrapper.avoid_joint_limits(percentage=percentage)
        zero_pose.send_and_check_goal()

        joint_non_continuous = [j for j in zero_pose.get_robot().controlled_joints if
                                not zero_pose.get_robot().is_joint_continuous(j)]

        current_joint_state = to_joint_state_position_dict(zero_pose.get_current_joint_state())
        percentage *= 0.99  # if will not reach the exact percentager, because the weight is so low
        for joint in joint_non_continuous:
            position = current_joint_state[joint]
            lower_limit, upper_limit = zero_pose.get_robot().get_joint_limits(joint)
            joint_range = upper_limit - lower_limit
            center = (upper_limit + lower_limit) / 2.
            upper_limit2 = center + joint_range / 2. * (1 - percentage / 100.)
            lower_limit2 = center - joint_range / 2. * (1 - percentage / 100.)
            assert position <= upper_limit2 and position >= lower_limit2

    def test_AvoidJointLimits2(self, zero_pose):
        """
        :type zero_pose: PR2
        """
        percentage = 10
        joints = [j for j in zero_pose.get_robot().controlled_joints if
                  not zero_pose.get_robot().is_joint_continuous(j)]
        goal_state = {j: zero_pose.get_robot().get_joint_limits(j)[1] for j in joints}
        del goal_state[u'odom_x_joint']
        del goal_state[u'odom_y_joint']
        zero_pose.allow_self_collision()
        zero_pose.add_json_goal(u'AvoidJointLimits',
                                percentage=percentage)
        zero_pose.set_joint_goal(goal_state)
        zero_pose.send_and_check_goal()

        zero_pose.allow_self_collision()
        zero_pose.add_json_goal(u'AvoidJointLimits',
                                percentage=percentage)
        zero_pose.send_and_check_goal()

        joint_non_continuous = [j for j in zero_pose.get_robot().controlled_joints if
                                not zero_pose.get_robot().is_joint_continuous(j)]

        current_joint_state = to_joint_state_position_dict(zero_pose.get_current_joint_state())
        percentage *= 0.9  # if will not reach the exact percentage, because the weight is so low
        for joint in joint_non_continuous:
            position = current_joint_state[joint]
            lower_limit, upper_limit = zero_pose.get_robot().get_joint_limits(joint)
            joint_range = upper_limit - lower_limit
            center = (upper_limit + lower_limit) / 2.
            upper_limit2 = center + joint_range / 2. * (1 - percentage / 100.)
            lower_limit2 = center - joint_range / 2. * (1 - percentage / 100.)
            assert position <= upper_limit2 and position >= lower_limit2

    def test_UpdateGodMap(self, pocky_pose_setup):
        """
        :type pocky_pose_setup: PR2
        """
        old_torso_value = pocky_pose_setup.get_god_map().get_data(identifier.joint_weight + [u'torso_lift_joint'])
        old_odom_x_value = pocky_pose_setup.get_god_map().get_data(identifier.joint_weight + [u'odom_x_joint'])

        r_goal = PoseStamped()
        r_goal.header.frame_id = pocky_pose_setup.r_tip
        r_goal.pose.orientation.w = 1
        r_goal.pose.position.x += 0.1
        updates = {
            u'rosparam': {
                u'general_options': {
                    u'joint_weights': {
                        u'odom_x_joint': 1000000,
                        u'odom_y_joint': 1000000,
                        u'odom_z_joint': 1000000
                    }
                }
            }
        }

        old_pose = tf.lookup_pose(u'map', u'base_footprint')

        pocky_pose_setup.wrapper.update_god_map(updates)
        pocky_pose_setup.set_and_check_cart_goal(r_goal, pocky_pose_setup.r_tip)

        new_pose = tf.lookup_pose(u'map', u'base_footprint')
        compare_poses(old_pose.pose, new_pose.pose)

        assert pocky_pose_setup.get_god_map().unsafe_get_data(identifier.joint_weight + [u'odom_x_joint']) == 1000000
        assert pocky_pose_setup.get_god_map().unsafe_get_data(
            identifier.joint_weight + [u'torso_lift_joint']) == old_torso_value

        updates = {
            u'rosparam': {
                u'general_options': {
                    u'joint_weights': {
                        u'odom_x_joint': 0.0001,
                        u'odom_y_joint': 0.0001,
                        u'odom_z_joint': 0.0001
                    }
                }
            }
        }
        # old_pose = tf.lookup_pose(u'map', u'base_footprint')
        # old_pose.pose.position.x += 0.1
        pocky_pose_setup.wrapper.update_god_map(updates)
        pocky_pose_setup.set_and_check_cart_goal(r_goal, pocky_pose_setup.r_tip)

        new_pose = tf.lookup_pose(u'map', u'base_footprint')

        # compare_poses(old_pose.pose, new_pose.pose)
        assert new_pose.pose.position.x >= 0.08
        assert pocky_pose_setup.get_god_map().unsafe_get_data(identifier.joint_weight + [u'odom_x_joint']) == 0.0001
        assert pocky_pose_setup.get_god_map().unsafe_get_data(
            identifier.joint_weight + [u'torso_lift_joint']) == old_torso_value
        pocky_pose_setup.send_and_check_goal()
        assert pocky_pose_setup.get_god_map().unsafe_get_data(
            identifier.joint_weight + [u'odom_x_joint']) == old_odom_x_value
        assert pocky_pose_setup.get_god_map().unsafe_get_data(
            identifier.joint_weight + [u'torso_lift_joint']) == old_torso_value

    def test_base_pointing_forward(self, pocky_pose_setup):
        """
        :param pocky_pose_setup: PR2
        """
        # FIXME idk
        pocky_pose_setup.add_json_goal(u'BasePointingForward')
        r_goal = PoseStamped()
        r_goal.header.frame_id = pocky_pose_setup.r_tip
        r_goal.pose.position.y = -2
        r_goal.pose.orientation.w = 1
        pocky_pose_setup.add_json_goal(u'CartesianVelocityLimit',
                                       root_link=pocky_pose_setup.default_root,
                                       tip_link=u'base_footprint',
                                       max_linear_velocity=0.1,
                                       max_angular_velocity=0.2
                                       )
        pocky_pose_setup.set_and_check_cart_goal(r_goal, pocky_pose_setup.r_tip, weight=WEIGHT_BELOW_CA)

    def test_UpdateGodMap2(self, pocky_pose_setup):
        """
        :type pocky_pose_setup: PR2
        """
        old_torso_value = pocky_pose_setup.get_god_map().get_data(identifier.joint_weight + [u'torso_lift_joint'])
        old_odom_x_value = pocky_pose_setup.get_god_map().get_data(identifier.joint_weight + [u'odom_x_joint'])
        old_odom_y_value = pocky_pose_setup.get_god_map().get_data(identifier.joint_weight + [u'odom_y_joint'])

        r_goal = PoseStamped()
        r_goal.header.frame_id = pocky_pose_setup.r_tip
        r_goal.pose.orientation.w = 1
        r_goal.pose.position.x += 0.1
        updates = {
            u'rosparam': {
                u'general_options': {
                    u'joint_weights': {
                        u'odom_x_joint': u'asdf',
                        u'odom_y_joint': 0.0001,
                        u'odom_z_joint': 0.0001
                    }
                }
            }
        }
        pocky_pose_setup.wrapper.update_god_map(updates)
        pocky_pose_setup.set_cart_goal(r_goal, pocky_pose_setup.r_tip)
        pocky_pose_setup.send_and_check_goal(expected_error_codes=[MoveResult.ERROR])
        assert pocky_pose_setup.get_god_map().unsafe_get_data(
            identifier.joint_weight + [u'odom_x_joint']) == old_odom_x_value
        assert pocky_pose_setup.get_god_map().unsafe_get_data(identifier.joint_weight + [u'odom_y_joint']) == 0.0001
        assert pocky_pose_setup.get_god_map().get_data(
            identifier.joint_weight + [u'torso_lift_joint']) == old_torso_value

    def test_UpdateGodMap3(self, pocky_pose_setup):
        """
        :type pocky_pose_setup: PR2
        """
        old_torso_value = pocky_pose_setup.get_god_map().get_data(identifier.joint_weight + [u'torso_lift_joint'])
        old_odom_x_value = pocky_pose_setup.get_god_map().get_data(identifier.joint_weight + [u'odom_x_joint'])

        r_goal = PoseStamped()
        r_goal.header.frame_id = pocky_pose_setup.r_tip
        r_goal.pose.orientation.w = 1
        r_goal.pose.position.x += 0.1
        updates = {
            u'rosparam': {
                u'general_options': {
                    u'joint_weights': u'asdf'
                }
            }
        }
        pocky_pose_setup.wrapper.update_god_map(updates)
        pocky_pose_setup.set_cart_goal(r_goal, pocky_pose_setup.r_tip)
        pocky_pose_setup.send_and_check_goal(expected_error_codes=[MoveResult.ERROR])
        assert pocky_pose_setup.get_god_map().unsafe_get_data(
            identifier.joint_weight + [u'odom_x_joint']) == old_odom_x_value
        assert pocky_pose_setup.get_god_map().unsafe_get_data(
            identifier.joint_weight + [u'torso_lift_joint']) == old_torso_value

    def test_pointing(self, kitchen_setup):
        # fixme
        kitchen_setup.set_kitchen_js({u'iai_fridge_door_joint': np.pi / 6})
        base_goal = PoseStamped()
        base_goal.header.frame_id = u'base_footprint'
        base_goal.pose.position.y = -1
        base_goal.pose.orientation.w = 1
        kitchen_setup.teleport_base(base_goal)

        tip = u'head_mount_kinect_rgb_link'
        goal_point = tf.lookup_point(u'map', u'iai_kitchen/iai_fridge_door_handle')
        pointing_axis = Vector3Stamped()
        pointing_axis.header.frame_id = tip
        pointing_axis.vector.x = 1
        kitchen_setup.wrapper.pointing(tip, goal_point, pointing_axis=pointing_axis)
        kitchen_setup.send_and_check_goal()

        base_goal = PoseStamped()
        base_goal.header.frame_id = u'base_footprint'
        base_goal.pose.position.y = 2
        base_goal.pose.orientation = Quaternion(*quaternion_about_axis(1, [0, 0, 1]))
        kitchen_setup.wrapper.pointing(tip, goal_point, pointing_axis=pointing_axis)
        kitchen_setup.add_json_goal(u'CartesianVelocityLimit',
                                    root_link=kitchen_setup.default_root,
                                    tip_link=u'base_footprint',
                                    max_linear_velocity=0.1,
                                    max_angular_velocity=0.2
                                    )
        kitchen_setup.move_base(base_goal)

        current_x = Vector3Stamped()
        current_x.header.frame_id = tip
        current_x.vector.x = 1

        expected_x = tf.transform_point(tip, goal_point)
        np.testing.assert_almost_equal(expected_x.point.y, 0, 1)
        np.testing.assert_almost_equal(expected_x.point.z, 0, 1)

        tip = u'head_mount_kinect_rgb_link'
        goal_point = tf.lookup_point(u'map', kitchen_setup.r_tip)
        pointing_axis = Vector3Stamped()
        pointing_axis.header.frame_id = tip
        pointing_axis.vector.x = 1
        kitchen_setup.wrapper.pointing(tip, goal_point, pointing_axis=pointing_axis, root_link=kitchen_setup.r_tip)

        r_goal = PoseStamped()
        r_goal.header.frame_id = kitchen_setup.r_tip
        r_goal.pose.position.x -= 0.3
        r_goal.pose.position.z += 0.6
        r_goal.pose.orientation.w = 1
        r_goal = tf.transform_pose(kitchen_setup.default_root, r_goal)
        r_goal.pose.orientation = Quaternion(*quaternion_from_matrix([[0, 0, -1, 0],
                                                                      [0, 1, 0, 0],
                                                                      [1, 0, 0, 0],
                                                                      [0, 0, 0, 1]]))

        kitchen_setup.set_and_check_cart_goal(r_goal, kitchen_setup.r_tip, u'base_footprint',
                                              weight=WEIGHT_BELOW_CA)

        current_x = Vector3Stamped()
        current_x.header.frame_id = tip
        current_x.vector.x = 1

        expected_x = tf.lookup_point(tip, kitchen_setup.r_tip)
        np.testing.assert_almost_equal(expected_x.point.y, 0, 2)
        np.testing.assert_almost_equal(expected_x.point.z, 0, 2)

    def test_open_fridge(self, kitchen_setup):
        """
        :type kitchen_setup: PR2
        """
        handle_frame_id = u'iai_kitchen/iai_fridge_door_handle'
        handle_name = u'iai_fridge_door_handle'

        base_goal = PoseStamped()
        base_goal.header.frame_id = u'map'
        base_goal.pose.position = Point(0.3, -0.5, 0)
        base_goal.pose.orientation.w = 1
        kitchen_setup.teleport_base(base_goal)

        bar_axis = Vector3Stamped()
        bar_axis.header.frame_id = handle_frame_id
        bar_axis.vector.z = 1

        bar_center = PointStamped()
        bar_center.header.frame_id = handle_frame_id

        tip_grasp_axis = Vector3Stamped()
        tip_grasp_axis.header.frame_id = kitchen_setup.r_tip
        tip_grasp_axis.vector.z = 1

        kitchen_setup.add_json_goal(u'GraspBar',
                                    root=kitchen_setup.default_root,
                                    tip=kitchen_setup.r_tip,
                                    tip_grasp_axis=tip_grasp_axis,
                                    bar_center=bar_center,
                                    bar_axis=bar_axis,
                                    bar_length=.4)
        x_gripper = Vector3Stamped()
        x_gripper.header.frame_id = kitchen_setup.r_tip
        x_gripper.vector.x = 1

        x_goal = Vector3Stamped()
        x_goal.header.frame_id = handle_frame_id
        x_goal.vector.x = -1
        kitchen_setup.align_planes(kitchen_setup.r_tip, x_gripper, root_normal=x_goal)
        kitchen_setup.allow_all_collisions()
        # kitchen_setup.add_json_goal(u'AvoidJointLimits', percentage=10)
        kitchen_setup.send_and_check_goal()

        kitchen_setup.add_json_goal(u'Open1Dof',
                                    tip=kitchen_setup.r_tip,
                                    object_name=u'kitchen',
                                    handle_link=handle_name,
                                    goal_joint_state=1.5)
        kitchen_setup.add_json_goal(u'AvoidJointLimits', percentage=40)
        kitchen_setup.allow_all_collisions()
        # kitchen_setup.add_json_goal(u'AvoidJointLimits')
        kitchen_setup.send_and_check_goal()
        kitchen_setup.set_kitchen_js({u'iai_fridge_door_joint': 1.5})

        kitchen_setup.add_json_goal(u'Open1Dof',
                                    tip=kitchen_setup.r_tip,
                                    object_name=u'kitchen',
                                    handle_link=handle_name,
                                    goal_joint_state=0)
        kitchen_setup.allow_all_collisions()
        kitchen_setup.add_json_goal(u'AvoidJointLimits', percentage=40)
        kitchen_setup.send_and_check_goal()
        kitchen_setup.set_kitchen_js({u'iai_fridge_door_joint': 0})

        kitchen_setup.send_and_check_goal()

        kitchen_setup.send_and_check_joint_goal(gaya_pose)

    def test_open_drawer(self, kitchen_setup):
        """"
        :type kitchen_setup: Boxy
        """
        handle_frame_id = u'iai_kitchen/sink_area_left_middle_drawer_handle'
        handle_name = u'sink_area_left_middle_drawer_handle'
        bar_axis = Vector3Stamped()
        bar_axis.header.frame_id = handle_frame_id
        bar_axis.vector.y = 1

        bar_center = PointStamped()
        bar_center.header.frame_id = handle_frame_id

        tip_grasp_axis = Vector3Stamped()
        tip_grasp_axis.header.frame_id = kitchen_setup.l_tip
        tip_grasp_axis.vector.z = 1

        kitchen_setup.add_json_goal(u'GraspBar',
                                    root=kitchen_setup.default_root,
                                    tip=kitchen_setup.l_tip,
                                    tip_grasp_axis=tip_grasp_axis,
                                    bar_center=bar_center,
                                    bar_axis=bar_axis,
                                    bar_length=0.4)  # TODO: check for real length
        x_gripper = Vector3Stamped()
        x_gripper.header.frame_id = kitchen_setup.l_tip
        x_gripper.vector.x = 1

        x_goal = Vector3Stamped()
        x_goal.header.frame_id = handle_frame_id
        x_goal.vector.x = -1

        kitchen_setup.align_planes(kitchen_setup.l_tip,
                                   x_gripper,
                                   root_normal=x_goal)
        # kitchen_setup.allow_all_collisions()
        kitchen_setup.send_and_check_goal()

        kitchen_setup.add_json_goal(u'Open1Dof',
                                    tip=kitchen_setup.l_tip,
                                    object_name=u'kitchen',
                                    handle_link=handle_name)
        kitchen_setup.allow_all_collisions()  # makes execution faster
        kitchen_setup.send_and_check_goal()  # send goal to Giskard
        # Update kitchen object
        kitchen_setup.set_kitchen_js({u'sink_area_left_middle_drawer_main_joint': 0.48})

        # Close drawer partially
        kitchen_setup.add_json_goal(u'Open1Dof',
                                    tip=kitchen_setup.l_tip,
                                    object_name=u'kitchen',
                                    handle_link=handle_name,
                                    goal_joint_state=0.2)
        kitchen_setup.allow_all_collisions()  # makes execution faster
        kitchen_setup.send_and_check_goal()  # send goal to Giskard
        # Update kitchen object
        kitchen_setup.set_kitchen_js({u'sink_area_left_middle_drawer_main_joint': 0.2})

        kitchen_setup.add_json_goal(u'Open1Dof',
                                    tip=kitchen_setup.l_tip,
                                    object_name=u'kitchen',
                                    handle_link=handle_name,
                                    goal_joint_state=0)
        kitchen_setup.allow_all_collisions()  # makes execution faster
        kitchen_setup.send_and_check_goal()  # send goal to Giskard
        # Update kitchen object
        kitchen_setup.set_kitchen_js({u'sink_area_left_middle_drawer_main_joint': 0.0})

        # TODO: calculate real and desired value and compare

        pass

    def test_open_close_dishwasher(self, kitchen_setup):
        """
        :type kitchen_setup: PR2
        """
        p = PoseStamped()
        p.header.frame_id = u'map'
        p.pose.orientation.w = 1
        p.pose.position.x = 0.5
        p.pose.position.y = 0.2
        kitchen_setup.teleport_base(p)

        hand = kitchen_setup.r_tip

        goal_angle = np.pi / 4
        handle_frame_id = u'iai_kitchen/sink_area_dish_washer_door_handle'
        handle_name = u'sink_area_dish_washer_door_handle'
        bar_axis = Vector3Stamped()
        bar_axis.header.frame_id = handle_frame_id
        bar_axis.vector.y = 1

        bar_center = PointStamped()
        bar_center.header.frame_id = handle_frame_id

        tip_grasp_axis = Vector3Stamped()
        tip_grasp_axis.header.frame_id = hand
        tip_grasp_axis.vector.z = 1

        kitchen_setup.add_json_goal(u'GraspBar',
                                    root=kitchen_setup.default_root,
                                    tip=hand,
                                    tip_grasp_axis=tip_grasp_axis,
                                    bar_center=bar_center,
                                    bar_axis=bar_axis,
                                    bar_length=.3)
        # kitchen_setup.allow_collision([], u'kitchen', [handle_name])
        # kitchen_setup.allow_all_collisions()

        x_gripper = Vector3Stamped()
        x_gripper.header.frame_id = hand
        x_gripper.vector.x = 1

        x_goal = Vector3Stamped()
        x_goal.header.frame_id = handle_frame_id
        x_goal.vector.x = -1
        kitchen_setup.align_planes(hand, x_gripper, root_normal=x_goal)
        # kitchen_setup.allow_all_collisions()

        kitchen_setup.send_and_check_goal()

        kitchen_setup.add_json_goal(u'Open1Dof',
                                    tip=hand,
                                    object_name=u'kitchen',
                                    handle_link=handle_name,
                                    goal_joint_state=goal_angle,
                                    )
        # kitchen_setup.allow_all_collisions()
        kitchen_setup.send_and_check_goal()
        kitchen_setup.set_kitchen_js({u'sink_area_dish_washer_door_joint': goal_angle})

        kitchen_setup.add_json_goal(u'Open1Dof',
                                    tip=hand,
                                    object_name=u'kitchen',
                                    handle_link=handle_name,
                                    goal_joint_state=0)
        kitchen_setup.allow_all_collisions()
        kitchen_setup.send_and_check_goal()
        kitchen_setup.set_kitchen_js({u'sink_area_dish_washer_door_joint': 0})

    def test_open_close_dishwasher_palm(self, kitchen_setup):
        """
        :type kitchen_setup: PR2
        """
        handle_frame_id = u'iai_kitchen/sink_area_dish_washer_door_handle'
        handle_name = u'sink_area_dish_washer_door_handle'
        hand = kitchen_setup.r_tip
        goal_angle = np.pi / 3.5

        p = PoseStamped()
        p.header.frame_id = u'map'
        p.pose.orientation.w = 1
        p.pose.position.x = 0.5
        p.pose.position.y = 0.2
        kitchen_setup.teleport_base(p)

        kitchen_setup.set_kitchen_js({u'sink_area_dish_washer_door_joint': 0.})

        hand_goal = PoseStamped()
        hand_goal.header.frame_id = handle_frame_id
        hand_goal.pose.position.x -= 0.03
        hand_goal.pose.position.z = 0.03
        hand_goal.pose.orientation = Quaternion(*quaternion_from_matrix([[0, 0, 1, 0],
                                                                         [0, -1, 0, 0],
                                                                         [1, 0, 0, 0],
                                                                         [0, 0, 0, 1]]))
        # kitchen_setup.allow_all_collisions()
        kitchen_setup.add_json_goal(u'CartesianVelocityLimit',
                                    root_link=u'odom_combined',
                                    tip_link='base_footprint',
                                    max_linear_velocity=0.05,
                                    max_angular_velocity=0.08,
                                    )
        kitchen_setup.set_cart_goal(hand_goal, hand)
        kitchen_setup.send_and_check_goal(goal_type=MoveGoal.PLAN_AND_EXECUTE_AND_CUT_OFF_SHAKING)

        kitchen_setup.add_json_goal(u'Open1Dof',
                                    tip=hand,
                                    object_name=u'kitchen',
                                    handle_link=handle_name,
                                    goal_joint_state=goal_angle,
                                    )

        kitchen_setup.add_json_goal(u'CartesianVelocityLimit',
                                    root_link=u'odom_combined',
                                    tip_link='base_footprint',
                                    max_linear_velocity=0.05,
                                    max_angular_velocity=0.1,
                                    )

        kitchen_setup.add_json_goal(u'CartesianVelocityLimit',
                                    root_link=u'odom_combined',
                                    tip_link='r_forearm_link',
                                    max_linear_velocity=0.1,
                                    max_angular_velocity=0.5,
                                    )

        # kitchen_setup.allow_all_collisions()
        kitchen_setup.send_and_check_goal()
        kitchen_setup.set_kitchen_js({u'sink_area_dish_washer_door_joint': goal_angle})

        kitchen_setup.add_json_goal(u'Open1Dof',
                                    tip=hand,
                                    object_name=u'kitchen',
                                    handle_link=handle_name,
                                    goal_joint_state=0,
                                    )

        kitchen_setup.add_json_goal(u'CartesianVelocityLimit',
                                    root_link=u'odom_combined',
                                    tip_link='base_footprint',
                                    max_linear_velocity=0.05,
                                    max_angular_velocity=0.1,
                                    )

        kitchen_setup.add_json_goal(u'CartesianVelocityLimit',
                                    root_link=u'odom_combined',
                                    tip_link='r_forearm_link',
                                    max_linear_velocity=0.05,
                                    max_angular_velocity=0.1,
                                    )

        # kitchen_setup.allow_all_collisions()
        kitchen_setup.send_and_check_goal()
        kitchen_setup.set_kitchen_js({u'sink_area_dish_washer_door_joint': 0})

        kitchen_setup.send_and_check_joint_goal(gaya_pose)

    def test_align_planes1(self, zero_pose):
        """
        :type zero_pose: PR2
        """
        x_gripper = Vector3Stamped()
        x_gripper.header.frame_id = zero_pose.r_tip
        x_gripper.vector.x = 1
        y_gripper = Vector3Stamped()
        y_gripper.header.frame_id = zero_pose.r_tip
        y_gripper.vector.y = 1

        x_goal = Vector3Stamped()
        x_goal.header.frame_id = u'map'
        x_goal.vector.x = 1
        y_goal = Vector3Stamped()
        y_goal.header.frame_id = u'map'
        y_goal.vector.z = 1
        zero_pose.align_planes(zero_pose.r_tip, x_gripper, root_normal=x_goal)
        zero_pose.align_planes(zero_pose.r_tip, y_gripper, root_normal=y_goal)
        zero_pose.send_and_check_goal()
        map_T_gripper = tf.lookup_pose(u'map', u'r_gripper_tool_frame')
        np.testing.assert_almost_equal(map_T_gripper.pose.orientation.x, 0.7071, decimal=3)
        np.testing.assert_almost_equal(map_T_gripper.pose.orientation.y, 0.0, decimal=3)
        np.testing.assert_almost_equal(map_T_gripper.pose.orientation.z, 0.0, decimal=3)
        np.testing.assert_almost_equal(map_T_gripper.pose.orientation.w, 0.7071, decimal=3)

    def test_wrong_constraint_type(self, zero_pose):
        goal_state = JointState()
        goal_state.name = [u'r_elbow_flex_joint']
        goal_state.position = [-1.0]
        kwargs = {u'goal_state': goal_state}
        zero_pose.add_json_goal(u'jointpos', **kwargs)
        zero_pose.send_and_check_goal(expected_error_codes=[MoveResult.UNKNOWN_CONSTRAINT])

    def test_python_code_in_constraint_type(self, zero_pose):
        goal_state = JointState()
        goal_state.name = [u'r_elbow_flex_joint']
        goal_state.position = [-1.0]
        kwargs = {u'goal_state': goal_state}
        zero_pose.add_json_goal(u'print("asd")', **kwargs)
        zero_pose.send_and_check_goal(expected_error_codes=[MoveResult.UNKNOWN_CONSTRAINT])

    def test_wrong_params1(self, zero_pose):
        goal_state = JointState()
        goal_state.name = u'r_elbow_flex_joint'
        goal_state.position = [-1.0]
        kwargs = {u'goal_state': goal_state}
        zero_pose.add_json_goal(u'JointPositionList', **kwargs)
        zero_pose.send_and_check_goal(expected_error_codes=[MoveResult.CONSTRAINT_INITIALIZATION_ERROR])

    def test_wrong_params2(self, zero_pose):
        goal_state = JointState()
        goal_state.name = [5432]
        goal_state.position = u'test'
        kwargs = {u'goal_state': goal_state}
        zero_pose.add_json_goal(u'JointPositionList', **kwargs)
        zero_pose.send_and_check_goal(expected_error_codes=[MoveResult.CONSTRAINT_INITIALIZATION_ERROR])

    def test_align_planes2(self, zero_pose):
        """
        :type zero_pose: PR2
        """
        x_gripper = Vector3Stamped()
        x_gripper.header.frame_id = zero_pose.r_tip
        x_gripper.vector.y = 1

        x_goal = Vector3Stamped()
        x_goal.header.frame_id = u'map'
        x_goal.vector.y = -1
        # x_goal.vector.z = 0.2
        x_goal.vector = normalize(x_goal.vector)
        zero_pose.align_planes(zero_pose.r_tip, x_gripper, root_normal=x_goal)
        zero_pose.send_and_check_goal()

        map_T_gripper = tf.transform_vector(u'map', x_gripper)
        np.testing.assert_almost_equal(map_T_gripper.vector.x, x_goal.vector.x, decimal=2)
        np.testing.assert_almost_equal(map_T_gripper.vector.y, x_goal.vector.y, decimal=2)
        np.testing.assert_almost_equal(map_T_gripper.vector.z, x_goal.vector.z, decimal=2)

    def test_grasp_fridge_handle(self, kitchen_setup):
        """
        :type kitchen_setup: PR2
        """
        handle_name = u'iai_kitchen/iai_fridge_door_handle'
        bar_axis = Vector3Stamped()
        bar_axis.header.frame_id = handle_name
        bar_axis.vector.z = 1

        bar_center = PointStamped()
        bar_center.header.frame_id = handle_name

        tip_grasp_axis = Vector3Stamped()
        tip_grasp_axis.header.frame_id = kitchen_setup.r_tip
        tip_grasp_axis.vector.z = 1

        kitchen_setup.add_json_goal(u'GraspBar',
                                    root_link=kitchen_setup.default_root,
                                    tip_link=kitchen_setup.r_tip,
                                    tip_grasp_axis=tip_grasp_axis,
                                    bar_center=bar_center,
                                    bar_axis=bar_axis,
                                    bar_length=.4)
        #
        x_gripper = Vector3Stamped()
        x_gripper.header.frame_id = kitchen_setup.r_tip
        x_gripper.vector.x = 1

        x_goal = Vector3Stamped()
        x_goal.header.frame_id = u'iai_kitchen/iai_fridge_door_handle'
        x_goal.vector.x = -1
        kitchen_setup.align_planes(kitchen_setup.r_tip, x_gripper, root_normal=x_goal)
        # kitchen_setup.allow_all_collisions()
<<<<<<< HEAD
=======
        kitchen_setup.send_and_check_goal()

    def test_open_fridge(self, kitchen_setup):
        """
        :type kitchen_setup: PR2
        """
        percentage = 50
        handle_frame_id = u'iai_kitchen/iai_fridge_door_handle'
        handle_name = u'iai_fridge_door_handle'
        bar_axis = Vector3Stamped()
        bar_axis.header.frame_id = handle_frame_id
        bar_axis.vector.z = 1

        bar_center = PointStamped()
        bar_center.header.frame_id = handle_frame_id

        tip_grasp_axis = Vector3Stamped()
        tip_grasp_axis.header.frame_id = kitchen_setup.r_tip
        tip_grasp_axis.vector.z = 1

        kitchen_setup.add_json_goal(u'GraspBar',
                                    root_link=kitchen_setup.default_root,
                                    tip_link=kitchen_setup.r_tip,
                                    tip_grasp_axis=tip_grasp_axis,
                                    bar_center=bar_center,
                                    bar_axis=bar_axis,
                                    bar_length=.4)
        x_gripper = Vector3Stamped()
        x_gripper.header.frame_id = kitchen_setup.r_tip
        x_gripper.vector.x = 1

        x_goal = Vector3Stamped()
        x_goal.header.frame_id = handle_frame_id
        x_goal.vector.x = -1
        kitchen_setup.align_planes(kitchen_setup.r_tip, x_gripper, root_normal=x_goal, weight=WEIGHT_BELOW_CA)
        # kitchen_setup.allow_all_collisions()
        kitchen_setup.add_json_goal(u'AvoidJointLimits', percentage=percentage)
        kitchen_setup.wrapper.limit_cartesian_velocity(u'odom_combined', u'base_footprint', max_linear_velocity=0.1,
                                                       max_angular_velocity=0.2)
        kitchen_setup.send_and_check_goal()

        kitchen_setup.add_json_goal(u'OpenDoor',
                                    tip_link=kitchen_setup.r_tip,
                                    object_name=u'kitchen',
                                    object_link_name=handle_name,
                                    angle_goal=1.5)
        kitchen_setup.allow_all_collisions()
        kitchen_setup.add_json_goal(u'AvoidJointLimits', percentage=percentage)
        kitchen_setup.send_and_check_goal()
        kitchen_setup.set_kitchen_js({u'iai_fridge_door_joint': 1.5})

        kitchen_setup.add_json_goal(u'OpenDoor',
                                    tip_link=kitchen_setup.r_tip,
                                    object_name=u'kitchen',
                                    object_link_name=handle_name,
                                    angle_goal=0)
        kitchen_setup.allow_all_collisions()
        kitchen_setup.add_json_goal(u'AvoidJointLimits', percentage=percentage)
        kitchen_setup.send_and_check_goal()
        kitchen_setup.set_kitchen_js({u'iai_fridge_door_joint': 0})

>>>>>>> 7fe08be7
        kitchen_setup.send_and_check_goal()

    def test_open_close_fridge2(self, kitchen_setup):
        """
        :type kitchen_setup: PR2
        """
        handle_frame_id = u'iai_kitchen/iai_fridge_door_handle'
        handle_name = u'iai_fridge_door_handle'
        bar_axis = Vector3Stamped()
        bar_axis.header.frame_id = handle_frame_id
        bar_axis.vector.z = 1

        bar_center = PointStamped()
        bar_center.header.frame_id = handle_frame_id

        tip_grasp_axis = Vector3Stamped()
        tip_grasp_axis.header.frame_id = kitchen_setup.r_tip
        tip_grasp_axis.vector.z = 1

        kitchen_setup.add_json_goal(u'GraspBar',
                                    root_link=kitchen_setup.default_root,
                                    tip_link=kitchen_setup.r_tip,
                                    tip_grasp_axis=tip_grasp_axis,
                                    bar_center=bar_center,
                                    bar_axis=bar_axis,
                                    bar_length=.4)
        x_gripper = Vector3Stamped()
        x_gripper.header.frame_id = kitchen_setup.r_tip
        x_gripper.vector.x = 1

        x_goal = Vector3Stamped()
        x_goal.header.frame_id = handle_frame_id
        x_goal.vector.x = -1
        # kitchen_setup.align_planes(kitchen_setup.r_tip, x_gripper, root_normal=x_goal)
        kitchen_setup.allow_all_collisions()
        kitchen_setup.send_and_check_goal()

        kitchen_setup.add_json_goal(u'Open',
                                    tip_link=kitchen_setup.r_tip,
                                    object_name=u'kitchen',
                                    object_link_name=handle_name)
        kitchen_setup.allow_all_collisions()

        kitchen_setup.send_and_check_goal()
        kitchen_setup.set_kitchen_js({u'iai_fridge_door_joint': np.pi / 2})

        kitchen_setup.add_json_goal(u'Close',
                                    tip_link=kitchen_setup.r_tip,
                                    object_name=u'kitchen',
                                    object_link_name=handle_name)
        kitchen_setup.allow_all_collisions()
        kitchen_setup.send_and_check_goal()
        kitchen_setup.set_kitchen_js({u'iai_fridge_door_joint': 0})

    def test_close_fridge_with_elbow(self, kitchen_setup):
        """
        :type kitchen_setup: PR2
        """
        base_pose = PoseStamped()
        base_pose.header.frame_id = u'map'
        base_pose.pose.position.y = -1.5
        base_pose.pose.orientation.w = 1
        kitchen_setup.teleport_base(base_pose)

        handle_frame_id = u'iai_kitchen/iai_fridge_door_handle'
        handle_name = u'iai_fridge_door_handle'

        kitchen_setup.set_kitchen_js({u'iai_fridge_door_joint': np.pi / 2})

        elbow = u'r_elbow_flex_link'

        tip_axis = Vector3Stamped()
        tip_axis.header.frame_id = kitchen_setup.r_tip
        tip_axis.vector.x = 1

        env_axis = Vector3Stamped()
        env_axis.header.frame_id = handle_frame_id
        env_axis.vector.z = 1
        kitchen_setup.align_planes(elbow, tip_axis, root_normal=env_axis, weight=WEIGHT_ABOVE_CA)
        kitchen_setup.send_and_check_goal()
        elbow_pose = PoseStamped()
        elbow_pose.header.frame_id = handle_frame_id
        elbow_pose.pose.position.x += 0.1
        elbow_pose.pose.orientation.w = 1
        kitchen_setup.set_translation_goal(elbow_pose, elbow)
        kitchen_setup.align_planes(elbow, tip_axis, root_normal=env_axis, weight=WEIGHT_ABOVE_CA)
        kitchen_setup.allow_all_collisions()
        kitchen_setup.send_and_check_goal()

        kitchen_setup.add_json_goal(u'Close',
                                    tip_link=elbow,
                                    object_name=u'kitchen',
                                    object_link_name=handle_name)
        kitchen_setup.allow_all_collisions()
        kitchen_setup.send_and_check_goal()
        kitchen_setup.set_kitchen_js({u'iai_fridge_door_joint': 0})

    def test_open_close_oven(self, kitchen_setup):
        """
        :type kitchen_setup: PR2
        """
        goal_angle = 0.5
        handle_frame_id = u'iai_kitchen/oven_area_oven_door_handle'
        handle_name = u'oven_area_oven_door_handle'
        bar_axis = Vector3Stamped()
        bar_axis.header.frame_id = handle_frame_id
        bar_axis.vector.y = 1

        bar_center = PointStamped()
        bar_center.header.frame_id = handle_frame_id

        tip_grasp_axis = Vector3Stamped()
        tip_grasp_axis.header.frame_id = kitchen_setup.l_tip
        tip_grasp_axis.vector.z = 1

        kitchen_setup.add_json_goal(u'GraspBar',
                                    root_link=kitchen_setup.default_root,
                                    tip_link=kitchen_setup.l_tip,
                                    tip_grasp_axis=tip_grasp_axis,
                                    bar_center=bar_center,
                                    bar_axis=bar_axis,
                                    bar_length=.3)
        # kitchen_setup.allow_collision([], u'kitchen', [handle_name])
        kitchen_setup.allow_all_collisions()

        x_gripper = Vector3Stamped()
        x_gripper.header.frame_id = kitchen_setup.l_tip
        x_gripper.vector.x = 1

        x_goal = Vector3Stamped()
        x_goal.header.frame_id = handle_frame_id
        x_goal.vector.x = -1
        kitchen_setup.align_planes(kitchen_setup.l_tip, x_gripper, root_normal=x_goal)
        # kitchen_setup.allow_all_collisions()

        kitchen_setup.send_and_check_goal()

        kitchen_setup.add_json_goal(u'OpenDoor',
                                    tip_link=kitchen_setup.l_tip,
                                    object_name=u'kitchen',
                                    object_link_name=handle_name,
                                    angle_goal=goal_angle)
        kitchen_setup.allow_all_collisions()
        kitchen_setup.send_and_check_goal()
        kitchen_setup.set_kitchen_js({u'oven_area_oven_door_joint': goal_angle})

        kitchen_setup.add_json_goal(u'OpenDoor',
                                    tip_link=kitchen_setup.l_tip,
                                    object_name=u'kitchen',
                                    object_link_name=handle_name,
                                    angle_goal=0)
        kitchen_setup.allow_all_collisions()
        kitchen_setup.send_and_check_goal()
        kitchen_setup.set_kitchen_js({u'oven_area_oven_door_joint': 0})

<<<<<<< HEAD
=======
    def test_open_close_dishwasher(self, kitchen_setup):
        """
        :type kitchen_setup: PR2
        """
        p = PoseStamped()
        p.header.frame_id = u'map'
        p.pose.orientation.w = 1
        p.pose.position.x = 0.5
        p.pose.position.y = 0.2
        kitchen_setup.teleport_base(p)

        hand = kitchen_setup.r_tip

        goal_angle = np.pi / 4
        handle_frame_id = u'iai_kitchen/sink_area_dish_washer_door_handle'
        handle_name = u'sink_area_dish_washer_door_handle'
        bar_axis = Vector3Stamped()
        bar_axis.header.frame_id = handle_frame_id
        bar_axis.vector.y = 1

        bar_center = PointStamped()
        bar_center.header.frame_id = handle_frame_id

        tip_grasp_axis = Vector3Stamped()
        tip_grasp_axis.header.frame_id = hand
        tip_grasp_axis.vector.z = 1

        kitchen_setup.add_json_goal(u'GraspBar',
                                    root_link=kitchen_setup.default_root,
                                    tip_link=hand,
                                    tip_grasp_axis=tip_grasp_axis,
                                    bar_center=bar_center,
                                    bar_axis=bar_axis,
                                    bar_length=.3)
        # kitchen_setup.allow_collision([], u'kitchen', [handle_name])
        # kitchen_setup.allow_all_collisions()

        x_gripper = Vector3Stamped()
        x_gripper.header.frame_id = hand
        x_gripper.vector.x = 1

        x_goal = Vector3Stamped()
        x_goal.header.frame_id = handle_frame_id
        x_goal.vector.x = -1
        kitchen_setup.align_planes(hand, x_gripper, root_normal=x_goal)
        # kitchen_setup.allow_all_collisions()

        kitchen_setup.send_and_check_goal()

        kitchen_setup.add_json_goal(u'Open',
                                    tip_link=hand,
                                    object_name=u'kitchen',
                                    object_link_name=handle_name,
                                    goal_joint_state=goal_angle,
                                    # weight=100
                                    )
        # kitchen_setup.allow_all_collisions()
        kitchen_setup.send_and_check_goal()
        kitchen_setup.set_kitchen_js({u'sink_area_dish_washer_door_joint': goal_angle})

        kitchen_setup.add_json_goal(u'Close',
                                    tip_link=hand,
                                    object_name=u'kitchen',
                                    object_link_name=handle_name)
        kitchen_setup.allow_all_collisions()
        kitchen_setup.send_and_check_goal()
        kitchen_setup.set_kitchen_js({u'sink_area_dish_washer_door_joint': 0})

>>>>>>> 7fe08be7
    def test_grasp_dishwasher_handle(self, kitchen_setup):
        """
        :type kitchen_setup: PR2
        """
        handle_name = u'iai_kitchen/sink_area_dish_washer_door_handle'
        bar_axis = Vector3Stamped()
        bar_axis.header.frame_id = handle_name
        bar_axis.vector.y = 1

        bar_center = PointStamped()
        bar_center.header.frame_id = handle_name

        tip_grasp_axis = Vector3Stamped()
        tip_grasp_axis.header.frame_id = kitchen_setup.r_tip
        tip_grasp_axis.vector.z = 1

        kitchen_setup.wrapper.grasp_bar(root_link=kitchen_setup.default_root,
                                    tip_link=kitchen_setup.r_tip,
                                    tip_grasp_axis=tip_grasp_axis,
                                    bar_center=bar_center,
                                    bar_axis=bar_axis,
                                    bar_length=.3)
        kitchen_setup.allow_collision([], u'kitchen', [u'sink_area_dish_washer_door_handle'])
        # kitchen_setup.allow_all_collisions()
        kitchen_setup.send_and_check_goal()

<<<<<<< HEAD
=======
    def test_open_drawer(self, kitchen_setup):
        """"
        :type kitchen_setup: Boxy
        """
        handle_frame_id = u'iai_kitchen/sink_area_left_middle_drawer_handle'
        handle_name = u'sink_area_left_middle_drawer_handle'
        bar_axis = Vector3Stamped()
        bar_axis.header.frame_id = handle_frame_id
        bar_axis.vector.y = 1

        bar_center = PointStamped()
        bar_center.header.frame_id = handle_frame_id

        tip_grasp_axis = Vector3Stamped()
        tip_grasp_axis.header.frame_id = kitchen_setup.l_tip
        tip_grasp_axis.vector.z = 1

        kitchen_setup.add_json_goal(u'GraspBar',
                                    root_link=kitchen_setup.default_root,
                                    tip_link=kitchen_setup.l_tip,
                                    tip_grasp_axis=tip_grasp_axis,
                                    bar_center=bar_center,
                                    bar_axis=bar_axis,
                                    bar_length=0.4)  # TODO: check for real length
        x_gripper = Vector3Stamped()
        x_gripper.header.frame_id = kitchen_setup.l_tip
        x_gripper.vector.x = 1

        x_goal = Vector3Stamped()
        x_goal.header.frame_id = handle_frame_id
        x_goal.vector.x = -1

        kitchen_setup.align_planes(kitchen_setup.l_tip,
                                   x_gripper,
                                   root_normal=x_goal)
        # kitchen_setup.allow_all_collisions()
        kitchen_setup.send_and_check_goal()

        kitchen_setup.add_json_goal(u'Open',
                                    tip_link=kitchen_setup.l_tip,
                                    object_name=u'kitchen',
                                    object_link_name=handle_name)
        kitchen_setup.allow_all_collisions()  # makes execution faster
        kitchen_setup.send_and_check_goal()  # send goal to Giskard
        # Update kitchen object
        kitchen_setup.set_kitchen_js({u'sink_area_left_middle_drawer_main_joint': 0.48})

        # Close drawer partially
        kitchen_setup.add_json_goal(u'OpenDrawer',
                                    tip_link=kitchen_setup.l_tip,
                                    object_name=u'kitchen',
                                    object_link_name=handle_name,
                                    distance_goal=0.2)
        kitchen_setup.allow_all_collisions()  # makes execution faster
        kitchen_setup.send_and_check_goal()  # send goal to Giskard
        # Update kitchen object
        kitchen_setup.set_kitchen_js({u'sink_area_left_middle_drawer_main_joint': 0.2})

        kitchen_setup.add_json_goal(u'Close',
                                    tip_link=kitchen_setup.l_tip,
                                    object_name=u'kitchen',
                                    object_link_name=handle_name)
        kitchen_setup.allow_all_collisions()  # makes execution faster
        kitchen_setup.send_and_check_goal()  # send goal to Giskard
        # Update kitchen object
        kitchen_setup.set_kitchen_js({u'sink_area_left_middle_drawer_main_joint': 0.0})

        # TODO: calculate real and desired value and compare

        pass

>>>>>>> 7fe08be7

class TestCartGoals(object):

    def test_rotate_gripper(self, zero_pose):
        """
        :type zero_pose: PR2
        """
        r_goal = PoseStamped()
        r_goal.header.frame_id = zero_pose.r_tip
        r_goal.pose.orientation = Quaternion(*quaternion_about_axis(pi, [1, 0, 0]))
        zero_pose.set_and_check_cart_goal(r_goal, zero_pose.r_tip)

    def test_keep_position1(self, zero_pose):
        """
        :type zero_pose: PR2
        """
        zero_pose.allow_self_collision()
        r_goal = PoseStamped()
        r_goal.header.frame_id = zero_pose.r_tip
        r_goal.pose.position.x = -.1
        r_goal.pose.orientation.w = 1
        zero_pose.set_and_check_cart_goal(r_goal, zero_pose.r_tip, u'torso_lift_link')

        zero_pose.allow_self_collision()
        js = {u'torso_lift_joint': 0.1}
        r_goal = PoseStamped()
        r_goal.header.frame_id = zero_pose.r_tip
        r_goal.pose.orientation.w = 1
        expected_pose = tf.lookup_pose(u'torso_lift_link', zero_pose.r_tip)
        expected_pose.header.stamp = rospy.Time()
        zero_pose.set_cart_goal(r_goal, zero_pose.r_tip, u'torso_lift_link')
        zero_pose.set_joint_goal(js)
        zero_pose.send_and_check_goal()
        zero_pose.check_cart_goal(zero_pose.r_tip, expected_pose)

    def test_keep_position2(self, zero_pose):
        """
        :type zero_pose: PR2
        """
        zero_pose.allow_self_collision()
        r_goal = PoseStamped()
        r_goal.header.frame_id = zero_pose.r_tip
        r_goal.pose.position.x = -.1
        r_goal.pose.orientation.w = 1
        zero_pose.set_and_check_cart_goal(r_goal, zero_pose.r_tip, u'torso_lift_link')

        zero_pose.allow_self_collision()
        js = {u'torso_lift_joint': 0.1}
        r_goal = PoseStamped()
        r_goal.header.frame_id = zero_pose.r_tip
        r_goal.pose.orientation.w = 1
        expected_pose = tf.lookup_pose(zero_pose.default_root, zero_pose.r_tip)
        expected_pose.header.stamp = rospy.Time()
        zero_pose.set_cart_goal(r_goal, zero_pose.r_tip, zero_pose.default_root)
        zero_pose.set_joint_goal(js)
        zero_pose.send_and_check_goal()
        zero_pose.check_cart_goal(zero_pose.r_tip, expected_pose)

    def test_keep_position3(self, zero_pose):
        """
        :type zero_pose: PR2
        """
        js = {
            u'r_elbow_flex_joint': -1.58118094489,
            u'r_forearm_roll_joint': -0.904933033043,
            u'r_shoulder_lift_joint': 0.822412440711,
            u'r_shoulder_pan_joint': -1.07866800992,
            u'r_upper_arm_roll_joint': -1.34905471854,
            u'r_wrist_flex_joint': -1.20182042644,
            u'r_wrist_roll_joint': 0.190433188769,
        }
        zero_pose.send_and_check_joint_goal(js)

        r_goal = PoseStamped()
        r_goal.header.frame_id = zero_pose.r_tip
        r_goal.pose.position.x = 0.3
        r_goal.pose.orientation = Quaternion(*quaternion_from_matrix([[-1, 0, 0, 0],
                                                                      [0, 1, 0, 0],
                                                                      [0, 0, -1, 0],
                                                                      [0, 0, 0, 1]]))
        zero_pose.set_and_check_cart_goal(r_goal, zero_pose.l_tip, u'torso_lift_link')

        r_goal = PoseStamped()
        r_goal.header.frame_id = zero_pose.r_tip
        r_goal.pose.orientation.w = 1
        zero_pose.set_cart_goal(r_goal, zero_pose.r_tip, zero_pose.l_tip)

        l_goal = PoseStamped()
        l_goal.header.frame_id = zero_pose.r_tip
        l_goal.pose.position.y = -.1
        l_goal.pose.orientation.w = 1
        zero_pose.set_and_check_cart_goal(l_goal, zero_pose.r_tip, zero_pose.default_root)

    def test_cart_goal_1eef(self, zero_pose):
        """
        :type zero_pose: PR2
        """
        p = PoseStamped()
        p.header.stamp = rospy.get_rostime()
        p.header.frame_id = zero_pose.r_tip
        p.pose.position = Point(-0.1, 0, 0)
        p.pose.orientation = Quaternion(0, 0, 0, 1)
        zero_pose.allow_self_collision()
        zero_pose.set_and_check_cart_goal(p, zero_pose.r_tip, u'base_footprint')

    def test_cart_goal_1eef2(self, zero_pose):
        """
        :type zero_pose: PR2
        """
        p = PoseStamped()
        p.header.stamp = rospy.get_rostime()
        p.header.frame_id = zero_pose.default_root
        p.pose.position = Point(0.599, -0.009, 0.983)
        p.pose.orientation = Quaternion(0.524, -0.495, 0.487, -0.494)
        zero_pose.allow_self_collision()
        zero_pose.set_and_check_cart_goal(p, zero_pose.l_tip, zero_pose.default_root)

    def test_cart_goal_1eef3(self, zero_pose):
        """
        :type zero_pose: PR2
        """
        self.test_cart_goal_1eef(zero_pose)
        self.test_cart_goal_1eef2(zero_pose)

    def test_cart_goal_1eef4(self, zero_pose):
        """
        :type zero_pose: PR2
        """
        p = PoseStamped()
        p.header.stamp = rospy.get_rostime()
        p.header.frame_id = u'map'
        p.pose.position = Point(2., 0, 1.)
        p.pose.orientation = Quaternion(0, 0, 0, 1)
        zero_pose.allow_all_collisions()
        zero_pose.set_and_check_cart_goal(p, zero_pose.r_tip, zero_pose.default_root)

    def test_cart_goal_2eef(self, zero_pose):
        """
        :type zero_pose: PR2
        """
        root = u'base_link'
        r_goal = PoseStamped()
        r_goal.header.frame_id = zero_pose.r_tip
        r_goal.header.stamp = rospy.get_rostime()
        r_goal.pose.position = Point(-0.1, 0, 0)
        r_goal.pose.orientation = Quaternion(0, 0, 0, 1)
        zero_pose.set_cart_goal(r_goal, zero_pose.r_tip, root)
        l_goal = PoseStamped()
        l_goal.header.frame_id = zero_pose.l_tip
        l_goal.header.stamp = rospy.get_rostime()
        l_goal.pose.position = Point(-0.05, 0, 0)
        l_goal.pose.orientation = Quaternion(0, 0, 0, 1)
        zero_pose.set_cart_goal(l_goal, zero_pose.l_tip, root)
        zero_pose.allow_self_collision()
        zero_pose.send_and_check_goal()
        zero_pose.check_cart_goal(zero_pose.r_tip, r_goal)
        zero_pose.check_cart_goal(zero_pose.l_tip, l_goal)

    def test_cart_goal_2eef2(self, zero_pose):
        """
        :type zero_pose: PR2
        """
        root = u'odom_combined'

        r_goal = PoseStamped()
        r_goal.header.frame_id = zero_pose.r_tip
        r_goal.header.stamp = rospy.get_rostime()
        r_goal.pose.position = Point(0, -0.1, 0)
        r_goal.pose.orientation = Quaternion(0, 0, 0, 1)
        zero_pose.set_cart_goal(r_goal, zero_pose.r_tip, root)
        l_goal = PoseStamped()
        l_goal.header.frame_id = zero_pose.l_tip
        l_goal.header.stamp = rospy.get_rostime()
        l_goal.pose.position = Point(-0.05, 0, 0)
        l_goal.pose.orientation = Quaternion(0, 0, 0, 1)
        zero_pose.set_cart_goal(l_goal, zero_pose.l_tip, root)
        zero_pose.allow_self_collision()
        zero_pose.send_and_check_goal()
        zero_pose.check_cart_goal(zero_pose.r_tip, r_goal)
        zero_pose.check_cart_goal(zero_pose.l_tip, l_goal)

    def test_wiggle1(self, kitchen_setup):
        # fixme also broken on master
        tray_pose = PoseStamped()
        tray_pose.header.frame_id = u'iai_kitchen/sink_area_surface'
        tray_pose.pose.position = Point(0.1, -0.4, 0.07)
        tray_pose.pose.orientation.w = 1

        l_goal = deepcopy(tray_pose)
        l_goal.pose.position.y -= 0.18
        l_goal.pose.position.z += 0.05
        l_goal.pose.orientation = Quaternion(*quaternion_from_matrix([[0, -1, 0, 0],
                                                                      [1, 0, 0, 0],
                                                                      [0, 0, 1, 0],
                                                                      [0, 0, 0, 1]]))

        r_goal = deepcopy(tray_pose)
        r_goal.pose.position.y += 0.18
        r_goal.pose.position.z += 0.05
        r_goal.pose.orientation = Quaternion(*quaternion_from_matrix([[0, 1, 0, 0],
                                                                      [-1, 0, 0, 0],
                                                                      [0, 0, 1, 0],
                                                                      [0, 0, 0, 1]]))

        kitchen_setup.set_cart_goal(l_goal, kitchen_setup.l_tip, weight=WEIGHT_BELOW_CA)
        kitchen_setup.set_cart_goal(r_goal, kitchen_setup.r_tip, weight=WEIGHT_BELOW_CA)
        # kitchen_setup.allow_collision([], tray_name, [])
        # kitchen_setup.allow_all_collisions()
        kitchen_setup.add_json_goal(u'CartesianVelocityLimit',
                                    root_link=kitchen_setup.default_root,
                                    tip_link=u'base_footprint',
                                    max_linear_velocity=0.1,
                                    max_angular_velocity=0.2
                                    )
        kitchen_setup.send_and_check_goal()

    def test_wiggle2(self, zero_pose):
        """
        :type zero_pose: PR2
        """
        goal_js = {
            u'l_upper_arm_roll_joint': 1.63487737202,
            u'l_shoulder_pan_joint': 1.36222920328,
            u'l_shoulder_lift_joint': 0.229120778526,
            u'l_forearm_roll_joint': 13.7578920265,
            u'l_elbow_flex_joint': -1.48141189643,
            u'l_wrist_flex_joint': -1.22662876066,
            u'l_wrist_roll_joint': -53.6150824007,
        }
        zero_pose.allow_all_collisions()
        zero_pose.send_and_check_joint_goal(goal_js)

        p = PoseStamped()
        p.header.frame_id = zero_pose.l_tip
        p.header.stamp = rospy.get_rostime()
        p.pose.position.x = -0.1
        p.pose.orientation.w = 1
        # zero_pose.allow_all_collisions()
        zero_pose.set_and_check_cart_goal(p, zero_pose.l_tip, zero_pose.default_root)

        p = PoseStamped()
        p.header.frame_id = zero_pose.l_tip
        p.header.stamp = rospy.get_rostime()
        p.pose.position.x = 0.2
        p.pose.orientation.w = 1
        # zero_pose.allow_all_collisions()
        zero_pose.set_and_check_cart_goal(p, zero_pose.l_tip, zero_pose.default_root)

    def test_wiggle3(self, zero_pose):
        """
        :type zero_pose: PR2
        """
        goal_js = {
            u'r_upper_arm_roll_joint': -0.0812729778068,
            u'r_shoulder_pan_joint': -1.20939684714,
            u'r_shoulder_lift_joint': 0.135095147908,
            u'r_forearm_roll_joint': -1.50201448056,
            u'r_elbow_flex_joint': -0.404527363115,
            u'r_wrist_flex_joint': -1.11738043795,
            u'r_wrist_roll_joint': 8.0946050982,
        }
        zero_pose.allow_all_collisions()
        zero_pose.send_and_check_joint_goal(goal_js)

        p = PoseStamped()
        p.header.frame_id = zero_pose.r_tip
        p.header.stamp = rospy.get_rostime()
        p.pose.position.x = 0.5
        p.pose.orientation.w = 1
        zero_pose.set_cart_goal(p, zero_pose.r_tip, zero_pose.default_root)
        zero_pose.send_and_check_goal()

    def test_wiggle4(self, pocky_pose_setup):
        """
        :type pocky_pose_setup: PR2
        """
        p = PoseStamped()
        p.header.frame_id = u'map'
        p.pose.position.x = 1.1
        p.pose.position.y = 0
        p.pose.position.z = 0.6
        p.pose.orientation.w = 1
        pocky_pose_setup.add_box(size=[1, 1, 0.01], pose=p)

        p = PoseStamped()
        p.header.frame_id = pocky_pose_setup.r_tip
        p.pose.position = Point(0.1, 0, 0)
        p.pose.orientation = Quaternion(0, 0, 0, 1)
        pocky_pose_setup.set_and_check_cart_goal(p, pocky_pose_setup.r_tip, pocky_pose_setup.default_root,
                                                 expected_error_codes=[MoveResult.SHAKING])

        # box_setup.wrapper.avoid_collision()

        # collision_entry = CollisionEntry()
        # collision_entry.type = CollisionEntry.AVOID_COLLISION
        # collision_entry.min_dist = 0.05
        # collision_entry.body_b = u'box'
        # pocky_pose_setup.add_collision_entries([collision_entry])
        #
        # pocky_pose_setup.send_and_check_goal(expected_error_code=MoveResult.INSOLVABLE)

    def test_interrupt1(self, zero_pose):
        p = PoseStamped()
        p.header.frame_id = u'base_footprint'
        p.pose.position = Point(2, 0, 0)
        p.pose.orientation = Quaternion(0, 0, 0, 1)
        zero_pose.set_cart_goal(p, u'base_footprint')
        result = zero_pose.send_goal_and_dont_wait(stop_after=20)
        assert result.error_codes[0] == MoveResult.PREEMPTED

    def test_interrupt_way_points1(self, zero_pose):
        p = PoseStamped()
        p.header.frame_id = u'base_footprint'
        p.pose.position = Point(0, 0, 0)
        p.pose.orientation = Quaternion(0, 0, 0, 1)
        zero_pose.set_cart_goal(deepcopy(p), u'base_footprint')
        zero_pose.add_waypoint()
        p.pose.position.x += 1
        zero_pose.set_cart_goal(deepcopy(p), u'base_footprint')
        zero_pose.add_waypoint()
        p.pose.position.x += 1
        zero_pose.set_cart_goal(p, u'base_footprint')
        result = zero_pose.send_goal_and_dont_wait(stop_after=10)
        assert result.error_codes[0] == MoveResult.SUCCESS
        assert result.error_codes[1] == MoveResult.PREEMPTED
        assert result.error_codes[2] == MoveResult.PREEMPTED

    def test_hot_init_failed(self, zero_pose):
        """
        :type zero_pose: PR2
        """
        r_goal = PoseStamped()
        r_goal.header.frame_id = zero_pose.r_tip
        r_goal.header.stamp = rospy.get_rostime()
        r_goal.pose.position = Point(-0.0, 0, 0)
        r_goal.pose.orientation = Quaternion(0, 0, 0, 1)
        zero_pose.set_cart_goal(r_goal, zero_pose.r_tip, zero_pose.default_root)
        l_goal = PoseStamped()
        l_goal.header.frame_id = zero_pose.l_tip
        l_goal.header.stamp = rospy.get_rostime()
        l_goal.pose.position = Point(-0.0, 0, 0)
        l_goal.pose.orientation = Quaternion(0, 0, 0, 1)
        zero_pose.set_cart_goal(l_goal, zero_pose.l_tip, zero_pose.default_root)
        zero_pose.allow_self_collision()
        zero_pose.send_and_check_goal()
        zero_pose.check_cart_goal(zero_pose.r_tip, r_goal)
        zero_pose.check_cart_goal(zero_pose.l_tip, l_goal)

        zero_pose.allow_all_collisions()
        zero_pose.send_and_check_joint_goal(default_pose)

        goal_js = {
            u'r_upper_arm_roll_joint': -0.0812729778068,
            u'r_shoulder_pan_joint': -1.20939684714,
            u'r_shoulder_lift_joint': 0.135095147908,
            u'r_forearm_roll_joint': -1.50201448056,
            u'r_elbow_flex_joint': -0.404527363115,
            u'r_wrist_flex_joint': -1.11738043795,
            u'r_wrist_roll_joint': 8.0946050982,
        }
        zero_pose.allow_all_collisions()
        zero_pose.send_and_check_joint_goal(goal_js)

    def test_root_link_not_equal_chain_root(self, zero_pose):
        """
        :type zero_pose: PR2
        """
        p = PoseStamped()
        p.header.stamp = rospy.get_rostime()
        p.header.frame_id = u'base_footprint'
        p.pose.position.x = 0.8
        p.pose.position.y = -0.5
        p.pose.position.z = 1
        p.pose.orientation.w = 1
        zero_pose.allow_self_collision()
        zero_pose.set_cart_goal(p, zero_pose.r_tip, u'torso_lift_link')
        zero_pose.send_and_check_goal()

    def test_waypoints(self, zero_pose):
        """
        :type zero_pose: PR2
        """
        p = PoseStamped()
        p.header.frame_id = zero_pose.r_tip
        p.header.stamp = rospy.get_rostime()
        p.pose.position = Point(-0.1, 0, 0)
        p.pose.orientation = Quaternion(0, 0, 0, 1)
        zero_pose.set_cart_goal(p, zero_pose.r_tip, zero_pose.default_root)

        zero_pose.add_waypoint()
        p = PoseStamped()
        p.header.frame_id = zero_pose.r_tip
        p.header.stamp = rospy.get_rostime()
        p.pose.position = Point(0.0, -0.1, -0.1)
        p.pose.orientation = Quaternion(0, 0, 0, 1)
        zero_pose.set_cart_goal(p, zero_pose.r_tip, zero_pose.default_root)

        zero_pose.add_waypoint()
        p = PoseStamped()
        p.header.frame_id = zero_pose.r_tip
        p.header.stamp = rospy.get_rostime()
        p.pose.position = Point(0.1, 0.1, 0.1)
        p.pose.orientation = Quaternion(0, 0, 0, 1)
        zero_pose.set_cart_goal(p, zero_pose.r_tip, zero_pose.default_root)

        zero_pose.send_and_check_goal()

    def test_waypoints2(self, zero_pose):
        """
        :type zero_pose: PR2
        """
        zero_pose.set_joint_goal(pocky_pose)
        zero_pose.add_waypoint()
        zero_pose.set_joint_goal(pick_up_pose)
        zero_pose.add_waypoint()
        zero_pose.set_joint_goal(gaya_pose)

        traj = zero_pose.send_and_check_goal()
        for i, p in enumerate(traj.points):
            js = {joint_name: position for joint_name, position in zip(traj.joint_names, p.positions)}
            try:
                zero_pose.compare_joint_state(js, pocky_pose)
                break
            except AssertionError:
                pass
        else:  # if no break
            assert False, u'pocky pose not in trajectory'

        traj.points = traj.points[i:]
        for i, p in enumerate(traj.points):
            js = {joint_name: position for joint_name, position in zip(traj.joint_names, p.positions)}
            try:
                zero_pose.compare_joint_state(js, pick_up_pose)
                break
            except AssertionError:
                pass
        else:  # if no break
            assert False, u'pick_up_pose not in trajectory'

        traj.points = traj.points[i:]
        for i, p in enumerate(traj.points):
            js = {joint_name: position for joint_name, position in zip(traj.joint_names, p.positions)}
            try:
                zero_pose.compare_joint_state(js, gaya_pose)
                break
            except AssertionError:
                pass
        else:  # if no break
            assert False, u'gaya_pose not in trajectory'

        pass

    def test_waypoints_with_fail(self, zero_pose):
        """
        :type zero_pose: PR2
        """
        zero_pose.set_joint_goal(pocky_pose)
        zero_pose.add_waypoint()
        zero_pose.add_json_goal(u'muh')
        zero_pose.add_waypoint()
        zero_pose.set_joint_goal(gaya_pose)

        traj = zero_pose.send_and_check_goal(expected_error_codes=[MoveResult.SUCCESS,
                                                                   MoveResult.UNKNOWN_CONSTRAINT,
                                                                   MoveResult.SUCCESS],
                                             goal_type=MoveGoal.PLAN_AND_EXECUTE_AND_SKIP_FAILURES)

        for i, p in enumerate(traj.points):
            js = {joint_name: position for joint_name, position in zip(traj.joint_names, p.positions)}
            try:
                zero_pose.compare_joint_state(js, pocky_pose)
                break
            except AssertionError:
                pass
        else:  # if no break
            assert False, u'pocky pose not in trajectory'

        traj.points = traj.points[i:]
        for i, p in enumerate(traj.points):
            js = {joint_name: position for joint_name, position in zip(traj.joint_names, p.positions)}
            try:
                zero_pose.compare_joint_state(js, gaya_pose)
                break
            except AssertionError:
                pass
        else:  # if no break
            assert False, u'gaya_pose not in trajectory'

    def test_waypoints_with_fail1(self, zero_pose):
        """
        :type zero_pose: PR2
        """
        zero_pose.add_json_goal(u'muh')
        zero_pose.add_waypoint()
        zero_pose.set_joint_goal(pocky_pose)
        zero_pose.add_waypoint()
        zero_pose.set_joint_goal(gaya_pose)

        traj = zero_pose.send_and_check_goal(expected_error_codes=[MoveResult.UNKNOWN_CONSTRAINT,
                                                                   MoveResult.SUCCESS,
                                                                   MoveResult.SUCCESS],
                                             goal_type=MoveGoal.PLAN_AND_EXECUTE_AND_SKIP_FAILURES)

        for i, p in enumerate(traj.points):
            js = {joint_name: position for joint_name, position in zip(traj.joint_names, p.positions)}
            try:
                zero_pose.compare_joint_state(js, pocky_pose)
                break
            except AssertionError:
                pass
        else:  # if no break
            assert False, u'pocky pose not in trajectory'

        traj.points = traj.points[i:]
        for i, p in enumerate(traj.points):
            js = {joint_name: position for joint_name, position in zip(traj.joint_names, p.positions)}
            try:
                zero_pose.compare_joint_state(js, gaya_pose)
                break
            except AssertionError:
                pass
        else:  # if no break
            assert False, u'gaya_pose not in trajectory'

    def test_waypoints_with_fail2(self, zero_pose):
        """
        :type zero_pose: PR2
        """
        zero_pose.set_joint_goal(pocky_pose)
        zero_pose.add_waypoint()
        zero_pose.set_joint_goal(gaya_pose)
        zero_pose.add_waypoint()
        zero_pose.add_json_goal(u'muh')

        traj = zero_pose.send_and_check_goal(expected_error_codes=[MoveResult.SUCCESS,
                                                                   MoveResult.SUCCESS,
                                                                   MoveResult.UNKNOWN_CONSTRAINT, ],
                                             goal_type=MoveGoal.PLAN_AND_EXECUTE_AND_SKIP_FAILURES)

        for i, p in enumerate(traj.points):
            js = {joint_name: position for joint_name, position in zip(traj.joint_names, p.positions)}
            try:
                zero_pose.compare_joint_state(js, pocky_pose)
                break
            except AssertionError:
                pass
        else:  # if no break
            assert False, u'pocky pose not in trajectory'

        traj.points = traj.points[i:]
        for i, p in enumerate(traj.points):
            js = {joint_name: position for joint_name, position in zip(traj.joint_names, p.positions)}
            try:
                zero_pose.compare_joint_state(js, gaya_pose)
                break
            except AssertionError:
                pass
        else:  # if no break
            assert False, u'gaya_pose not in trajectory'

    def test_waypoints_with_fail3(self, zero_pose):
        """
        :type zero_pose: PR2
        """
        zero_pose.set_joint_goal(pocky_pose)
        zero_pose.add_waypoint()
        zero_pose.add_json_goal(u'muh')
        zero_pose.add_waypoint()
        zero_pose.set_joint_goal(gaya_pose)

        traj = zero_pose.send_and_check_goal(expected_error_codes=[MoveResult.SUCCESS,
                                                                   MoveResult.UNKNOWN_CONSTRAINT,
                                                                   MoveResult.ERROR],
                                             goal_type=MoveGoal.PLAN_AND_EXECUTE)

        for i, p in enumerate(traj.points):
            js = {joint_name: position for joint_name, position in zip(traj.joint_names, p.positions)}
            try:
                zero_pose.compare_joint_state(js, default_pose)
                break
            except AssertionError:
                pass
        else:  # if no break
            assert False, u'pocky pose not in trajectory'

    def test_skip_failures1(self, zero_pose):
        """
        :type zero_pose: PR2
        """
        zero_pose.add_json_goal(u'muh')
        zero_pose.send_and_check_goal(expected_error_codes=[MoveResult.UNKNOWN_CONSTRAINT, ],
                                      goal_type=MoveGoal.PLAN_AND_EXECUTE_AND_SKIP_FAILURES)

    def test_skip_failures2(self, zero_pose):
        """
        :type zero_pose: PR2
        """
        zero_pose.set_joint_goal(pocky_pose)
        traj = zero_pose.send_and_check_goal(expected_error_codes=[MoveResult.SUCCESS, ],
                                             goal_type=MoveGoal.PLAN_AND_EXECUTE_AND_SKIP_FAILURES)

        for i, p in enumerate(traj.points):
            js = {joint_name: position for joint_name, position in zip(traj.joint_names, p.positions)}
            try:
                zero_pose.compare_joint_state(js, pocky_pose)
                break
            except AssertionError:
                pass
        else:  # if no break
            assert False, u'pocky pose not in trajectory'

    # TODO test translation and orientation goal in different frame


class TestCollisionAvoidanceGoals(object):
    def test_bug2020_09_02_11_52_21_dump(self, kitchen_setup):
        map_T_odom = tf.pose_to_kdl(convert_dictionary_to_ros_message(u'geometry_msgs/PoseStamped',
                                                                      {
                                                                          "header": {
                                                                              "frame_id": "map",
                                                                              "seq": 0,
                                                                              "stamp": {
                                                                                  "nsecs": 0,
                                                                                  "secs": 0
                                                                              }
                                                                          },
                                                                          "pose": {
                                                                              "orientation": {
                                                                                  "w": 0.9907124990298876,
                                                                                  "x": -0.004530583180313736,
                                                                                  "y": 0.003707430414081215,
                                                                                  "z": -0.13584724156833777
                                                                              },
                                                                              "position": {
                                                                                  "x": -0.2989784139083874,
                                                                                  "y": -0.644299033123408,
                                                                                  "z": -0.0046400968427768976
                                                                              }
                                                                          }
                                                                      }
                                                                      ).pose)

        odom_T_base_footprint = PoseStamped()
        odom_T_base_footprint.pose.position = Point(
            -1.4807876704123586,
            0.44216787977956584,
            0
        )
        odom_T_base_footprint.pose.orientation = Quaternion(*quaternion_about_axis(
            0.2796229462716709,
            [0, 0, 1]))
        odom_T_base_footprint = tf.pose_to_kdl(odom_T_base_footprint.pose)
        map_T_base_footprint = tf.kdl_to_pose_stamped(map_T_odom * odom_T_base_footprint, u'map')

        kitchen_setup.teleport_base(map_T_base_footprint)

        js = {
            "l_elbow_flex_joint": -2.121008899318323,
            "l_forearm_roll_joint": -1.8527228579572208,
            "l_shoulder_lift_joint": -0.26381383840391553,
            "l_shoulder_pan_joint": 2.1042434286298475,
            "l_upper_arm_roll_joint": 1.3839220687489173,
            "l_wrist_flex_joint": -0.09996131931979324,
            "l_wrist_roll_joint": -6.282344219090744,
            "r_elbow_flex_joint": -2.1208641286069394,
            "r_forearm_roll_joint": -17.08314793464878,
            "r_shoulder_lift_joint": -0.25706741673108136,
            "r_shoulder_pan_joint": -1.712587449591307,
            "r_upper_arm_roll_joint": -1.4633501125737376,
            "r_wrist_flex_joint": -0.10002450226778681,
            "r_wrist_roll_joint": 25.183178835783142,
            "torso_lift_joint": 0.2631247287575463,
        }
        kitchen_setup.send_and_check_joint_goal(js)

        box_pose = convert_dictionary_to_ros_message(u'geometry_msgs/PoseStamped',
                                                     {
                                                         "header": {
                                                             "frame_id": "r_wrist_roll_link",
                                                             "seq": 0,
                                                             "stamp": {
                                                                 "nsecs": 0,
                                                                 "secs": 0
                                                             }
                                                         },
                                                         "pose": {
                                                             "orientation": {
                                                                 "w": 0.7110270195399259,
                                                                 "x": -0.013000494027886993,
                                                                 "y": -0.7030267155229984,
                                                                 "z": -0.005000190010958694
                                                             },
                                                             "position": {
                                                                 "x": 0.195,
                                                                 "y": 0.042,
                                                                 "z": -0.025
                                                             }
                                                         }
                                                     }
                                                     )
        kitchen_setup.attach_box(u'bowl_1',
                                 size=[0.171740325292, 0.171745332082, 0.10578233401],
                                 frame_id='r_wrist_roll_link', pose=box_pose)

        wrong_odom_T_goal = convert_dictionary_to_ros_message(u'geometry_msgs/PoseStamped',
                                                              {
                                                                  "header": {
                                                                      "frame_id": "odom_combined",
                                                                      "seq": 0,
                                                                      "stamp": {
                                                                          "nsecs": 0,
                                                                          "secs": 0
                                                                      }
                                                                  },
                                                                  "pose": {
                                                                      "orientation": {
                                                                          "w": 1,
                                                                          "x": 0,
                                                                          "y": 0,
                                                                          "z": 0,
                                                                      },
                                                                      "position": {
                                                                          "x": 0,
                                                                          "y": 2,
                                                                          "z": 0
                                                                      }
                                                                  }
                                                              }
                                                              )

        map_T_cart_goal = tf.kdl_to_pose_stamped(map_T_odom * tf.pose_to_kdl(wrong_odom_T_goal.pose), u'map')
        kitchen_setup.avoid_all_collisions(0.2)
        kitchen_setup.set_and_check_cart_goal(map_T_cart_goal, u'base_footprint',
                                              expected_error_codes=[MoveResult.SHAKING])

    def test_bug2020_09_01_11_22_51_dump(self, kitchen_setup):
        map_T_odom = tf.pose_to_kdl(convert_dictionary_to_ros_message(u'geometry_msgs/PoseStamped',
                                                                      {
                                                                          "header": {
                                                                              "frame_id": "map",
                                                                              "seq": 0,
                                                                              "stamp": {
                                                                                  "nsecs": 0,
                                                                                  "secs": 0
                                                                              }
                                                                          },
                                                                          "pose": {
                                                                              "orientation": {
                                                                                  "w": 0.2402549656091816,
                                                                                  "x": -0.0024454268609120245,
                                                                                  "y": -0.002852994168366019,
                                                                                  "z": 0.9707025454854202
                                                                              },
                                                                              "position": {
                                                                                  "x": -2.1180501887755714,
                                                                                  "y": 0.7919687518861623,
                                                                                  "z": -0.017022869821609603
                                                                              }
                                                                          }
                                                                      }
                                                                      ).pose)

        odom_T_base_footprint = PoseStamped()
        odom_T_base_footprint.pose.position = Point(
            -2.3774013091929227,
            -1.3334991298858108,
            0
        )
        odom_T_base_footprint.pose.orientation = Quaternion(*quaternion_about_axis(
            -1.7025919013405562,
            [0, 0, 1]))
        odom_T_base_footprint = tf.pose_to_kdl(odom_T_base_footprint.pose)
        map_T_base_footprint = tf.kdl_to_pose_stamped(map_T_odom * odom_T_base_footprint, u'map')

        kitchen_setup.teleport_base(map_T_base_footprint)

        js = {
            "l_elbow_flex_joint": -1.727087793643744,
            "l_forearm_roll_joint": -1.852954246305023,
            "l_shoulder_lift_joint": -0.023564256787264204,
            "l_shoulder_pan_joint": 1.5953626112926687,
            "l_upper_arm_roll_joint": 1.384242778401657,
            "l_wrist_flex_joint": -0.4799682274696515,
            "l_wrist_roll_joint": -6.283649486693731,
            "r_elbow_flex_joint": -1.2901697866882575,
            "r_forearm_roll_joint": -8.797767517806948,
            "r_shoulder_lift_joint": -0.007343203726731174,
            "r_shoulder_pan_joint": -0.015571898911165505,
            "r_upper_arm_roll_joint": -0.28570426771329305,
            "r_wrist_flex_joint": -1.1989728061433444,
            "r_wrist_roll_joint": 15.769936954395696,
            "torso_lift_joint": 0.26230693418016243,
        }
        kitchen_setup.send_and_check_joint_goal(js)

        kitchen_setup.set_kitchen_js(
            {
                "fridge_area_lower_drawer_main_joint": 0.0,
                "iai_fridge_door_joint": 0.0,
                "kitchen_island_left_lower_drawer_main_joint": 0.0,
                "kitchen_island_left_upper_drawer_main_joint": 0.0,
                "kitchen_island_middle_lower_drawer_main_joint": 0.0,
                "kitchen_island_middle_upper_drawer_main_joint": 0.0,
                "kitchen_island_right_lower_drawer_main_joint": 0.0,
                "kitchen_island_right_upper_drawer_main_joint": 0.0,
                "oven_area_area_left_drawer_main_joint": 0.0,
                "oven_area_area_middle_lower_drawer_main_joint": 0.0,
                "oven_area_area_middle_upper_drawer_main_joint": 0.0,
                "oven_area_area_right_drawer_main_joint": 0.48,
                "oven_area_oven_door_joint": 0.0,
                "oven_area_oven_knob_oven_joint": 0.0,
                "oven_area_oven_knob_stove_1_joint": 0.0,
                "oven_area_oven_knob_stove_2_joint": 0.0,
                "oven_area_oven_knob_stove_3_joint": 0.0,
                "oven_area_oven_knob_stove_4_joint": 0.0,
                "sink_area_dish_washer_door_joint": 0.0,
                "sink_area_dish_washer_main_joint": 0.0,
                "sink_area_dish_washer_tray_main": 0.0,
                "sink_area_left_bottom_drawer_main_joint": 0.0,
                "sink_area_left_middle_drawer_main_joint": 0.0,
                "sink_area_left_upper_drawer_main_joint": 0.0,
                "sink_area_trash_drawer_main_joint": 0.0
            }
        )

        box_pose = convert_dictionary_to_ros_message(u'geometry_msgs/PoseStamped',
                                                     {
                                                         "header": {
                                                             "frame_id": "r_wrist_roll_link",
                                                             "seq": 0,
                                                             "stamp": {
                                                                 "nsecs": 0,
                                                                 "secs": 0
                                                             }
                                                         },
                                                         "pose": {
                                                             "orientation": {
                                                                 "w": 0.9999890001814967,
                                                                 "x": -0.0029999670005432843,
                                                                 "y": -0.0029999670005467277,
                                                                 "z": 0.001999978000361496
                                                             },
                                                             "position": {
                                                                 "x": 0.208,
                                                                 "y": 0.01,
                                                                 "z": -0.033
                                                             }
                                                         }
                                                     }
                                                     )
        kitchen_setup.attach_box(u'bowl_1',
                                 size=[0.152831586202, 0.06345692873, 0.228943316142],
                                 frame_id='r_wrist_roll_link', pose=box_pose)

        wrong_odom_T_goal = convert_dictionary_to_ros_message(u'geometry_msgs/PoseStamped',
                                                              {
                                                                  "header": {
                                                                      "frame_id": "odom_combined",
                                                                      "seq": 0,
                                                                      "stamp": {
                                                                          "nsecs": 0,
                                                                          "secs": 0
                                                                      }
                                                                  },
                                                                  "pose": {
                                                                      "orientation": {
                                                                          "w": 0.8487663514523268,
                                                                          "x": -0.0026119368041485624,
                                                                          "y": 0.009552505316512186,
                                                                          "z": -0.5286753547595905
                                                                      },
                                                                      "position": {
                                                                          "x": -2.475719357850976,
                                                                          "y": -2.0207340645247847,
                                                                          "z": 1.4500665049676453
                                                                      }
                                                                  }
                                                              }
                                                              )

        map_T_cart_goal = tf.kdl_to_pose_stamped(map_T_odom * tf.pose_to_kdl(wrong_odom_T_goal.pose), u'map')

        kitchen_setup.add_json_goal(u'AvoidJointLimits', percentage=40)
        kitchen_setup.set_and_check_cart_goal(map_T_cart_goal, kitchen_setup.r_tip)

    def test_bug2020_09_08_09_09_53_dump(self, kitchen_setup):
        map_T_odom = tf.pose_to_kdl(convert_dictionary_to_ros_message(u'geometry_msgs/PoseStamped',
                                                                      {
                                                                          "header": {
                                                                              "frame_id": "map",
                                                                              "seq": 0,
                                                                              "stamp": {
                                                                                  "nsecs": 0,
                                                                                  "secs": 0
                                                                              }
                                                                          },
                                                                          "pose": {
                                                                              "orientation": {
                                                                                  "w": 0.9973904146827032,
                                                                                  "x": 0.00024320557199049972,
                                                                                  "y": -0.0049445563148697875,
                                                                                  "z": -0.07202675137033579
                                                                              },
                                                                              "position": {
                                                                                  "x": -0.060075821282061875,
                                                                                  "y": -0.25338950882393374,
                                                                                  "z": -0.002745786211418995
                                                                              }
                                                                          }
                                                                      }
                                                                      ).pose)

        odom_T_base_footprint = PoseStamped()
        odom_T_base_footprint.pose.position = Point(
            0.12146126817667068,
            1.294902645008183,
            0
        )
        odom_T_base_footprint.pose.orientation = Quaternion(*quaternion_about_axis(
            0.31502998439474206,
            [0, 0, 1]))
        odom_T_base_footprint = tf.pose_to_kdl(odom_T_base_footprint.pose)
        map_T_base_footprint = tf.kdl_to_pose_stamped(map_T_odom * odom_T_base_footprint, u'map')

        kitchen_setup.teleport_base(map_T_base_footprint)

        js = {
            "l_elbow_flex_joint": -1.727087793643744,
            "l_forearm_roll_joint": 23.279522538583297,
            "l_shoulder_lift_joint": -0.02364885171036865,
            "l_shoulder_pan_joint": 1.5954455179100255,
            "l_upper_arm_roll_joint": 1.3836013590961775,
            "l_wrist_flex_joint": -0.47992471854955054,
            "l_wrist_roll_joint": -25.132627361160118,
            "r_elbow_flex_joint": -0.5385202531849814,
            "r_forearm_roll_joint": -58.22706206949578,
            "r_shoulder_lift_joint": 0.2722430171334916,
            "r_shoulder_pan_joint": -0.2927287207355688,
            "r_upper_arm_roll_joint": -1.6156871976251295,
            "r_wrist_flex_joint": -1.3164468904122453,
            "r_wrist_roll_joint": 42.526965619404066,
            "torso_lift_joint": 0.2623284753355404,
        }
        kitchen_setup.send_and_check_joint_goal(js)

        kitchen_setup.set_kitchen_js(
            {
                "fridge_area_lower_drawer_main_joint": 0.0,
                "iai_fridge_door_joint": 0.0,
                "kitchen_island_left_lower_drawer_main_joint": 0.0,
                "kitchen_island_left_upper_drawer_main_joint": 0.0,
                "kitchen_island_middle_lower_drawer_main_joint": 0.0,
                "kitchen_island_middle_upper_drawer_main_joint": 0.0,
                "kitchen_island_right_lower_drawer_main_joint": 0.0,
                "kitchen_island_right_upper_drawer_main_joint": 0.0,
                "oven_area_area_left_drawer_main_joint": 0.0,
                "oven_area_area_middle_lower_drawer_main_joint": 0.0,
                "oven_area_area_middle_upper_drawer_main_joint": 0.0,
                "oven_area_area_right_drawer_main_joint": 0.0,
                "oven_area_oven_door_joint": 0.0,
                "oven_area_oven_knob_oven_joint": 0.0,
                "oven_area_oven_knob_stove_1_joint": 0.0,
                "oven_area_oven_knob_stove_2_joint": 0.0,
                "oven_area_oven_knob_stove_3_joint": 0.0,
                "oven_area_oven_knob_stove_4_joint": 0.0,
                "sink_area_dish_washer_door_joint": 0.0,
                "sink_area_dish_washer_main_joint": 0.0,
                "sink_area_dish_washer_tray_main": 0.0,
                "sink_area_left_bottom_drawer_main_joint": 0.0,
                "sink_area_left_middle_drawer_main_joint": 0.48,
                "sink_area_left_upper_drawer_main_joint": 0
            }
        )

        box_pose = convert_dictionary_to_ros_message(u'geometry_msgs/PoseStamped',
                                                     {
                                                         "header": {
                                                             "frame_id": "map",
                                                             "seq": 0,
                                                             "stamp": {
                                                                 "nsecs": 0,
                                                                 "secs": 0
                                                             }
                                                         },
                                                         "pose": {
                                                             "orientation": {
                                                                 "w": 0.8058056165210137,
                                                                 "x": 2.2993024607250623e-05,
                                                                 "y": -2.226165262633548e-05,
                                                                 "z": -0.5921801308376775
                                                             },
                                                             "position": {
                                                                 "x": 1.0608560562133789,
                                                                 "y": 0.8797644933064779,
                                                                 "z": 0.48437986373901365
                                                             }
                                                         }
                                                     }
                                                     )
        kitchen_setup.add_box(u'bowl_1',
                              size=[0.171740325292, 0.171745332082, 0.10578233401], pose=box_pose)

        wrong_odom_T_goal = convert_dictionary_to_ros_message(u'geometry_msgs/PoseStamped',
                                                              {
                                                                  "header": {
                                                                      "frame_id": "odom_combined",
                                                                      "seq": 0,
                                                                      "stamp": {
                                                                          "nsecs": 935841084,
                                                                          "secs": 1599556173
                                                                      }
                                                                  },
                                                                  "pose": {
                                                                      "orientation": {
                                                                          "w": 0.5957425979708209,
                                                                          "x": 0.37446614102720405,
                                                                          "y": 0.6011850022426514,
                                                                          "z": -0.37873795523713827
                                                                      },
                                                                      "position": {
                                                                          "x": 0.8881003806839934,
                                                                          "y": 1.252664054414375,
                                                                          "z": 0.4769618101890212
                                                                      }
                                                                  }
                                                              }
                                                              )

        map_T_cart_goal = tf.kdl_to_pose_stamped(map_T_odom * tf.pose_to_kdl(wrong_odom_T_goal.pose), u'map')

        kitchen_setup.add_json_goal(u'AvoidJointLimits', percentage=40)
        kitchen_setup.avoid_all_collisions(0.1)
        kitchen_setup.allow_collision([
            "r_gripper_l_finger_tip_link",
            "r_gripper_r_finger_tip_link",
            "r_gripper_l_finger_link",
            "r_gripper_r_finger_link",
            "r_gripper_l_finger_tip_frame",
            "r_gripper_palm_link"
        ], 'bowl_1', [])
        kitchen_setup.allow_collision([
            "r_gripper_l_finger_tip_link",
            "r_gripper_r_finger_tip_link",
            "r_gripper_l_finger_link",
            "r_gripper_r_finger_link",
            "r_gripper_l_finger_tip_frame",
            "r_gripper_palm_link"
        ], 'kitchen', [])
        kitchen_setup.set_and_check_cart_goal(map_T_cart_goal, kitchen_setup.r_tip,
                                              expected_error_codes=[MoveResult.SHAKING])

    def test_bug2020_09_08_10_01_32_dump(self, kitchen_setup):
        map_T_odom = tf.pose_to_kdl(convert_dictionary_to_ros_message(u'geometry_msgs/PoseStamped',
                                                                      {
                                                                          "header": {
                                                                              "frame_id": "map",
                                                                              "seq": 0,
                                                                              "stamp": {
                                                                                  "nsecs": 0,
                                                                                  "secs": 0
                                                                              }
                                                                          },
                                                                          "pose": {
                                                                              "orientation": {
                                                                                  "w": 0.87164687748554,
                                                                                  "x": -0.0009706537169409304,
                                                                                  "y": 0.0014611973254151415,
                                                                                  "z": -0.49013125150662035
                                                                              },
                                                                              "position": {
                                                                                  "x": -0.9453400065712703,
                                                                                  "y": 0.018803105577148,
                                                                                  "z": 0.0039435292503660615
                                                                              }
                                                                          }
                                                                      }
                                                                      ).pose)

        odom_T_base_footprint = PoseStamped()
        odom_T_base_footprint.pose.position = Point(
            -0.13824759683245186,
            1.338527401416233,
            0
        )
        odom_T_base_footprint.pose.orientation = Quaternion(*quaternion_about_axis(
            -2.168491195651172,
            [0, 0, 1]))
        odom_T_base_footprint = tf.pose_to_kdl(odom_T_base_footprint.pose)
        map_T_base_footprint = tf.kdl_to_pose_stamped(map_T_odom * odom_T_base_footprint, u'map')

        kitchen_setup.teleport_base(map_T_base_footprint)

        js = {
            "l_elbow_flex_joint": -1.727087793643744,
            "l_forearm_roll_joint": 29.562930970240128,
            "l_shoulder_lift_joint": -0.02364885171036865,
            "l_shoulder_pan_joint": 1.5953626112926687,
            "l_upper_arm_roll_joint": 1.3837617139225473,
            "l_wrist_flex_joint": -0.48370999459821595,
            "l_wrist_roll_joint": -25.132844905760614,
            "r_elbow_flex_joint": -0.8486191169684979,
            "r_forearm_roll_joint": -70.33561430998711,
            "r_shoulder_lift_joint": 0.23299097281302453,
            "r_shoulder_pan_joint": -0.06539877594271382,
            "r_upper_arm_roll_joint": -2.303769757578311,
            "r_wrist_flex_joint": -0.8650853532990554,
            "r_wrist_roll_joint": 46.15404323458665,
            "torso_lift_joint": 0.2617033422141643,
        }
        kitchen_setup.send_and_check_joint_goal(js)

        kitchen_setup.set_kitchen_js(
            {
                "fridge_area_lower_drawer_main_joint": 0.0,
                "iai_fridge_door_joint": 0.0,
                "kitchen_island_left_lower_drawer_main_joint": 0.0,
                "kitchen_island_left_upper_drawer_main_joint": 0.48,
                "kitchen_island_middle_lower_drawer_main_joint": 0.0,
                "kitchen_island_middle_upper_drawer_main_joint": 0.0,
                "kitchen_island_right_lower_drawer_main_joint": 0.0,
                "kitchen_island_right_upper_drawer_main_joint": 0.0,
                "oven_area_area_left_drawer_main_joint": 0.0,
                "oven_area_area_middle_lower_drawer_main_joint": 0.0,
                "oven_area_area_middle_upper_drawer_main_joint": 0.0,
                "oven_area_area_right_drawer_main_joint": 0.0,
                "oven_area_oven_door_joint": 0.0,
                "oven_area_oven_knob_oven_joint": 0.0,
                "oven_area_oven_knob_stove_1_joint": 0.0,
                "oven_area_oven_knob_stove_2_joint": 0.0,
                "oven_area_oven_knob_stove_3_joint": 0.0,
                "oven_area_oven_knob_stove_4_joint": 0.0,
                "sink_area_dish_washer_door_joint": 0.0,
                "sink_area_dish_washer_main_joint": 0.0,
                "sink_area_dish_washer_tray_main": 0.0,
                "sink_area_left_bottom_drawer_main_joint": 0.0,
                "sink_area_left_middle_drawer_main_joint": 0.0,
                "sink_area_left_upper_drawer_main_joint": 0.0,
                "sink_area_trash_drawer_main_joint": 0.0
            }
        )

        box_pose = convert_dictionary_to_ros_message(u'geometry_msgs/PoseStamped',
                                                     {
                                                         "header": {
                                                             "frame_id": "map",
                                                             "seq": 0,
                                                             "stamp": {
                                                                 "nsecs": 0,
                                                                 "secs": 0
                                                             }
                                                         },
                                                         "pose": {
                                                             "orientation": {
                                                                 "w": 0.9989048744924449,
                                                                 "x": -0.006304425623536842,
                                                                 "y": 0.00309621704223198,
                                                                 "z": 0.04625710078266182
                                                             },
                                                             "position": {
                                                                 "x": -0.4601353963216146,
                                                                 "y": 0.9215604782104492,
                                                                 "z": 0.4846065521240234
                                                             }
                                                         }
                                                     }
                                                     )
        kitchen_setup.add_box(u'bowl_1',
                              size=[0.0556323369344, 0.0556323369344, 0.105665334066], pose=box_pose)

        wrong_odom_T_goal = convert_dictionary_to_ros_message(u'geometry_msgs/PoseStamped',
                                                              {
                                                                  "header": {
                                                                      "frame_id": "odom_combined",
                                                                      "seq": 0,
                                                                      "stamp": {
                                                                          "nsecs": 917441130,
                                                                          "secs": 1599559276
                                                                      }
                                                                  },
                                                                  "pose": {
                                                                      "orientation": {
                                                                          "w": 0.6929397605331455,
                                                                          "x": 0.15709194634891274,
                                                                          "y": 0.685000298795508,
                                                                          "z": -0.1610317299566266
                                                                      },
                                                                      "position": {
                                                                          "x": -0.5333840771704949,
                                                                          "y": 0.8550977845704844,
                                                                          "z": 0.5024671620545541
                                                                      }
                                                                  }
                                                              }
                                                              )

        map_T_cart_goal = tf.kdl_to_pose_stamped(map_T_odom * tf.pose_to_kdl(wrong_odom_T_goal.pose), u'map')

        kitchen_setup.add_json_goal(u'AvoidJointLimits', percentage=40)
        # kitchen_setup.avoid_all_collisions(0.05)
        kitchen_setup.allow_collision([
            "r_gripper_l_finger_tip_link",
            "r_gripper_r_finger_tip_link",
            "r_gripper_l_finger_link",
            "r_gripper_r_finger_link",
            "r_gripper_l_finger_tip_frame",
            "r_gripper_palm_link"
        ], 'bowl_1', [])
        kitchen_setup.allow_collision([
            "r_gripper_l_finger_tip_link",
            "r_gripper_r_finger_tip_link",
            "r_gripper_l_finger_link",
            "r_gripper_r_finger_link",
            "r_gripper_l_finger_tip_frame",
            "r_gripper_palm_link"
        ], 'kitchen', [])
        kitchen_setup.set_and_check_cart_goal(map_T_cart_goal, kitchen_setup.r_tip)

    def test_bug2020_09_15_11_23_35_dump_grasp_wiggle_drawer(self, kitchen_setup):
        # fixme  AssertionError: in goal 0; got: SUCCESS, expected: SHAKING | error_massage: None
        map_T_odom = tf.pose_to_kdl(convert_dictionary_to_ros_message(u'geometry_msgs/PoseStamped',
                                                                      {
                                                                          "header": {
                                                                              "frame_id": "map",
                                                                              "seq": 0,
                                                                              "stamp": {
                                                                                  "nsecs": 0,
                                                                                  "secs": 0
                                                                              }
                                                                          },
                                                                          "pose": {
                                                                              "orientation": {
                                                                                  "w": 0.8160261838115752,
                                                                                  "x": -0.0023231211294409216,
                                                                                  "y": 6.790936736852906e-05,
                                                                                  "z": -0.5780102644680742
                                                                              },
                                                                              "position": {
                                                                                  "x": -0.24385805687427703,
                                                                                  "y": -0.42599976704485054,
                                                                                  "z": 0.0015019955625650764
                                                                              }
                                                                          }
                                                                      }
                                                                      ).pose)

        odom_T_base_footprint = PoseStamped()
        odom_T_base_footprint.pose.position = Point(
            -0.5126761856270632,
            0.04739263008351229,
            0
        )
        odom_T_base_footprint.pose.orientation = Quaternion(*quaternion_about_axis(
            3.0674680749162633,
            [0, 0, 1]))
        odom_T_base_footprint = tf.pose_to_kdl(odom_T_base_footprint.pose)
        map_T_base_footprint = tf.kdl_to_pose_stamped(map_T_odom * odom_T_base_footprint, u'map')

        kitchen_setup.teleport_base(map_T_base_footprint)

        js = {
            "l_elbow_flex_joint": -2.12086412860694,
            "l_forearm_roll_joint": 10.713341993226086,
            "l_shoulder_lift_joint": -0.26482897748116896,
            "l_shoulder_pan_joint": 1.965374844556896,
            "l_upper_arm_roll_joint": 1.3837617139225473,
            "l_wrist_flex_joint": -0.10000482823989382,
            "l_wrist_roll_joint": -7.146912844735454e-05,
            "r_elbow_flex_joint": -2.1211536700297065,
            "r_forearm_roll_joint": -4.516678153856816,
            "r_shoulder_lift_joint": -0.25706741673108136,
            "r_shoulder_pan_joint": -1.7130019826780922,
            "r_upper_arm_roll_joint": -1.4633501125737374,
            "r_wrist_flex_joint": -0.10001410944881695,
            "r_wrist_roll_joint": 12.616569004141143,
            "torso_lift_joint": 0.26241453005319815,
        }
        kitchen_setup.send_and_check_joint_goal(js)

        kitchen_setup.set_kitchen_js(
            {
                "fridge_area_lower_drawer_main_joint": 0.0,
                "iai_fridge_door_joint": 0.0,
                "kitchen_island_left_lower_drawer_main_joint": 0.0,
                "kitchen_island_left_upper_drawer_main_joint": 0.48,
                "kitchen_island_middle_lower_drawer_main_joint": 0.0,
                "kitchen_island_middle_upper_drawer_main_joint": 0.0,
                "kitchen_island_right_lower_drawer_main_joint": 0.0,
                "kitchen_island_right_upper_drawer_main_joint": 0.0,
                "oven_area_area_left_drawer_main_joint": 0.0,
                "oven_area_area_middle_lower_drawer_main_joint": 0.0,
                "oven_area_area_middle_upper_drawer_main_joint": 0.0,
                "oven_area_area_right_drawer_main_joint": 0.0,
                "oven_area_oven_door_joint": 0.0,
                "oven_area_oven_knob_oven_joint": 0.0,
                "oven_area_oven_knob_stove_1_joint": 0.0,
                "oven_area_oven_knob_stove_2_joint": 0.0,
                "oven_area_oven_knob_stove_3_joint": 0.0,
                "oven_area_oven_knob_stove_4_joint": 0.0,
                "sink_area_dish_washer_door_joint": 0.0,
                "sink_area_dish_washer_main_joint": 0.0,
                "sink_area_dish_washer_tray_main": 0.0,
                "sink_area_left_bottom_drawer_main_joint": 0.0,
                "sink_area_left_middle_drawer_main_joint": 0.0,
                "sink_area_left_upper_drawer_main_joint": 0.0,
                "sink_area_trash_drawer_main_joint": 0.0
            }
        )

        box_pose = convert_dictionary_to_ros_message(u'geometry_msgs/PoseStamped',
                                                     {
                                                         "header": {
                                                             "frame_id": "map",
                                                             "seq": 0,
                                                             "stamp": {
                                                                 "nsecs": 0,
                                                                 "secs": 0
                                                             }
                                                         },
                                                         "pose": {
                                                             "orientation": {
                                                                 "w": 0.9882279918997449,
                                                                 "x": -0.007652552213539503,
                                                                 "y": 0.0018437565017171212,
                                                                 "z": -0.15278571606135005
                                                             },
                                                             "position": {
                                                                 "x": -0.4951539675394694,
                                                                 "y": 0.878000005086263,
                                                                 "z": 0.5103498776753743
                                                             }
                                                         }
                                                     }
                                                     )
        kitchen_setup.add_box(u'bowl_1',
                              size=[0.0858103354772, 0.0858093341192, 0.155754343669], pose=box_pose)

        wrong_odom_T_goal = convert_dictionary_to_ros_message(u'geometry_msgs/PoseStamped',
                                                              {
                                                                  "header": {
                                                                      "frame_id": "odom_combined",
                                                                      "seq": 0,
                                                                      "stamp": {
                                                                          "nsecs": 687142849,
                                                                          "secs": 1600169000
                                                                      }
                                                                  },
                                                                  "pose": {
                                                                      "orientation": {
                                                                          "w": 0.6741574547197648,
                                                                          "x": 0.2227110833246904,
                                                                          "y": 0.6671277357205174,
                                                                          "z": -0.22550420426923523
                                                                      },
                                                                      "position": {
                                                                          "x": -1.3306134040577549,
                                                                          "y": 0.17057334456353979,
                                                                          "z": 0.6237496353389539
                                                                      }
                                                                  }
                                                              }
                                                              )

        map_T_cart_goal = tf.kdl_to_pose_stamped(map_T_odom * tf.pose_to_kdl(wrong_odom_T_goal.pose), u'map')

        kitchen_setup.add_json_goal(u'AvoidJointLimits', percentage=40)
        kitchen_setup.avoid_all_collisions(0.1)
        kitchen_setup.add_json_goal(u'CartesianVelocityLimit',
                                    root_link=u'odom_combined',
                                    tip_link=u'base_footprint',
                                    max_linear_velocity=0.1,
                                    max_angular_velocity=0.2,
                                    )
        kitchen_setup.set_and_check_cart_goal(map_T_cart_goal, kitchen_setup.r_tip,
                                              expected_error_codes=[MoveResult.SHAKING])

    def test_bug2020_09_16_14_21_09_dump_grasp_wiggle_drawer(self, kitchen_setup):
        map_T_odom = tf.pose_to_kdl(convert_dictionary_to_ros_message(u'geometry_msgs/PoseStamped',
                                                                      {
                                                                          "header": {
                                                                              "frame_id": "map",
                                                                              "seq": 0,
                                                                              "stamp": {
                                                                                  "nsecs": 0,
                                                                                  "secs": 0
                                                                              }
                                                                          },
                                                                          "pose": {
                                                                              "orientation": {
                                                                                  "w": 0.9968175080018548,
                                                                                  "x": 0.0011748416001041227,
                                                                                  "y": -0.004088826846478855,
                                                                                  "z": 0.0796037498061895
                                                                              },
                                                                              "position": {
                                                                                  "x": -0.08506470011480943,
                                                                                  "y": 0.012034760341859746,
                                                                                  "z": -0.006754371386816493
                                                                              }
                                                                          }
                                                                      }
                                                                      ).pose)

        odom_T_base_footprint = PoseStamped()
        odom_T_base_footprint.pose.position = Point(
            0.5904346300256861,
            1.0826631089335181,
            0
        )
        odom_T_base_footprint.pose.orientation = Quaternion(*quaternion_about_axis(
            -0.8210085042084164,
            [0, 0, 1]))
        odom_T_base_footprint = tf.pose_to_kdl(odom_T_base_footprint.pose)
        map_T_base_footprint = tf.kdl_to_pose_stamped(map_T_odom * odom_T_base_footprint, u'map')

        kitchen_setup.teleport_base(map_T_base_footprint)

        js = {
            "l_elbow_flex_joint": -2.098424668342493,
            "l_forearm_roll_joint": 86.11817677502071,
            "l_shoulder_lift_joint": -0.2643214079425423,
            "l_shoulder_pan_joint": 1.9710954011545279,
            "l_upper_arm_roll_joint": 1.3941847776365899,
            "l_wrist_flex_joint": -0.10004833715999412,
            "l_wrist_roll_joint": 0.0011032717142405168,
            "r_elbow_flex_joint": -2.1211536700297065,
            "r_forearm_roll_joint": -42.215798260797946,
            "r_shoulder_lift_joint": -0.25689822688487246,
            "r_shoulder_pan_joint": -1.7125874495913074,
            "r_upper_arm_roll_joint": -1.4633501125737374,
            "r_wrist_flex_joint": -0.10014463620911673,
            "r_wrist_roll_joint": 25.184338119509484,
            "torso_lift_joint": 0.26079355811100835,
        }
        kitchen_setup.send_and_check_joint_goal(js)

        kitchen_setup.set_kitchen_js(
            {
                "fridge_area_lower_drawer_main_joint": 0.0,
                "iai_fridge_door_joint": 0.0,
                "kitchen_island_left_lower_drawer_main_joint": 0.0,
                "kitchen_island_left_upper_drawer_main_joint": 0.0,
                "kitchen_island_middle_lower_drawer_main_joint": 0.0,
                "kitchen_island_middle_upper_drawer_main_joint": 0.0,
                "kitchen_island_right_lower_drawer_main_joint": 0.0,
                "kitchen_island_right_upper_drawer_main_joint": 0.0,
                "oven_area_area_left_drawer_main_joint": 0.0,
                "oven_area_area_middle_lower_drawer_main_joint": 0.0,
                "oven_area_area_middle_upper_drawer_main_joint": 0.0,
                "oven_area_area_right_drawer_main_joint": 0.0,
                "oven_area_oven_door_joint": 0.0,
                "oven_area_oven_knob_oven_joint": 0.0,
                "oven_area_oven_knob_stove_1_joint": 0.0,
                "oven_area_oven_knob_stove_2_joint": 0.0,
                "oven_area_oven_knob_stove_3_joint": 0.0,
                "oven_area_oven_knob_stove_4_joint": 0.0,
                "sink_area_dish_washer_door_joint": 0.0,
                "sink_area_dish_washer_main_joint": 0.0,
                "sink_area_dish_washer_tray_main": 0.0,
                "sink_area_left_bottom_drawer_main_joint": 0.0,
                "sink_area_left_middle_drawer_main_joint": 0.0,
                "sink_area_left_upper_drawer_main_joint": 0.48,
                "sink_area_trash_drawer_main_joint": 0.0
            }
        )

        wrong_odom_T_goal = convert_dictionary_to_ros_message(u'geometry_msgs/PoseStamped',
                                                              {
                                                                  "header": {
                                                                      "frame_id": "odom_combined",
                                                                      "seq": 0,
                                                                      "stamp": {
                                                                          "nsecs": 978833199,
                                                                          "secs": 1600266051
                                                                      }
                                                                  },
                                                                  "pose": {
                                                                      "orientation": {
                                                                          "w": -0.09828102468482453,
                                                                          "x": -0.6993380143702271,
                                                                          "y": -0.08220840563426661,
                                                                          "z": 0.7032133567930817
                                                                      },
                                                                      "position": {
                                                                          "x": 1.4459541048718576,
                                                                          "y": 0.9500928201148762,
                                                                          "z": 0.9194207479813763
                                                                      }
                                                                  }
                                                              }
                                                              )

        map_T_cart_goal = tf.kdl_to_pose_stamped(map_T_odom * tf.pose_to_kdl(wrong_odom_T_goal.pose), u'map')

        kitchen_setup.add_json_goal(u'AvoidJointLimits', percentage=40)
        # kitchen_setup.avoid_all_collisions(0.1)
        kitchen_setup.add_json_goal(u'CartesianVelocityLimit',
                                    root_link=u'odom_combined',
                                    tip_link=u'base_footprint',
                                    max_linear_velocity=0.05,
                                    max_angular_velocity=0.1,
                                    )
        kitchen_setup.set_and_check_cart_goal(map_T_cart_goal, kitchen_setup.r_tip)

    def test_bug2020_09_22_10_18_17_dump_shaking_fridge(self, kitchen_setup):
        # fixme shaking detected shaking of joint: 'l_wrist_roll_joint' at 10.0 hertz: 0.310023530937 > 0.23
        map_T_odom = tf.pose_to_kdl(convert_dictionary_to_ros_message(u'geometry_msgs/PoseStamped',
                                                                      {
                                                                          "header": {
                                                                              "frame_id": "map",
                                                                              "seq": 0,
                                                                              "stamp": {
                                                                                  "nsecs": 0,
                                                                                  "secs": 0
                                                                              }
                                                                          },
                                                                          "pose": {
                                                                              "orientation": {
                                                                                  "w": 0.2193882926886813,
                                                                                  "x": -0.0023274834025038566,
                                                                                  "y": -0.008655212394012138,
                                                                                  "z": 0.9755964571228061
                                                                              },
                                                                              "position": {
                                                                                  "x": 0.02668980573710477,
                                                                                  "y": -0.6692684739103011,
                                                                                  "z": 0.0014505867624489428
                                                                              }
                                                                          }
                                                                      }
                                                                      ).pose)

        odom_T_base_footprint = PoseStamped()
        odom_T_base_footprint.pose.position = Point(
            -0.38675678965051236,
            0.09772457084285956,
            0
        )
        odom_T_base_footprint.pose.orientation = Quaternion(*quaternion_about_axis(
            -2.9095261862586757,
            [0, 0, 1]))
        odom_T_base_footprint = tf.pose_to_kdl(odom_T_base_footprint.pose)
        map_T_base_footprint = tf.kdl_to_pose_stamped(map_T_odom * odom_T_base_footprint, u'map')

        kitchen_setup.teleport_base(map_T_base_footprint)

        js = {
            "l_elbow_flex_joint": -0.8455789320294437,
            "l_forearm_roll_joint": 113.1755732252759,
            "l_shoulder_lift_joint": 0.2904520977764714,
            "l_shoulder_pan_joint": 0.2007904007308109,
            "l_upper_arm_roll_joint": 1.4884734155420831,
            "l_wrist_flex_joint": -0.7362792757763624,
            "l_wrist_roll_joint": -1.3458893856491017,
            "r_elbow_flex_joint": -1.727087793643744,
            "r_forearm_roll_joint": -61.06550293198588,
            "r_shoulder_lift_joint": -0.023670023885890915,
            "r_shoulder_pan_joint": -1.595440399265886,
            "r_upper_arm_roll_joint": -1.4631897577473676,
            "r_wrist_flex_joint": -0.47993399975846973,
            "r_wrist_roll_joint": 31.466634601610018,
            "torso_lift_joint": 0.26236881004994694,
        }
        kitchen_setup.allow_all_collisions()
        kitchen_setup.send_and_check_joint_goal(js)

        kitchen_setup.set_kitchen_js(
            {
                "fridge_area_lower_drawer_main_joint": 0.0,
                "iai_fridge_door_joint": 1.5707,
                "kitchen_island_left_lower_drawer_main_joint": 0.0,
                "kitchen_island_left_upper_drawer_main_joint": 0.0,
                "kitchen_island_middle_lower_drawer_main_joint": 0.0,
                "kitchen_island_middle_upper_drawer_main_joint": 0.0,
                "kitchen_island_right_lower_drawer_main_joint": 0.0,
                "kitchen_island_right_upper_drawer_main_joint": 0.0,
                "oven_area_area_left_drawer_main_joint": 0.0,
                "oven_area_area_middle_lower_drawer_main_joint": 0.0,
                "oven_area_area_middle_upper_drawer_main_joint": 0.0,
                "oven_area_area_right_drawer_main_joint": 0.0,
                "oven_area_oven_door_joint": 0.0,
                "oven_area_oven_knob_oven_joint": 0.0,
                "oven_area_oven_knob_stove_1_joint": 0.0,
                "oven_area_oven_knob_stove_2_joint": 0.0,
                "oven_area_oven_knob_stove_3_joint": 0.0,
                "oven_area_oven_knob_stove_4_joint": 0.0,
                "sink_area_dish_washer_door_joint": 0.0,
                "sink_area_dish_washer_main_joint": 0.0,
                "sink_area_dish_washer_tray_main": 0.0,
                "sink_area_left_bottom_drawer_main_joint": 0.0,
                "sink_area_left_middle_drawer_main_joint": 0.0,
                "sink_area_left_upper_drawer_main_joint": 0.0,
                "sink_area_trash_drawer_main_joint": 0.0
            }
        )

        tip = "l_wrist_roll_link"
        box_pose = convert_dictionary_to_ros_message(u'geometry_msgs/PoseStamped',
                                                     {
                                                         "header": {
                                                             "frame_id": "l_wrist_roll_link",
                                                             "seq": 0,
                                                             "stamp": {
                                                                 "nsecs": 0,
                                                                 "secs": 0
                                                             }
                                                         },
                                                         "pose": {
                                                             "orientation": {
                                                                 "w": 0.000999970501792039,
                                                                 "x": 0.006999793509130254,
                                                                 "y": -0.002999911503917002,
                                                                 "z": 0.9999705013053104
                                                             },
                                                             "position": {
                                                                 "x": 0.22,
                                                                 "y": 0.007,
                                                                 "z": -0.031
                                                             }
                                                         }
                                                     }
                                                     )
        kitchen_setup.attach_box(u'bowl_1',
                                 size=[0.0695257345835, 0.0704464276632, 0.199114735921],
                                 frame_id=tip, pose=box_pose)

        kitchen_setup.add_json_goal(u'CartesianVelocityLimit',
                                    root_link=u'base_footprint',
                                    tip_link=tip,
                                    max_linear_velocity=0.05,
                                    max_angular_velocity=0.25,
                                    # hard=False,
                                    weight=WEIGHT_BELOW_CA,
                                    )

        kitchen_setup.send_and_check_joint_goal(gaya_pose)

    def test_bug2020_09_22_14_15_44_dump_shaking_fridge(self, kitchen_setup):
        map_T_odom = tf.pose_to_kdl(convert_dictionary_to_ros_message(u'geometry_msgs/PoseStamped',
                                                                      {
                                                                          "header": {
                                                                              "frame_id": "map",
                                                                              "seq": 0,
                                                                              "stamp": {
                                                                                  "nsecs": 0,
                                                                                  "secs": 0
                                                                              }
                                                                          },
                                                                          "pose": {
                                                                              "orientation": {
                                                                                  "w": 0.5653827135915083,
                                                                                  "x": -0.0028604266427044666,
                                                                                  "y": -0.008027907133118711,
                                                                                  "z": 0.8247846736199614
                                                                              },
                                                                              "position": {
                                                                                  "x": -0.37898651855755205,
                                                                                  "y": -0.2566121796947799,
                                                                                  "z": -0.0057903495420781196
                                                                              }
                                                                          }
                                                                      }
                                                                      ).pose)

        odom_T_base_footprint = PoseStamped()
        odom_T_base_footprint.pose.position = Point(
            -0.7757012410466074,
            -0.5520039046144408,
            0
        )
        odom_T_base_footprint.pose.orientation = Quaternion(*quaternion_about_axis(
            -2.406811212054331,
            [0, 0, 1]))
        odom_T_base_footprint = tf.pose_to_kdl(odom_T_base_footprint.pose)
        map_T_base_footprint = tf.kdl_to_pose_stamped(map_T_odom * odom_T_base_footprint, u'map')

        kitchen_setup.teleport_base(map_T_base_footprint)

        js = {
            "l_elbow_flex_joint": -1.0220544292059641,
            "l_forearm_roll_joint": 119.48443437519097,
            "l_shoulder_lift_joint": 0.34476203840953135,
            "l_shoulder_pan_joint": 0.2865987496952911,
            "l_upper_arm_roll_joint": 1.4642598367602302,
            "l_wrist_flex_joint": -0.4885829936493704,
            "l_wrist_roll_joint": 4.94650116591454,
            "r_elbow_flex_joint": -1.7269430229323608,
            "r_forearm_roll_joint": -61.06509800237723,
            "r_shoulder_lift_joint": -0.023670023885890915,
            "r_shoulder_pan_joint": -1.595440399265886,
            "r_upper_arm_roll_joint": -1.4718489183713415,
            "r_wrist_flex_joint": -0.47997750867857025,
            "r_wrist_roll_joint": 31.466765128370312,
            "torso_lift_joint": 0.2623769429351407,
        }
        kitchen_setup.allow_all_collisions()
        kitchen_setup.send_and_check_joint_goal(js)

        kitchen_setup.set_kitchen_js(
            {
                "fridge_area_lower_drawer_main_joint": 0.0,
                "iai_fridge_door_joint": 1.5707,
                "kitchen_island_left_lower_drawer_main_joint": 0.0,
                "kitchen_island_left_upper_drawer_main_joint": 0.0,
                "kitchen_island_middle_lower_drawer_main_joint": 0.0,
                "kitchen_island_middle_upper_drawer_main_joint": 0.0,
                "kitchen_island_right_lower_drawer_main_joint": 0.0,
                "kitchen_island_right_upper_drawer_main_joint": 0.0,
                "oven_area_area_left_drawer_main_joint": 0.0,
                "oven_area_area_middle_lower_drawer_main_joint": 0.0,
                "oven_area_area_middle_upper_drawer_main_joint": 0.0,
                "oven_area_area_right_drawer_main_joint": 0.0,
                "oven_area_oven_door_joint": 0.0,
                "oven_area_oven_knob_oven_joint": 0.0,
                "oven_area_oven_knob_stove_1_joint": 0.0,
                "oven_area_oven_knob_stove_2_joint": 0.0,
                "oven_area_oven_knob_stove_3_joint": 0.0,
                "oven_area_oven_knob_stove_4_joint": 0.0,
                "sink_area_dish_washer_door_joint": 0.0,
                "sink_area_dish_washer_main_joint": 0.0,
                "sink_area_dish_washer_tray_main": 0.0,
                "sink_area_left_bottom_drawer_main_joint": 0.0,
                "sink_area_left_middle_drawer_main_joint": 0.0,
                "sink_area_left_upper_drawer_main_joint": 0.0,
                "sink_area_trash_drawer_main_joint": 0.0
            }
        )

        tip = "l_wrist_roll_link"
        box_pose = convert_dictionary_to_ros_message(u'geometry_msgs/PoseStamped',
                                                     {
                                                         "header": {
                                                             "frame_id": "l_wrist_roll_link",
                                                             "seq": 0,
                                                             "stamp": {
                                                                 "nsecs": 0,
                                                                 "secs": 0
                                                             }
                                                         },
                                                         "pose": {
                                                             "orientation": {
                                                                 "w": 0.001999896006030089,
                                                                 "x": 0.005999688024340295,
                                                                 "y": -0.007999584032438233,
                                                                 "z": 0.9999480040556527
                                                             },
                                                             "position": {
                                                                 "x": 0.224,
                                                                 "y": -0.004,
                                                                 "z": -0.026
                                                             }
                                                         }
                                                     }
                                                     )
        kitchen_setup.attach_box(u'bowl_1',
                                 size=[0.0695257345835, 0.0704464276632, 0.199114735921],
                                 frame_id=tip, pose=box_pose)

        kitchen_setup.add_json_goal(u'CartesianVelocityLimit',
                                    root_link=u'base_footprint',
                                    tip_link='l_wrist_roll_link',
                                    max_linear_velocity=0.05,
                                    max_angular_velocity=0.25,
                                    # hard=False,
                                    # weight=WEIGHT_BELOW_CA,
                                    )

        kitchen_setup.add_json_goal(u'CartesianVelocityLimit',
                                    root_link=u'base_footprint',
                                    tip_link='r_wrist_roll_link',
                                    max_linear_velocity=0.05,
                                    max_angular_velocity=0.25,
                                    # hard=False,
                                    # weight=WEIGHT_BELOW_CA,
                                    )
        kitchen_setup.send_and_check_joint_goal({
            "l_shoulder_pan_joint": 1.9652919379395388,
            "l_shoulder_lift_joint": -0.26499816732737785,
            "l_upper_arm_roll_joint": 1.3837617139225473,
            "l_elbow_flex_joint": -2.1224566064321584,
            "l_forearm_roll_joint": 16.99646118944817,
            "l_wrist_flex_joint": -0.07350789589924167,
            "l_wrist_roll_joint": 0.0,
            "r_shoulder_pan_joint": -1.712587449591307,
            "r_shoulder_lift_joint": -0.2567290370386635,
            "r_upper_arm_roll_joint": -1.4633501125737374,
            "r_elbow_flex_joint": -2.1221670650093913,
            "r_forearm_roll_joint": 1.7663253481913623,
            "r_wrist_flex_joint": -0.07942669250968948,
            "r_wrist_roll_joint": 0.05106258161229582
        })

    def test_bug2020_09_22_16_31_19_dump_shaking_fridge(self, kitchen_setup):
        # fixme shaking detected shaking of joint: 'l_shoulder_lift_joint' at 10.0 hertz: 0.245926307205 > 0.23
        # shaking of joint: 'l_wrist_roll_joint' at 10.0 hertz: 0.261248685913 > 0.23
        map_T_odom = tf.pose_to_kdl(convert_dictionary_to_ros_message(u'geometry_msgs/PoseStamped',
                                                                      {
                                                                          "header": {
                                                                              "frame_id": "map",
                                                                              "seq": 0,
                                                                              "stamp": {
                                                                                  "nsecs": 0,
                                                                                  "secs": 0
                                                                              }
                                                                          },
                                                                          "pose": {
                                                                              "orientation": {
                                                                                  "w": 0.9961110256200812,
                                                                                  "x": 0.006263023182666383,
                                                                                  "y": -0.005177686432095072,
                                                                                  "z": -0.087731355523178
                                                                              },
                                                                              "position": {
                                                                                  "x": -0.02804723533322183,
                                                                                  "y": 1.521016808728904,
                                                                                  "z": 0.024661551440549212
                                                                              }
                                                                          }
                                                                      }
                                                                      ).pose)

        odom_T_base_footprint = PoseStamped()
        odom_T_base_footprint.pose.position = Point(
            0.749872459564353,
            -2.3662978157179393,
            0
        )
        odom_T_base_footprint.pose.orientation = Quaternion(*quaternion_about_axis(
            -0.02447645526466663,
            [0, 0, 1]))
        odom_T_base_footprint = tf.pose_to_kdl(odom_T_base_footprint.pose)
        map_T_base_footprint = tf.kdl_to_pose_stamped(map_T_odom * odom_T_base_footprint, u'map')

        kitchen_setup.teleport_base(map_T_base_footprint)

        js = {
            "l_elbow_flex_joint": -1.1999776334963197,
            "l_forearm_roll_joint": 125.80793083810454,
            "l_shoulder_lift_joint": 0.3304654964048785,
            "l_shoulder_pan_joint": 0.31122201505031577,
            "l_upper_arm_roll_joint": 1.501462156478044,
            "l_wrist_flex_joint": -0.4758783889802891,
            "l_wrist_roll_joint": 17.44974655277518,
            "r_elbow_flex_joint": -1.727087793643744,
            "r_forearm_roll_joint": -67.3347966744268,
            "r_shoulder_lift_joint": -0.023585428962786495,
            "r_shoulder_pan_joint": -1.595440399265886,
            "r_upper_arm_roll_joint": -1.4726506925031908,
            "r_wrist_flex_joint": -0.4799775086785738,
            "r_wrist_roll_joint": 37.75032336915375,
            "torso_lift_joint": 0.2481805522141022,
        }
        kitchen_setup.allow_all_collisions()
        kitchen_setup.send_and_check_joint_goal(js)

        kitchen_setup.set_kitchen_js(
            {
                "fridge_area_lower_drawer_main_joint": 0.0,
                "iai_fridge_door_joint": 1.5707,
                "kitchen_island_left_lower_drawer_main_joint": 0.0,
                "kitchen_island_left_upper_drawer_main_joint": 0.0,
                "kitchen_island_middle_lower_drawer_main_joint": 0.0,
                "kitchen_island_middle_upper_drawer_main_joint": 0.0,
                "kitchen_island_right_lower_drawer_main_joint": 0.0,
                "kitchen_island_right_upper_drawer_main_joint": 0.0,
                "oven_area_area_left_drawer_main_joint": 0.0,
                "oven_area_area_middle_lower_drawer_main_joint": 0.0,
                "oven_area_area_middle_upper_drawer_main_joint": 0.0,
                "oven_area_area_right_drawer_main_joint": 0.0,
                "oven_area_oven_door_joint": 0.0,
                "oven_area_oven_knob_oven_joint": 0.0,
                "oven_area_oven_knob_stove_1_joint": 0.0,
                "oven_area_oven_knob_stove_2_joint": 0.0,
                "oven_area_oven_knob_stove_3_joint": 0.0,
                "oven_area_oven_knob_stove_4_joint": 0.0,
                "sink_area_dish_washer_door_joint": 0.0,
                "sink_area_dish_washer_main_joint": 0.0,
                "sink_area_dish_washer_tray_main": 0.0,
                "sink_area_left_bottom_drawer_main_joint": 0.0,
                "sink_area_left_middle_drawer_main_joint": 0.0,
                "sink_area_left_upper_drawer_main_joint": 0.0,
                "sink_area_trash_drawer_main_joint": 0.0
            }
        )

        tip = "l_wrist_roll_link"
        box_pose = convert_dictionary_to_ros_message(u'geometry_msgs/PoseStamped',
                                                     {
                                                         "header": {
                                                             "frame_id": "l_wrist_roll_link",
                                                             "seq": 0,
                                                             "stamp": {
                                                                 "nsecs": 0,
                                                                 "secs": 0
                                                             }
                                                         },
                                                         "pose": {
                                                             "orientation": {
                                                                 "w": 0.003999824012358274,
                                                                 "x": 0.005999736017402663,
                                                                 "y": -0.005999736017408128,
                                                                 "z": 0.9999560029037843
                                                             },
                                                             "position": {
                                                                 "x": 0.229,
                                                                 "y": -0.006,
                                                                 "z": -0.028
                                                             }
                                                         }
                                                     }
                                                     )
        kitchen_setup.attach_box(u'bowl_1',
                                 size=[0.0695257345835, 0.0704464276632, 0.199114735921],
                                 frame_id=tip, pose=box_pose)

        kitchen_setup.add_json_goal(u'CartesianVelocityLimit',
                                    root_link=u'odom_combined',
                                    # root_link=u'base_footprint',
                                    tip_link='l_wrist_roll_link',
                                    max_linear_velocity=0.05,
                                    max_angular_velocity=0.25,
                                    )

        kitchen_setup.add_json_goal(u'CartesianVelocityLimit',
                                    root_link=u'odom_combined',
                                    # root_link=u'base_footprint',
                                    tip_link='r_wrist_roll_link',
                                    max_linear_velocity=0.05,
                                    max_angular_velocity=0.25,
                                    )

        # kitchen_setup.add_json_goal(u'CartesianVelocityLimit',
        #                             root_link=u'odom_combined',
        #                             tip_link='base_footprint',
        #                             max_linear_velocity=1,
        #                             max_angular_velocity=1,
        #                             )

        # base_goal = PoseStamped()
        # base_goal.header.frame_id = 'base_footprint'
        # base_goal.pose.orientation.w = 1
        # kitchen_setup.set_cart_goal(base_goal, 'base_footprint')

        kitchen_setup.send_and_check_joint_goal({
            "l_shoulder_pan_joint": 1.9652919379395388,
            "l_shoulder_lift_joint": -0.26499816732737785,
            "l_upper_arm_roll_joint": 1.3837617139225473,
            "l_elbow_flex_joint": -2.1224566064321584,
            "l_forearm_roll_joint": 16.99646118944817,
            "l_wrist_flex_joint": -0.07350789589924167,
            "l_wrist_roll_joint": 0.0,
            "r_shoulder_pan_joint": -1.712587449591307,
            "r_shoulder_lift_joint": -0.2567290370386635,
            "r_upper_arm_roll_joint": -1.4633501125737374,
            "r_elbow_flex_joint": -2.1221670650093913,
            "r_forearm_roll_joint": 1.7663253481913623,
            "r_wrist_flex_joint": -0.07942669250968948,
            "r_wrist_roll_joint": 0.05106258161229582
        })

    def test_bug2020_09_23_14_41_39_dump_shaking_dishwasher_pregrasp(self, kitchen_setup):
        map_T_odom = tf.pose_to_kdl(convert_dictionary_to_ros_message(u'geometry_msgs/PoseStamped',
                                                                      {
                                                                          "header": {
                                                                              "frame_id": "map",
                                                                              "seq": 0,
                                                                              "stamp": {
                                                                                  "nsecs": 0,
                                                                                  "secs": 0
                                                                              }
                                                                          },
                                                                          "pose": {
                                                                              "orientation": {
                                                                                  "w": 0.11408216549397629,
                                                                                  "x": -0.002433897841084015,
                                                                                  "y": -0.004554878786011255,
                                                                                  "z": 0.9934578947981384
                                                                              },
                                                                              "position": {
                                                                                  "x": -0.16320947833792052,
                                                                                  "y": -0.21081622263243344,
                                                                                  "z": -0.006415371063977849
                                                                              }
                                                                          }
                                                                      }
                                                                      ).pose)

        odom_T_base_footprint = PoseStamped()
        odom_T_base_footprint.pose.position = Point(
            -0.28343443012929864,
            -0.5648738290845918,
            0
        )
        odom_T_base_footprint.pose.orientation = Quaternion(*quaternion_about_axis(
            -2.967321533971128,
            [0, 0, 1]))
        odom_T_base_footprint = tf.pose_to_kdl(odom_T_base_footprint.pose)
        map_T_base_footprint = tf.kdl_to_pose_stamped(map_T_odom * odom_T_base_footprint, u'map')

        kitchen_setup.teleport_base(map_T_base_footprint)

        js = {
            "l_elbow_flex_joint": -2.121443211452474,
            "l_forearm_roll_joint": 130.0879211074026,
            "l_shoulder_lift_joint": -0.2985823517998466,
            "l_shoulder_pan_joint": 1.9855211525746432,
            "l_upper_arm_roll_joint": 1.3622741671889826,
            "l_wrist_flex_joint": -0.10043991744088698,
            "l_wrist_roll_joint": 25.13268219072186,
            "r_elbow_flex_joint": -2.1211536700297065,
            "r_forearm_roll_joint": -48.49943808080258,
            "r_shoulder_lift_joint": -0.2567290370386635,
            "r_shoulder_pan_joint": -1.715406274581445,
            "r_upper_arm_roll_joint": -1.4633501125737374,
            "r_wrist_flex_joint": -0.1007102521704093,
            "r_wrist_roll_joint": 25.183946539228586,
            "torso_lift_joint": 0.16467285637205487,
        }
        kitchen_setup.allow_all_collisions()
        kitchen_setup.send_and_check_joint_goal(js)

        kitchen_setup.set_kitchen_js(
            {
                "fridge_area_lower_drawer_main_joint": 0.0,
                "iai_fridge_door_joint": 0.0,
                "kitchen_island_left_lower_drawer_main_joint": 0.0,
                "kitchen_island_left_upper_drawer_main_joint": 0.0,
                "kitchen_island_middle_lower_drawer_main_joint": 0.0,
                "kitchen_island_middle_upper_drawer_main_joint": 0.0,
                "kitchen_island_right_lower_drawer_main_joint": 0.0,
                "kitchen_island_right_upper_drawer_main_joint": 0.0,
                "oven_area_area_left_drawer_main_joint": 0.0,
                "oven_area_area_middle_lower_drawer_main_joint": 0.0,
                "oven_area_area_middle_upper_drawer_main_joint": 0.0,
                "oven_area_area_right_drawer_main_joint": 0.0,
                "oven_area_oven_door_joint": 0.0,
                "oven_area_oven_knob_oven_joint": 0.0,
                "oven_area_oven_knob_stove_1_joint": 0.0,
                "oven_area_oven_knob_stove_2_joint": 0.0,
                "oven_area_oven_knob_stove_3_joint": 0.0,
                "oven_area_oven_knob_stove_4_joint": 0.0,
                "sink_area_dish_washer_door_joint": 0.95,
                "sink_area_dish_washer_main_joint": 0.0,
                "sink_area_dish_washer_tray_main": 0.0,
                "sink_area_left_bottom_drawer_main_joint": 0.0,
                "sink_area_left_middle_drawer_main_joint": 0.0,
                "sink_area_left_upper_drawer_main_joint": 0.0,
                "sink_area_trash_drawer_main_joint": 0.0
            }
        )

        tip = "l_wrist_roll_link"
        # box_pose = convert_dictionary_to_ros_message(u'geometry_msgs/PoseStamped',
        #                                              {
        #                                                  "header": {
        #                                                      "frame_id": "l_wrist_roll_link",
        #                                                      "seq": 0,
        #                                                      "stamp": {
        #                                                          "nsecs": 0,
        #                                                          "secs": 0
        #                                                      }
        #                                                  },
        #                                                  "pose": {
        #                                                      "orientation": {
        #                                                          "w": 0.22845752187233953,
        #                                                          "x": 0.5246708312712841,
        #                                                          "y": 0.09269007153360943,
        #                                                          "z": 0.8148228213250679
        #                                                      },
        #                                                      "position": {
        #                                                          "x": 1.24302126566569,
        #                                                          "y": 0.34845867156982424,
        #                                                          "z": 0.6850657145182292
        #                                                      }
        #                                                  }
        #                                              }
        #                                              )
        # kitchen_setup.add_box(u'bowl_1',
        #                       size=[0.10578233401, 0.171745332082, 0.171740325292],
        #                       pose=box_pose)

        wrong_odom_T_goal = convert_dictionary_to_ros_message(u'geometry_msgs/PoseStamped',
                                                              {
                                                                  "header": {
                                                                      "frame_id": "odom_combined",
                                                                      "seq": 0,
                                                                      "stamp": {
                                                                          "nsecs": 0,
                                                                          "secs": 0
                                                                      }
                                                                  },
                                                                  "pose": {
                                                                      "orientation": {
                                                                          "w": -0.24653031696884192,
                                                                          "x": -0.39295171047859817,
                                                                          "y": 0.5914696789782642,
                                                                          "z": -0.6595266473901238
                                                                      },
                                                                      "position": {
                                                                          "x": -0.7612966899290812,
                                                                          "y": -0.6022479234367364,
                                                                          "z": 0.3707253045365369
                                                                      }
                                                                  }
                                                              }
                                                              )

        map_T_cart_goal = tf.kdl_to_pose_stamped(map_T_odom * tf.pose_to_kdl(wrong_odom_T_goal.pose), u'map')

        # base_goal = PoseStamped()
        # base_goal.header.frame_id = u'base_footprint'
        # base_goal.pose.position.y += 0.3
        # base_goal.pose.orientation.w = 1
        # kitchen_setup.move_base(base_goal)

        kitchen_setup.add_json_goal(u'AvoidJointLimits', percentage=40)

        kitchen_setup.add_json_goal(u'CartesianVelocityLimit',
                                    root_link=u'odom_combined',
                                    tip_link='base_footprint',
                                    max_linear_velocity=0.05,
                                    max_angular_velocity=0.1,
                                    )
        avoidance_hint = Vector3Stamped()
        avoidance_hint.header.frame_id = u'base_footprint'
        avoidance_hint.vector.y = 1

        kitchen_setup.add_json_goal(u'CollisionAvoidanceHint',
                                    link_name=u'base_link',
                                    max_threshold=0.05,
                                    spring_threshold=0.1,
                                    max_linear_velocity=1,
                                    body_b=u'pr2',
                                    link_b=u'r_wrist_flex_link',
                                    weight=WEIGHT_COLLISION_AVOIDANCE,
                                    avoidance_hint=avoidance_hint)
        kitchen_setup.set_and_check_cart_goal(map_T_cart_goal, kitchen_setup.r_tip)

    def test_bug2020_09_24_12_42_38_dump_cereal_shaking(self, kitchen_setup):
        map_T_odom = utils.pose_to_kdl(convert_dictionary_to_ros_message(u'geometry_msgs/PoseStamped',
                                                                         {
                                                                             "header": {
                                                                                 "frame_id": "map",
                                                                                 "seq": 0,
                                                                                 "stamp": {
                                                                                     "nsecs": 0,
                                                                                     "secs": 0
                                                                                 }
                                                                             },
                                                                             "pose": {
                                                                                 "orientation": {
                                                                                     "w": 0.9244367729204006,
                                                                                     "x": 0.0030363552712611747,
                                                                                     "y": -0.0011548192616205582,
                                                                                     "z": 0.3813215176352568
                                                                                 },
                                                                                 "position": {
                                                                                     "x": 0.33601843640452117,
                                                                                     "y": 0.6726240499464146,
                                                                                     "z": -0.002390805709227884
                                                                                 }
                                                                             }
                                                                         }
                                                                         ).pose)

        odom_T_base_footprint = PoseStamped()
        odom_T_base_footprint.pose.position = Point(
            0.250466603803726,
            0.2679258445571168,
            0
        )
        odom_T_base_footprint.pose.orientation = Quaternion(*quaternion_about_axis(
            -0.18458974948173348,
            [0, 0, 1]))
        odom_T_base_footprint = utils.pose_to_kdl(odom_T_base_footprint.pose)
        map_T_base_footprint = utils.kdl_to_pose_stamped(map_T_odom * odom_T_base_footprint, u'map')

        kitchen_setup.teleport_base(map_T_base_footprint)

        js = {
            "head_pan_joint": 0.13790879609620701,
            "head_tilt_joint": 0.29296063589059607,
            "l_elbow_flex_joint": -2.121153670029707,
            "l_forearm_roll_joint": 167.79311515847354,
            "l_shoulder_lift_joint": -0.26152977548009537,
            "l_shoulder_pan_joint": 1.9668671636693216,
            "l_upper_arm_roll_joint": 1.384082423575287,
            "l_wrist_flex_joint": -0.10096202448208258,
            "l_wrist_roll_joint": 25.13233411936106,
            "r_elbow_flex_joint": -2.121008899318323,
            "r_forearm_roll_joint": -54.76560808054815,
            "r_shoulder_lift_joint": -0.28557590581728254,
            "r_shoulder_pan_joint": -1.7038822547688237,
            "r_upper_arm_roll_joint": -1.4841962400018227,
            "r_wrist_flex_joint": -0.1102822145923199,
            "r_wrist_roll_joint": 0.0619830915629791,
            "torso_lift_joint": 0.3249810356561252,
        }
        kitchen_setup.allow_all_collisions()
        kitchen_setup.send_and_check_joint_goal(js)

        kitchen_setup.set_kitchen_js(
            {
                "fridge_area_lower_drawer_main_joint": 0.0,
                "iai_fridge_door_joint": 0.0,
                "kitchen_island_left_lower_drawer_main_joint": 0.0,
                "kitchen_island_left_upper_drawer_main_joint": 0.0,
                "kitchen_island_middle_lower_drawer_main_joint": 0.0,
                "kitchen_island_middle_upper_drawer_main_joint": 0.0,
                "kitchen_island_right_lower_drawer_main_joint": 0.0,
                "kitchen_island_right_upper_drawer_main_joint": 0.0,
                "oven_area_area_left_drawer_main_joint": 0.0,
                "oven_area_area_middle_lower_drawer_main_joint": 0.0,
                "oven_area_area_middle_upper_drawer_main_joint": 0.0,
                "oven_area_area_right_drawer_main_joint": 0.48,
                "oven_area_oven_door_joint": 0.0,
                "oven_area_oven_knob_oven_joint": 0.0,
                "oven_area_oven_knob_stove_1_joint": 0.0,
                "oven_area_oven_knob_stove_2_joint": 0.0,
                "oven_area_oven_knob_stove_3_joint": 0.0,
                "oven_area_oven_knob_stove_4_joint": 0.0,
                "sink_area_dish_washer_door_joint": 0.0,
                "sink_area_dish_washer_main_joint": 0.0,
                "sink_area_dish_washer_tray_main": 0.0,
                "sink_area_left_bottom_drawer_main_joint": 0.0,
                "sink_area_left_middle_drawer_main_joint": 0.0,
                "sink_area_left_upper_drawer_main_joint": 0.0,
                "sink_area_trash_drawer_main_joint": 0.0
            }
        )

        tip = "l_wrist_roll_link"
        box_pose = convert_dictionary_to_ros_message(u'geometry_msgs/PoseStamped',
                                                     {
                                                         "header": {
                                                             "frame_id": "r_wrist_roll_link",
                                                             "seq": 0,
                                                             "stamp": {
                                                                 "nsecs": 0,
                                                                 "secs": 0
                                                             }
                                                         },
                                                         "pose": {
                                                             "orientation": {
                                                                 "w": -0.003999918000550195,
                                                                 "x": -0.003999918002514649,
                                                                 "y": 0.002999938501901191,
                                                                 "z": 0.9999795006303613
                                                             },
                                                             "position": {
                                                                 "x": 0.188,
                                                                 "y": 0.016,
                                                                 "z": -0.034
                                                             }
                                                         }
                                                     }
                                                     )
        kitchen_setup.attach_box(u'bowl_1',
                                 size=[0.152831586202, 0.06345692873, 0.228943316142],
                                 frame_id=u'r_wrist_roll_link',
                                 pose=box_pose)

        wrong_odom_T_goal = convert_dictionary_to_ros_message(u'geometry_msgs/PoseStamped',
                                                              {
                                                                  "header": {
                                                                      "frame_id": "odom_combined",
                                                                      "seq": 0,
                                                                      "stamp": {
                                                                          "nsecs": 572013378,
                                                                          "secs": 1600951355
                                                                      }
                                                                  },
                                                                  "pose": {
                                                                      "orientation": {
                                                                          "w": 0.9233107716447588,
                                                                          "x": -0.001343573090303712,
                                                                          "y": 0.0028855260882010617,
                                                                          "z": 0.3840404764022997
                                                                      },
                                                                      "position": {
                                                                          "x": 1.0246044281713114,
                                                                          "y": 0.14666530903909242,
                                                                          "z": 1.4647596925502677
                                                                      }
                                                                  }
                                                              }
                                                              )

        map_T_cart_goal = utils.kdl_to_pose_stamped(map_T_odom * utils.pose_to_kdl(wrong_odom_T_goal.pose), u'map')

        # base_goal = PoseStamped()
        # base_goal.header.frame_id = u'base_footprint'
        # base_goal.pose.position.y += 0.3
        # base_goal.pose.orientation.w = 1
        # kitchen_setup.move_base(base_goal)

        kitchen_setup.add_json_goal(u'AvoidJointLimits', percentage=40)

        kitchen_setup.add_json_goal(u'CartesianVelocityLimit',
                                    root_link=u'odom_combined',
                                    tip_link='base_footprint',
                                    max_linear_velocity=0.05,
                                    max_angular_velocity=0.1,
                                    )
        # avoidance_hint = Vector3Stamped()
        # avoidance_hint.header.frame_id = u'base_footprint'
        # avoidance_hint.vector.y = 1
        #
        # kitchen_setup.add_json_goal(u'CollisionAvoidanceHint',
        #                             link_name=u'base_link',
        #                             max_threshold=0.05,
        #                             spring_threshold=0.1,
        #                             max_velocity=1,
        #                             body_b=u'pr2',
        #                             link_b=u'r_wrist_flex_link',
        #                             weight=WEIGHT_COLLISION_AVOIDANCE,
        #                             avoidance_hint=avoidance_hint)
        kitchen_setup.set_cart_goal(map_T_cart_goal, kitchen_setup.r_tip)
        kitchen_setup.send_and_check_goal(goal_type=MoveGoal.PLAN_AND_EXECUTE_AND_CUT_OFF_SHAKING)

    def test_bug2020_09_24_23_37_34_dump_shaky_navigation(self, kitchen_setup):
        map_T_odom = tf.pose_to_kdl(convert_dictionary_to_ros_message(u'geometry_msgs/PoseStamped',
                                                                      {
                                                                          "header": {
                                                                              "frame_id": "map",
                                                                              "seq": 0,
                                                                              "stamp": {
                                                                                  "nsecs": 0,
                                                                                  "secs": 0
                                                                              }
                                                                          },
                                                                          "pose": {
                                                                              "orientation": {
                                                                                  "w": 0.9998619603433222,
                                                                                  "x": 0.0,
                                                                                  "y": 0.0,
                                                                                  "z": 0.01661506119184534
                                                                              },
                                                                              "position": {
                                                                                  "x": -0.2916058355299374,
                                                                                  "y": -0.12452888287703048,
                                                                                  "z": 0.0
                                                                              }
                                                                          }
                                                                      }
                                                                      ).pose)

        odom_T_base_footprint = PoseStamped()
        odom_T_base_footprint.pose.position = Point(
            0.26437903064558654,
            1.9169635448789215,
            0
        )
        odom_T_base_footprint.pose.orientation = Quaternion(*quaternion_about_axis(
            -2.668025563175793,
            [0, 0, 1]))
        odom_T_base_footprint = tf.pose_to_kdl(odom_T_base_footprint.pose)
        map_T_base_footprint = tf.kdl_to_pose_stamped(map_T_odom * odom_T_base_footprint, u'map')

        kitchen_setup.teleport_base(map_T_base_footprint)

        js = {
            "head_pan_joint": -0.060430420100428574,
            "head_tilt_joint": 1.1056797645197434,
            "l_elbow_flex_joint": -1.9330965159425042,
            "l_forearm_roll_joint": 76.74538681768225,
            "l_shoulder_lift_joint": -0.1149267737400752,
            "l_shoulder_pan_joint": 1.0535678668647663,
            "l_upper_arm_roll_joint": 1.4567231599208457,
            "l_wrist_flex_joint": -1.9148799812342445,
            "l_wrist_roll_joint": -34.79822097912522,
            "r_elbow_flex_joint": -2.121008899318323,
            "r_forearm_roll_joint": -17.083321475909628,
            "r_shoulder_lift_joint": -0.25664444211555915,
            "r_shoulder_pan_joint": -1.712670356208664,
            "r_upper_arm_roll_joint": -1.4633501125737376,
            "r_wrist_flex_joint": -0.10001076260880781,
            "r_wrist_roll_joint": -6.23214323691832,
            "torso_lift_joint": 0.32500004902286184,
        }
        kitchen_setup.allow_all_collisions()
        kitchen_setup.send_and_check_joint_goal(js)

        kitchen_setup.set_kitchen_js(
            {
                "fridge_area_lower_drawer_main_joint": 0.0,
                "iai_fridge_door_joint": 0.0,
                "kitchen_island_left_lower_drawer_main_joint": 0.0,
                "kitchen_island_left_upper_drawer_main_joint": 0.48,
                "kitchen_island_middle_lower_drawer_main_joint": 0.0,
                "kitchen_island_middle_upper_drawer_main_joint": 0.0,
                "kitchen_island_right_lower_drawer_main_joint": 0.0,
                "kitchen_island_right_upper_drawer_main_joint": 0.0,
                "oven_area_area_left_drawer_main_joint": 0.0,
                "oven_area_area_middle_lower_drawer_main_joint": 0.0,
                "oven_area_area_middle_upper_drawer_main_joint": 0.0,
                "oven_area_area_right_drawer_main_joint": 0.0,
                "oven_area_oven_door_joint": 0.0,
                "oven_area_oven_knob_oven_joint": 0.0,
                "oven_area_oven_knob_stove_1_joint": 0.0,
                "oven_area_oven_knob_stove_2_joint": 0.0,
                "oven_area_oven_knob_stove_3_joint": 0.0,
                "oven_area_oven_knob_stove_4_joint": 0.0,
                "sink_area_dish_washer_door_joint": 0.0,
                "sink_area_dish_washer_main_joint": 0.0,
                "sink_area_dish_washer_tray_main": 0.0,
                "sink_area_left_bottom_drawer_main_joint": 0.0,
                "sink_area_left_middle_drawer_main_joint": 0.0,
                "sink_area_left_upper_drawer_main_joint": 0.0,
                "sink_area_trash_drawer_main_joint": 0.0
            }
        )

        tip = "l_wrist_roll_link"
        box_pose = convert_dictionary_to_ros_message(u'geometry_msgs/PoseStamped',
                                                     {
                                                         "header": {
                                                             "frame_id": "l_wrist_roll_link",
                                                             "seq": 0,
                                                             "stamp": {
                                                                 "nsecs": 0,
                                                                 "secs": 0
                                                             }
                                                         },
                                                         "pose": {
                                                             "orientation": {
                                                                 "w": -0.49697863037765766,
                                                                 "x": 0.5049782864014414,
                                                                 "y": 0.49397875937069785,
                                                                 "z": -0.5039783293968079
                                                             },
                                                             "position": {
                                                                 "x": 0.258,
                                                                 "y": 0.067,
                                                                 "z": -0.016
                                                             }
                                                         }
                                                     }
                                                     )
        kitchen_setup.add_mesh(u'bowl_1',
                               path=u'package://giskardpy/test/urdfs/meshes/cup_11.obj',
                               pose=box_pose)
        kitchen_setup.attach_existing(u'bowl_1',
                                      frame_id=tip)

        map_T_cart_goal = convert_dictionary_to_ros_message(u'geometry_msgs/PoseStamped',
                                                            {"header": {"stamp": {"secs": 1600990649,
                                                                                  "nsecs": 781974.0772247314},
                                                                        "frame_id": "map", "seq": 0}, "pose": {
                                                                "position": {"x": -2.4800000190734863,
                                                                             "y": 0.440000057220459, "z": 0.0},
                                                                "orientation": {"x": 0.0, "y": 0.0,
                                                                                "z": -0.971928447021743,
                                                                                "w": 0.23527663264740736}}}
                                                            )

        goal_point = convert_dictionary_to_ros_message(u'geometry_msgs/PointStamped',
                                                       {"header": {"stamp": {"secs": 0, "nsecs": 0.0},
                                                                   "frame_id": "base_footprint",
                                                                   "seq": 0},
                                                        "point": {"x": 1.0, "y": 0.0, "z": 0.0}})
        kitchen_setup.add_json_goal(u'Pointing',
                                    root_link=u'base_footprint',
                                    tip_link=u'narrow_stereo_optical_frame',
                                    goal_point=goal_point)

        # kitchen_setup.add_json_goal(u'AvoidJointLimits', percentage=40)

        kitchen_setup.add_json_goal(u'CartesianVelocityLimit',
                                    root_link=u'odom_combined',
                                    tip_link='base_footprint',
                                    max_linear_velocity=0.25,
                                    max_angular_velocity=0.4,
                                    )

        avoidance_hint = Vector3Stamped()
        avoidance_hint.header.frame_id = u'base_footprint'
        avoidance_hint.vector.y = 1
        kitchen_setup.add_json_goal(u'CollisionAvoidanceHint',
                                    link_name=u'base_link',
                                    max_threshold=0.05,
                                    spring_threshold=0.1,
                                    max_linear_velocity=1,
                                    body_b=u'pr2',
                                    link_b=u'r_wrist_flex_link',
                                    weight=WEIGHT_COLLISION_AVOIDANCE,
                                    avoidance_hint=avoidance_hint)
        kitchen_setup.set_cart_goal(map_T_cart_goal, u'base_footprint', linear_velocity=0.25,
                                    weight=WEIGHT_BELOW_CA)
        kitchen_setup.set_joint_goal({
            "l_shoulder_pan_joint": 1.0251308971113202,
            "l_shoulder_lift_joint": -0.051142201719316396,
            "l_upper_arm_roll_joint": 1.4663444495030389,
            "l_elbow_flex_joint": -1.9328069745197372,
            "l_forearm_roll_joint": 76.74521327642138,
            "l_wrist_flex_joint": -1.8806384611158626,
            "l_wrist_roll_joint": -34.788866561303806,
            "r_shoulder_pan_joint": -1.712587449591307,
            "r_shoulder_lift_joint": -0.25664444211555915,
            "r_upper_arm_roll_joint": -1.4633501125737376,
            "r_elbow_flex_joint": -2.121153670029707,
            "r_forearm_roll_joint": -17.083263628822678,
            "r_wrist_flex_joint": -0.10001076260880781,
            "r_wrist_roll_joint": -6.23214323691832
        })
        kitchen_setup.avoid_all_collisions(0.2)
        kitchen_setup.send_and_check_goal()

    def test_bug2020_09_23_14_41_39_dump_shaking_dishwasher(self, kitchen_setup):
        # fixme
        map_T_odom = tf.pose_to_kdl(convert_dictionary_to_ros_message(u'geometry_msgs/PoseStamped',
                                                                      {
                                                                          "header": {
                                                                              "frame_id": "map",
                                                                              "seq": 0,
                                                                              "stamp": {
                                                                                  "nsecs": 0,
                                                                                  "secs": 0
                                                                              }
                                                                          },
                                                                          "pose": {
                                                                              "orientation": {
                                                                                  "w": 0.09031727466666487,
                                                                                  "x": -0.0004497013398613231,
                                                                                  "y": 0.0004948283836485173,
                                                                                  "z": 0.9959128188804289
                                                                              },
                                                                              "position": {
                                                                                  "x": -0.12686795283770538,
                                                                                  "y": -0.2572401017912599,
                                                                                  "z": 0.0006729246475819154
                                                                              }
                                                                          }
                                                                      }
                                                                      ).pose)

        odom_T_base_footprint = PoseStamped()
        odom_T_base_footprint.pose.position = Point(
            -0.4493578039830778,
            -1.2370549411982148,
            0
        )
        odom_T_base_footprint.pose.orientation = Quaternion(*quaternion_about_axis(
            2.6732432670398554,
            [0, 0, 1]))
        odom_T_base_footprint = tf.pose_to_kdl(odom_T_base_footprint.pose)
        map_T_base_footprint = tf.kdl_to_pose_stamped(map_T_odom * odom_T_base_footprint, u'map')

        kitchen_setup.teleport_base(map_T_base_footprint)

        js = {
            "l_elbow_flex_joint": -2.120719357895556,
            "l_forearm_roll_joint": 130.09538338161923,
            "l_shoulder_lift_joint": -0.28267850625620894,
            "l_shoulder_pan_joint": 1.8997128036101634,
            "l_upper_arm_roll_joint": 1.36580197336912,
            "l_wrist_flex_joint": -0.10104904232228185,
            "l_wrist_roll_joint": 25.131899030160067,
            "r_elbow_flex_joint": -2.121008899318323,
            "r_forearm_roll_joint": -48.49920669245478,
            "r_shoulder_lift_joint": -0.2955581067436082,
            "r_shoulder_pan_joint": -1.6014925823329464,
            "r_upper_arm_roll_joint": -1.4224596318494167,
            "r_wrist_flex_joint": -0.10388640333767984,
            "r_wrist_roll_joint": 25.18512128007127,
            "torso_lift_joint": 0.14616438794053993,
        }
        kitchen_setup.allow_all_collisions()
        kitchen_setup.send_and_check_joint_goal(js)

        kitchen_setup.set_kitchen_js(
            {
                "fridge_area_lower_drawer_main_joint": 0.0,
                "iai_fridge_door_joint": 0.0,
                "kitchen_island_left_lower_drawer_main_joint": 0.0,
                "kitchen_island_left_upper_drawer_main_joint": 0.0,
                "kitchen_island_middle_lower_drawer_main_joint": 0.0,
                "kitchen_island_middle_upper_drawer_main_joint": 0.0,
                "kitchen_island_right_lower_drawer_main_joint": 0.0,
                "kitchen_island_right_upper_drawer_main_joint": 0.0,
                "oven_area_area_left_drawer_main_joint": 0.0,
                "oven_area_area_middle_lower_drawer_main_joint": 0.0,
                "oven_area_area_middle_upper_drawer_main_joint": 0.0,
                "oven_area_area_right_drawer_main_joint": 0.0,
                "oven_area_oven_door_joint": 0.0,
                "oven_area_oven_knob_oven_joint": 0.0,
                "oven_area_oven_knob_stove_1_joint": 0.0,
                "oven_area_oven_knob_stove_2_joint": 0.0,
                "oven_area_oven_knob_stove_3_joint": 0.0,
                "oven_area_oven_knob_stove_4_joint": 0.0,
                "sink_area_dish_washer_door_joint": 0.95,
                "sink_area_dish_washer_main_joint": 0.0,
                "sink_area_dish_washer_tray_main": 0.0,
                "sink_area_left_bottom_drawer_main_joint": 0.0,
                "sink_area_left_middle_drawer_main_joint": 0.0,
                "sink_area_left_upper_drawer_main_joint": 0.0,
                "sink_area_trash_drawer_main_joint": 0.0
            }
        )

        tip = "l_wrist_roll_link"
        box_pose = convert_dictionary_to_ros_message(u'geometry_msgs/PoseStamped',
                                                     {
                                                         "header": {
                                                             "frame_id": "l_wrist_roll_link",
                                                             "seq": 0,
                                                             "stamp": {
                                                                 "nsecs": 0,
                                                                 "secs": 0
                                                             }
                                                         },
                                                         "pose": {
                                                             "orientation": {
                                                                 "w": 0.22845752187233953,
                                                                 "x": 0.5246708312712841,
                                                                 "y": 0.09269007153360943,
                                                                 "z": 0.8148228213250679
                                                             },
                                                             "position": {
                                                                 "x": 1.24302126566569,
                                                                 "y": 0.34845867156982424,
                                                                 "z": 0.6850657145182292
                                                             }
                                                         }
                                                     }
                                                     )
        kitchen_setup.add_box(u'bowl_1',
                              size=[0.10578233401, 0.171745332082, 0.171740325292],
                              pose=box_pose)

        wrong_odom_T_goal = convert_dictionary_to_ros_message(u'geometry_msgs/PoseStamped',
                                                              {
                                                                  "header": {
                                                                      "frame_id": "odom_combined",
                                                                      "seq": 0,
                                                                      "stamp": {
                                                                          "nsecs": 346399307,
                                                                          "secs": 1600872096
                                                                      }
                                                                  },
                                                                  "pose": {
                                                                      "orientation": {
                                                                          "w": -0.2651488857595898,
                                                                          "x": -0.3784163478285344,
                                                                          "y": 0.5968816112245744,
                                                                          "z": -0.6559188227057068
                                                                      },
                                                                      "position": {
                                                                          "x": -0.8011662710392221,
                                                                          "y": -0.6108487047237943,
                                                                          "z": 0.4534888328274996
                                                                      }
                                                                  }
                                                              }
                                                              )

        map_T_cart_goal = tf.kdl_to_pose_stamped(map_T_odom * tf.pose_to_kdl(wrong_odom_T_goal.pose), u'map')

        kitchen_setup.add_json_goal(u'AvoidJointLimits', percentage=40)
        kitchen_setup.add_json_goal(u'CartesianVelocityLimit',
                                    root_link=u'odom_combined',
                                    tip_link='base_footprint',
                                    max_linear_velocity=0.05,
                                    max_angular_velocity=0.1,
                                    )

        kitchen_setup.set_and_check_cart_goal(map_T_cart_goal, kitchen_setup.r_tip)

    def test_bug2020_09_16_15_09_36_dump_grasp_wiggle_drawer(self, kitchen_setup):
        map_T_odom = tf.pose_to_kdl(convert_dictionary_to_ros_message(u'geometry_msgs/PoseStamped',
                                                                      {
                                                                          "header": {
                                                                              "frame_id": "map",
                                                                              "seq": 0,
                                                                              "stamp": {
                                                                                  "nsecs": 0,
                                                                                  "secs": 0
                                                                              }
                                                                          },
                                                                          "pose": {
                                                                              "orientation": {
                                                                                  "w": 0.9727439238312539,
                                                                                  "x": 0.0022333636476489127,
                                                                                  "y": -0.004829125045602607,
                                                                                  "z": 0.23182094445387627
                                                                              },
                                                                              "position": {
                                                                                  "x": 0.024580947578082497,
                                                                                  "y": 0.1013560658118105,
                                                                                  "z": 5.192380582593782e-05
                                                                              }
                                                                          }
                                                                      }
                                                                      ).pose)

        odom_T_base_footprint = PoseStamped()
        odom_T_base_footprint.pose.position = Point(
            0.14115931987581143,
            -0.7236910043884692,
            0
        )
        odom_T_base_footprint.pose.orientation = Quaternion(*quaternion_about_axis(
            -1.3665574203571444,
            [0, 0, 1]))
        odom_T_base_footprint = tf.pose_to_kdl(odom_T_base_footprint.pose)
        map_T_base_footprint = tf.kdl_to_pose_stamped(map_T_odom * odom_T_base_footprint, u'map')

        kitchen_setup.teleport_base(map_T_base_footprint)

        js = {
            "l_elbow_flex_joint": -2.1147837587288314,
            "l_forearm_roll_joint": 98.677242128683,
            "l_shoulder_lift_joint": -0.25273190347723196,
            "l_shoulder_pan_joint": 2.134670157199861,
            "l_upper_arm_roll_joint": 1.3845634880543967,
            "l_wrist_flex_joint": -0.1070532732960286,
            "l_wrist_roll_joint": -0.0011156832108381032,
            "r_elbow_flex_joint": -2.1194164214931046,
            "r_forearm_roll_joint": -48.49857037449833,
            "r_shoulder_lift_joint": -0.25224550611412744,
            "r_shoulder_pan_joint": -1.7388688472934715,
            "r_upper_arm_roll_joint": -1.4655950801429158,
            "r_wrist_flex_joint": -0.10005761836891214,
            "r_wrist_roll_joint": 31.466591092689917,
            "torso_lift_joint": 0.2624334335160808,
        }
        kitchen_setup.send_and_check_joint_goal(js)

        kitchen_setup.set_kitchen_js(
            {
                "fridge_area_lower_drawer_main_joint": 0.0,
                "iai_fridge_door_joint": 1.5707,
                "kitchen_island_left_lower_drawer_main_joint": 0.0,
                "kitchen_island_left_upper_drawer_main_joint": 0.0,
                "kitchen_island_middle_lower_drawer_main_joint": 0.0,
                "kitchen_island_middle_upper_drawer_main_joint": 0.0,
                "kitchen_island_right_lower_drawer_main_joint": 0.0,
                "kitchen_island_right_upper_drawer_main_joint": 0.0,
                "oven_area_area_left_drawer_main_joint": 0.0,
                "oven_area_area_middle_lower_drawer_main_joint": 0.0,
                "oven_area_area_middle_upper_drawer_main_joint": 0.0,
                "oven_area_area_right_drawer_main_joint": 0.0,
                "oven_area_oven_door_joint": 0.0,
                "oven_area_oven_knob_oven_joint": 0.0,
                "oven_area_oven_knob_stove_1_joint": 0.0,
                "oven_area_oven_knob_stove_2_joint": 0.0,
                "oven_area_oven_knob_stove_3_joint": 0.0,
                "oven_area_oven_knob_stove_4_joint": 0.0,
                "sink_area_dish_washer_door_joint": 0.0,
                "sink_area_dish_washer_main_joint": 0.0,
                "sink_area_dish_washer_tray_main": 0.0,
                "sink_area_left_bottom_drawer_main_joint": 0.0,
                "sink_area_left_middle_drawer_main_joint": 0.0,
                "sink_area_left_upper_drawer_main_joint": 0.0,
                "sink_area_trash_drawer_main_joint": 0.0
            }
        )

        box_pose = convert_dictionary_to_ros_message(u'geometry_msgs/PoseStamped',
                                                     {
                                                         "header": {
                                                             "frame_id": "map",
                                                             "seq": 0,
                                                             "stamp": {
                                                                 "nsecs": 0,
                                                                 "secs": 0
                                                             }
                                                         },
                                                         "pose": {
                                                             "orientation": {
                                                                 "w": 0.6634436986211376,
                                                                 "x": -0.692860946417934,
                                                                 "y": 0.17933559041317249,
                                                                 "z": -0.21823133070186967
                                                             },
                                                             "position": {
                                                                 "x": 0.926089096069336,
                                                                 "y": -1.0452009836832683,
                                                                 "z": 0.0329125980536143
                                                             }
                                                         }
                                                     }
                                                     )
        kitchen_setup.add_box(u'bowl_1',
                              size=[0.0695257345835, 0.199114735921, 0.0704464276632], pose=box_pose)

        wrong_odom_T_goal = convert_dictionary_to_ros_message(u'geometry_msgs/PoseStamped',
                                                              {
                                                                  "header": {
                                                                      "frame_id": "odom_combined",
                                                                      "seq": 0,
                                                                      "stamp": {
                                                                          "nsecs": 962248325,
                                                                          "secs": 1600268947
                                                                      }
                                                                  },
                                                                  "pose": {
                                                                      "orientation": {
                                                                          "w": 0.6756608321219002,
                                                                          "x": -0.21033058845437325,
                                                                          "y": 0.6877822510017452,
                                                                          "z": 0.161861492207766
                                                                      },
                                                                      "position": {
                                                                          "x": 0.44265312758557507,
                                                                          "y": -1.328706668357887,
                                                                          "z": 0.16673579458516688
                                                                      }
                                                                  }
                                                              }
                                                              )

        map_T_cart_goal = tf.kdl_to_pose_stamped(map_T_odom * tf.pose_to_kdl(wrong_odom_T_goal.pose), u'map')

        kitchen_setup.add_json_goal(u'AvoidJointLimits', percentage=40)
        # kitchen_setup.avoid_all_collisions(0.1)
        kitchen_setup.add_json_goal(u'CartesianVelocityLimit',
                                    root_link=u'odom_combined',
                                    tip_link=u'base_footprint',
                                    max_linear_velocity=0.05,
                                    max_angular_velocity=0.1,
                                    )
        kitchen_setup.set_and_check_cart_goal(map_T_cart_goal, 'l_gripper_tool_frame')

    def test_bug2020_09_09_13_41_21_dump_corner_drawer_shaking(self, kitchen_setup):
        map_T_odom = tf.pose_to_kdl(convert_dictionary_to_ros_message(u'geometry_msgs/PoseStamped',
                                                                      {
                                                                          "header": {
                                                                              "frame_id": "map",
                                                                              "seq": 0,
                                                                              "stamp": {
                                                                                  "nsecs": 0,
                                                                                  "secs": 0
                                                                              }
                                                                          },
                                                                          "pose": {
                                                                              "orientation": {
                                                                                  "w": 0.8779201932099772,
                                                                                  "x": 0.005801928233696417,
                                                                                  "y": 0.0021891835979195693,
                                                                                  "z": -0.47876683203632847
                                                                              },
                                                                              "position": {
                                                                                  "x": -1.2813072440232847,
                                                                                  "y": -0.000900015892780554,
                                                                                  "z": -0.0053088233454366375
                                                                              }
                                                                          }
                                                                      }
                                                                      ).pose)

        odom_T_base_footprint = PoseStamped()
        odom_T_base_footprint.pose.position = Point(
            0.5065161536263582,
            1.2428430519008682,
            0
        )
        odom_T_base_footprint.pose.orientation = Quaternion(*quaternion_about_axis(
            -2.9179043687346833,
            [0, 0, 1]))
        odom_T_base_footprint = tf.pose_to_kdl(odom_T_base_footprint.pose)
        map_T_base_footprint = tf.kdl_to_pose_stamped(map_T_odom * odom_T_base_footprint, u'map')

        kitchen_setup.teleport_base(map_T_base_footprint)

        js = {
            "l_elbow_flex_joint": -2.121008899318323,
            "l_forearm_roll_joint": 60.97875833969833,
            "l_shoulder_lift_joint": -0.26499816732737785,
            "l_shoulder_pan_joint": 1.965291937939539,
            "l_upper_arm_roll_joint": 1.3837617139225473,
            "l_wrist_flex_joint": -0.09896061415750301,
            "l_wrist_roll_joint": -31.415924548422947,
            "r_elbow_flex_joint": -2.121153670029707,
            "r_forearm_roll_joint": -67.34873782238188,
            "r_shoulder_lift_joint": -0.25672903703866357,
            "r_shoulder_pan_joint": -1.712587449591307,
            "r_upper_arm_roll_joint": -1.4633501125737376,
            "r_wrist_flex_joint": -0.09998099334768273,
            "r_wrist_roll_joint": 50.31658512943495,
            "torso_lift_joint": 0.2623074836994323,
        }
        kitchen_setup.send_and_check_joint_goal(js)

        kitchen_setup.set_kitchen_js(
            {
                "fridge_area_lower_drawer_main_joint": 0.0,
                "iai_fridge_door_joint": 0.0,
                "kitchen_island_left_lower_drawer_main_joint": 0.0,
                "kitchen_island_left_upper_drawer_main_joint": 0.48,
                "kitchen_island_middle_lower_drawer_main_joint": 0.0,
                "kitchen_island_middle_upper_drawer_main_joint": 0.0,
                "kitchen_island_right_lower_drawer_main_joint": 0.0,
                "kitchen_island_right_upper_drawer_main_joint": 0.0,
                "oven_area_area_left_drawer_main_joint": 0.0,
                "oven_area_area_middle_lower_drawer_main_joint": 0.0,
                "oven_area_area_middle_upper_drawer_main_joint": 0.0,
                "oven_area_area_right_drawer_main_joint": 0.0,
                "oven_area_oven_door_joint": 0.0,
                "oven_area_oven_knob_oven_joint": 0.0,
                "oven_area_oven_knob_stove_1_joint": 0.0,
                "oven_area_oven_knob_stove_2_joint": 0.0,
                "oven_area_oven_knob_stove_3_joint": 0.0,
                "oven_area_oven_knob_stove_4_joint": 0.0,
                "sink_area_dish_washer_door_joint": 0.0,
                "sink_area_dish_washer_main_joint": 0.0,
                "sink_area_dish_washer_tray_main": 0.0,
                "sink_area_left_bottom_drawer_main_joint": 0.0,
                "sink_area_left_middle_drawer_main_joint": 0.0,
                "sink_area_left_upper_drawer_main_joint": 0.0,
                "sink_area_trash_drawer_main_joint": 0.0
            }
        )

        map_T_cart_goal = convert_dictionary_to_ros_message(u'geometry_msgs/PoseStamped',
                                                            {"header": {"stamp":
                                                                            {"secs": 0,
                                                                             "nsecs": 43884.0},
                                                                        "frame_id": "map", "seq": 0},
                                                             "pose": {
                                                                 "position":
                                                                     {"x": -0.32000017166137695,
                                                                      "y": 0.31999969482421875, "z": 0.0},
                                                                 "orientation":
                                                                     {"x": 0.0, "y": 0.0,
                                                                      "z": 0.8443331886423444,
                                                                      "w": 0.5358185015068547}}}
                                                            )

        avoidance_hint = Vector3Stamped()
        avoidance_hint.header.frame_id = 'map'
        avoidance_hint.vector.y = -1
        kitchen_setup.add_json_goal(u'CollisionAvoidanceHint',
                                    link_name=u'base_link',
                                    max_threshold=0.3,
                                    # spring_threshold=0.5,
                                    max_linear_velocity=1,
                                    body_b=u'kitchen',
                                    link_b=u'kitchen_island',
                                    weight=WEIGHT_COLLISION_AVOIDANCE,
                                    avoidance_hint=avoidance_hint)
        kitchen_setup.add_json_goal(u'CartesianVelocityLimit',
                                    root_link=u'odom_combined',
                                    tip_link=u'base_footprint',
                                    max_linear_velocity=0.5,
                                    max_angular_velocity=0.2,
                                    )
        kitchen_setup.set_joint_goal(gaya_pose)
        kitchen_setup.avoid_all_collisions(0.2)
        kitchen_setup.set_cart_goal(map_T_cart_goal, 'base_footprint', linear_velocity=0.5,
                                    weight=WEIGHT_BELOW_CA)
        kitchen_setup.send_and_check_goal()

    def test_bug2020_09_15_09_59_29_dump_corner_drawer_shaking(self, kitchen_setup):
        map_T_odom = tf.pose_to_kdl(convert_dictionary_to_ros_message(u'geometry_msgs/PoseStamped',
                                                                      {
                                                                          "header": {
                                                                              "frame_id": "map",
                                                                              "seq": 0,
                                                                              "stamp": {
                                                                                  "nsecs": 0,
                                                                                  "secs": 0
                                                                              }
                                                                          },
                                                                          "pose": {
                                                                              "orientation": {
                                                                                  "w": 0.7579127413061545,
                                                                                  "x": 0.002869387844298475,
                                                                                  "y": 0.0003542513596710703,
                                                                                  "z": -0.6523495364336234
                                                                              },
                                                                              "position": {
                                                                                  "x": -0.32870411899363455,
                                                                                  "y": -0.28615040678711406,
                                                                                  "z": -0.005243998544918415
                                                                              }
                                                                          }
                                                                      }
                                                                      ).pose)

        odom_T_base_footprint = PoseStamped()
        odom_T_base_footprint.pose.position = Point(
            -0.25354562842435296,
            1.0658860186856896,
            0
        )
        odom_T_base_footprint.pose.orientation = Quaternion(*quaternion_about_axis(
            2.692050598317841,
            [0, 0, 1]))
        odom_T_base_footprint = tf.pose_to_kdl(odom_T_base_footprint.pose)
        map_T_base_footprint = tf.kdl_to_pose_stamped(map_T_odom * odom_T_base_footprint, u'map')

        kitchen_setup.teleport_base(map_T_base_footprint)

        js = {
            "head_pan_joint": 0.1268085020535231,
            "head_tilt_joint": 0.903331038339086,
            "l_elbow_flex_joint": -2.121008899318323,
            "l_forearm_roll_joint": 4.430280644090958,
            "l_shoulder_lift_joint": -0.2654211419429001,
            "l_shoulder_pan_joint": 1.965374844556896,
            "l_upper_arm_roll_joint": 1.3837617139225473,
            "l_wrist_flex_joint": -0.10174518504387692,
            "l_wrist_roll_joint": -7.146912844735454e-05,
            "r_elbow_flex_joint": -2.120429816472789,
            "r_forearm_roll_joint": 1.7662675011044127,
            "r_shoulder_lift_joint": -0.26104337811699074,
            "r_shoulder_pan_joint": -1.7173960333980123,
            "r_upper_arm_roll_joint": -1.4633501125737374,
            "r_wrist_flex_joint": -0.11341485683949104,
            "r_wrist_roll_joint": 0.05058375449688546,
            "torso_lift_joint": 0.2329842562296531,
        }
        kitchen_setup.send_and_check_joint_goal(js)

        kitchen_setup.set_kitchen_js(
            {
                "fridge_area_lower_drawer_main_joint": 0.0,
                "iai_fridge_door_joint": 0.0,
                "kitchen_island_left_lower_drawer_main_joint": 0.0,
                "kitchen_island_left_upper_drawer_main_joint": 0.0,
                "kitchen_island_middle_lower_drawer_main_joint": 0.0,
                "kitchen_island_middle_upper_drawer_main_joint": 0.0,
                "kitchen_island_right_lower_drawer_main_joint": 0.0,
                "kitchen_island_right_upper_drawer_main_joint": 0.0,
                "oven_area_area_left_drawer_main_joint": 0.0,
                "oven_area_area_middle_lower_drawer_main_joint": 0.0,
                "oven_area_area_middle_upper_drawer_main_joint": 0.0,
                "oven_area_area_right_drawer_main_joint": 0.0,
                "oven_area_oven_door_joint": 0.0,
                "oven_area_oven_knob_oven_joint": 0.0,
                "oven_area_oven_knob_stove_1_joint": 0.0,
                "oven_area_oven_knob_stove_2_joint": 0.0,
                "oven_area_oven_knob_stove_3_joint": 0.0,
                "oven_area_oven_knob_stove_4_joint": 0.0,
                "sink_area_dish_washer_door_joint": 0.0,
                "sink_area_dish_washer_main_joint": 0.0,
                "sink_area_dish_washer_tray_main": 0.0,
                "sink_area_left_bottom_drawer_main_joint": 0.0,
                "sink_area_left_middle_drawer_main_joint": 0.0,
                "sink_area_left_upper_drawer_main_joint": 0.0,
                "sink_area_trash_drawer_main_joint": 0.0
            }
        )

        map_T_cart_goal = convert_dictionary_to_ros_message(u'geometry_msgs/PoseStamped',
                                                            {"header": {"stamp": {"secs": 1600163934,
                                                                                  "nsecs": 326478.0044555664},
                                                                        "frame_id": "map", "seq": 0}, "pose": {
                                                                "position": {"x": -0.440000057220459,
                                                                             "y": 0.15999984741210938, "z": 0.0},
                                                                "orientation": {"x": 0.0, "y": 0.0,
                                                                                "z": 0.9524610762750731,
                                                                                "w": 0.30466029964688424}}}
                                                            )

        avoidance_hint = Vector3Stamped()
        avoidance_hint.header.frame_id = 'map'
        avoidance_hint.vector.y = -1
        kitchen_setup.add_json_goal(u'CollisionAvoidanceHint',
                                    link_name=u'base_link',
                                    max_threshold=0.25,
                                    spring_threshold=0.3,
                                    max_linear_velocity=1,
                                    body_b=u'kitchen',
                                    link_b=u'kitchen_island',
                                    weight=WEIGHT_COLLISION_AVOIDANCE,
                                    avoidance_hint=avoidance_hint)
        kitchen_setup.add_json_goal(u'CartesianVelocityLimit',
                                    root_link=u'odom_combined',
                                    tip_link=u'base_footprint',
                                    max_linear_velocity=0.5,
                                    max_angular_velocity=0.2,
                                    )
        kitchen_setup.set_joint_goal(gaya_pose)
        kitchen_setup.avoid_all_collisions(0.2)
        kitchen_setup.set_cart_goal(map_T_cart_goal, 'base_footprint', linear_velocity=0.5,
                                    weight=WEIGHT_BELOW_CA)
        kitchen_setup.send_and_check_goal()

    def test_bug2020_09_15_15_35_15_dump_shaky_nav(self, kitchen_setup):
        map_T_odom = tf.pose_to_kdl(convert_dictionary_to_ros_message(u'geometry_msgs/PoseStamped',
                                                                      {
                                                                          "header": {
                                                                              "frame_id": "map",
                                                                              "seq": 0,
                                                                              "stamp": {
                                                                                  "nsecs": 0,
                                                                                  "secs": 0
                                                                              }
                                                                          },
                                                                          "pose": {
                                                                              "orientation": {
                                                                                  "w": 0.9903702071222805,
                                                                                  "x": -0.0034922295028117414,
                                                                                  "y": -0.00012004497948064491,
                                                                                  "z": -0.13840029901294992
                                                                              },
                                                                              "position": {
                                                                                  "x": 0.022483169988823295,
                                                                                  "y": -0.09823512894746209,
                                                                                  "z": 0.0036762520107436565
                                                                              }
                                                                          }
                                                                      }
                                                                      ).pose)

        odom_T_base_footprint = PoseStamped()
        odom_T_base_footprint.pose.position = Point(
            0.4355780076030453,
            -0.10753565484855881,
            0
        )
        odom_T_base_footprint.pose.orientation = Quaternion(*quaternion_about_axis(
            -2.398246925955068,
            [0, 0, 1]))
        odom_T_base_footprint = tf.pose_to_kdl(odom_T_base_footprint.pose)
        map_T_base_footprint = tf.kdl_to_pose_stamped(map_T_odom * odom_T_base_footprint, u'map')

        kitchen_setup.teleport_base(map_T_base_footprint)

        js = {
            "l_elbow_flex_joint": -2.121008899318323,
            "l_forearm_roll_joint": 48.41234640599331,
            "l_shoulder_lift_joint": -0.2649981673273779,
            "l_shoulder_pan_joint": 1.965457751174253,
            "l_upper_arm_roll_joint": 1.3837617139225473,
            "l_wrist_flex_joint": -0.09965675687909759,
            "l_wrist_roll_joint": 6.283225718134377,
            "r_elbow_flex_joint": -2.1211536700297065,
            "r_forearm_roll_joint": -29.64961771544074,
            "r_shoulder_lift_joint": -0.2566444421155591,
            "r_shoulder_pan_joint": -1.7157379010508729,
            "r_upper_arm_roll_joint": -1.4633501125737374,
            "r_wrist_flex_joint": -0.1001446362091114,
            "r_wrist_roll_joint": 25.18355495894769,
        }
        kitchen_setup.send_and_check_joint_goal(js)

        kitchen_setup.set_kitchen_js(
            {
                "fridge_area_lower_drawer_main_joint": 0.0,
                "iai_fridge_door_joint": 0.0,
                "kitchen_island_left_lower_drawer_main_joint": 0.0,
                "kitchen_island_left_upper_drawer_main_joint": 0.0,
                "kitchen_island_middle_lower_drawer_main_joint": 0.0,
                "kitchen_island_middle_upper_drawer_main_joint": 0.0,
                "kitchen_island_right_lower_drawer_main_joint": 0.0,
                "kitchen_island_right_upper_drawer_main_joint": 0.0,
                "oven_area_area_left_drawer_main_joint": 0.0,
                "oven_area_area_middle_lower_drawer_main_joint": 0.0,
                "oven_area_area_middle_upper_drawer_main_joint": 0.0,
                "oven_area_area_right_drawer_main_joint": 0.0,
                "oven_area_oven_door_joint": 0.0,
                "oven_area_oven_knob_oven_joint": 0.0,
                "oven_area_oven_knob_stove_1_joint": 0.0,
                "oven_area_oven_knob_stove_2_joint": 0.0,
                "oven_area_oven_knob_stove_3_joint": 0.0,
                "oven_area_oven_knob_stove_4_joint": 0.0,
                "sink_area_dish_washer_door_joint": 0.0,
                "sink_area_dish_washer_main_joint": 0.0,
                "sink_area_dish_washer_tray_main": 0.0,
                "sink_area_left_bottom_drawer_main_joint": 0.0,
                "sink_area_left_middle_drawer_main_joint": 0.0,
                "sink_area_left_upper_drawer_main_joint": 0.0,
                "sink_area_trash_drawer_main_joint": 0.0
            }
        )

        map_T_cart_goal = convert_dictionary_to_ros_message(u'geometry_msgs/PoseStamped',
                                                            {"header": {"stamp": {"secs": 1600184101,
                                                                                  "nsecs": 976460.9336853027},
                                                                        "frame_id": "map", "seq": 0}, "pose": {
                                                                "position": {"x": 0.48000001907348633,
                                                                             "y": -0.5999999046325684, "z": 0.0},
                                                                "orientation": {"x": 0.0, "y": 0.0,
                                                                                "z": -0.3561185110796128,
                                                                                "w": 0.9344407985883534}}}
                                                            )

        avoidance_hint = Vector3Stamped()
        avoidance_hint.header.frame_id = 'map'
        avoidance_hint.vector.y = -1
        kitchen_setup.add_json_goal(u'CollisionAvoidanceHint',
                                    link_name=u'base_link',
                                    max_threshold=0.25,
                                    spring_threshold=0.3,
                                    max_linear_velocity=1,
                                    body_b=u'kitchen',
                                    link_b=u'kitchen_island',
                                    weight=WEIGHT_COLLISION_AVOIDANCE,
                                    avoidance_hint=avoidance_hint)
        kitchen_setup.add_json_goal(u'CartesianVelocityLimit',
                                    root_link=u'odom_combined',
                                    tip_link=u'base_footprint',
                                    max_linear_velocity=0.5,
                                    max_angular_velocity=0.2,
                                    )
        kitchen_setup.set_joint_goal(
            {
                "l_shoulder_pan_joint": 1.965457751174253,
                "l_shoulder_lift_joint": -0.26482897748116896,
                "l_upper_arm_roll_joint": 1.3837617139225473,
                "l_elbow_flex_joint": -2.121008899318323,
                "l_forearm_roll_joint": 48.412635641428075,
                "l_wrist_flex_joint": -0.09891710523740382,
                "l_wrist_roll_joint": 6.283008173533879,
                "r_shoulder_pan_joint": -1.7159037142855866,
                "r_shoulder_lift_joint": -0.2564752522693502,
                "r_upper_arm_roll_joint": -1.4633501125737374,
                "r_elbow_flex_joint": -2.121443211452474,
                "r_forearm_roll_joint": -29.649386327092937,
                "r_wrist_flex_joint": -0.09992709160861413,
                "r_wrist_roll_joint": 25.182815307305997,
            }
        )

        kitchen_setup.avoid_all_collisions(0.2)
        kitchen_setup.set_and_check_cart_goal(map_T_cart_goal, 'base_footprint', linear_velocity=0.5,
                                              weight=WEIGHT_BELOW_CA, expected_error_codes=[MoveResult.SHAKING])

    def test_bug2020_09_15_15_35_15_dump_shaky_nav_cut_off(self, kitchen_setup):
        map_T_odom = tf.pose_to_kdl(convert_dictionary_to_ros_message(u'geometry_msgs/PoseStamped',
                                                                      {
                                                                          "header": {
                                                                              "frame_id": "map",
                                                                              "seq": 0,
                                                                              "stamp": {
                                                                                  "nsecs": 0,
                                                                                  "secs": 0
                                                                              }
                                                                          },
                                                                          "pose": {
                                                                              "orientation": {
                                                                                  "w": 0.9903702071222805,
                                                                                  "x": -0.0034922295028117414,
                                                                                  "y": -0.00012004497948064491,
                                                                                  "z": -0.13840029901294992
                                                                              },
                                                                              "position": {
                                                                                  "x": 0.022483169988823295,
                                                                                  "y": -0.09823512894746209,
                                                                                  "z": 0.0036762520107436565
                                                                              }
                                                                          }
                                                                      }
                                                                      ).pose)

        odom_T_base_footprint = PoseStamped()
        odom_T_base_footprint.pose.position = Point(
            0.4355780076030453,
            -0.10753565484855881,
            0
        )
        odom_T_base_footprint.pose.orientation = Quaternion(*quaternion_about_axis(
            -2.398246925955068,
            [0, 0, 1]))
        odom_T_base_footprint = tf.pose_to_kdl(odom_T_base_footprint.pose)
        map_T_base_footprint = tf.kdl_to_pose_stamped(map_T_odom * odom_T_base_footprint, u'map')

        kitchen_setup.teleport_base(map_T_base_footprint)

        js = {
            "l_elbow_flex_joint": -2.121008899318323,
            "l_forearm_roll_joint": 48.41234640599331,
            "l_shoulder_lift_joint": -0.2649981673273779,
            "l_shoulder_pan_joint": 1.965457751174253,
            "l_upper_arm_roll_joint": 1.3837617139225473,
            "l_wrist_flex_joint": -0.09965675687909759,
            "l_wrist_roll_joint": 6.283225718134377,
            "r_elbow_flex_joint": -2.1211536700297065,
            "r_forearm_roll_joint": -29.64961771544074,
            "r_shoulder_lift_joint": -0.2566444421155591,
            "r_shoulder_pan_joint": -1.7157379010508729,
            "r_upper_arm_roll_joint": -1.4633501125737374,
            "r_wrist_flex_joint": -0.1001446362091114,
            "r_wrist_roll_joint": 25.18355495894769,
        }
        kitchen_setup.send_and_check_joint_goal(js)

        kitchen_setup.set_kitchen_js(
            {
                "fridge_area_lower_drawer_main_joint": 0.0,
                "iai_fridge_door_joint": 0.0,
                "kitchen_island_left_lower_drawer_main_joint": 0.0,
                "kitchen_island_left_upper_drawer_main_joint": 0.0,
                "kitchen_island_middle_lower_drawer_main_joint": 0.0,
                "kitchen_island_middle_upper_drawer_main_joint": 0.0,
                "kitchen_island_right_lower_drawer_main_joint": 0.0,
                "kitchen_island_right_upper_drawer_main_joint": 0.0,
                "oven_area_area_left_drawer_main_joint": 0.0,
                "oven_area_area_middle_lower_drawer_main_joint": 0.0,
                "oven_area_area_middle_upper_drawer_main_joint": 0.0,
                "oven_area_area_right_drawer_main_joint": 0.0,
                "oven_area_oven_door_joint": 0.0,
                "oven_area_oven_knob_oven_joint": 0.0,
                "oven_area_oven_knob_stove_1_joint": 0.0,
                "oven_area_oven_knob_stove_2_joint": 0.0,
                "oven_area_oven_knob_stove_3_joint": 0.0,
                "oven_area_oven_knob_stove_4_joint": 0.0,
                "sink_area_dish_washer_door_joint": 0.0,
                "sink_area_dish_washer_main_joint": 0.0,
                "sink_area_dish_washer_tray_main": 0.0,
                "sink_area_left_bottom_drawer_main_joint": 0.0,
                "sink_area_left_middle_drawer_main_joint": 0.0,
                "sink_area_left_upper_drawer_main_joint": 0.0,
                "sink_area_trash_drawer_main_joint": 0.0
            }
        )

        map_T_cart_goal = convert_dictionary_to_ros_message(u'geometry_msgs/PoseStamped',
                                                            {"header": {"stamp": {"secs": 1600184101,
                                                                                  "nsecs": 976460.9336853027},
                                                                        "frame_id": "map", "seq": 0}, "pose": {
                                                                "position": {"x": 0.48000001907348633,
                                                                             "y": -0.5999999046325684, "z": 0.0},
                                                                "orientation": {"x": 0.0, "y": 0.0,
                                                                                "z": -0.3561185110796128,
                                                                                "w": 0.9344407985883534}}}
                                                            )

        avoidance_hint = Vector3Stamped()
        avoidance_hint.header.frame_id = 'map'
        avoidance_hint.vector.y = -1
        kitchen_setup.add_json_goal(u'CollisionAvoidanceHint',
                                    link_name=u'base_link',
                                    max_threshold=0.25,
                                    spring_threshold=0.3,
                                    max_linear_velocity=1,
                                    body_b=u'kitchen',
                                    link_b=u'kitchen_island',
                                    weight=WEIGHT_COLLISION_AVOIDANCE,
                                    avoidance_hint=avoidance_hint)
        kitchen_setup.add_json_goal(u'CartesianVelocityLimit',
                                    root_link=u'odom_combined',
                                    tip_link=u'base_footprint',
                                    max_linear_velocity=0.5,
                                    max_angular_velocity=0.2,
                                    )
        kitchen_setup.set_joint_goal(
            {
                "l_shoulder_pan_joint": 1.965457751174253,
                "l_shoulder_lift_joint": -0.26482897748116896,
                "l_upper_arm_roll_joint": 1.3837617139225473,
                "l_elbow_flex_joint": -2.121008899318323,
                "l_forearm_roll_joint": 48.412635641428075,
                "l_wrist_flex_joint": -0.09891710523740382,
                "l_wrist_roll_joint": 6.283008173533879,
                "r_shoulder_pan_joint": -1.7159037142855866,
                "r_shoulder_lift_joint": -0.2564752522693502,
                "r_upper_arm_roll_joint": -1.4633501125737374,
                "r_elbow_flex_joint": -2.121443211452474,
                "r_forearm_roll_joint": -29.649386327092937,
                "r_wrist_flex_joint": -0.09992709160861413,
                "r_wrist_roll_joint": 25.182815307305997,
            }
        )

        kitchen_setup.avoid_all_collisions(0.2)
        kitchen_setup.set_cart_goal(map_T_cart_goal, 'base_footprint', linear_velocity=0.5,
                                    weight=WEIGHT_BELOW_CA)
        kitchen_setup.send_and_check_goal(goal_type=MoveGoal.PLAN_AND_EXECUTE_AND_CUT_OFF_SHAKING)

    def test_bug2020_09_15_10_41_17_dump_wiggling(self, kitchen_setup):
        map_T_odom = tf.pose_to_kdl(convert_dictionary_to_ros_message(u'geometry_msgs/PoseStamped',
                                                                      {
                                                                          "header": {
                                                                              "frame_id": "map",
                                                                              "seq": 0,
                                                                              "stamp": {
                                                                                  "nsecs": 0,
                                                                                  "secs": 0
                                                                              }
                                                                          },
                                                                          "pose": {
                                                                              "orientation": {
                                                                                  "w": 0.7532154668322877,
                                                                                  "x": 0.0013925205455504854,
                                                                                  "y": 0.0020029798643668487,
                                                                                  "z": -0.6577693436781712
                                                                              },
                                                                              "position": {
                                                                                  "x": -0.45177061803897495,
                                                                                  "y": -0.29218384670347713,
                                                                                  "z": 4.1548596924592305e-05
                                                                              }
                                                                          }
                                                                      }
                                                                      ).pose)

        odom_T_base_footprint = PoseStamped()
        odom_T_base_footprint.pose.position = Point(
            -0.10391025295767904,
            1.0221940223228667,
            0
        )
        odom_T_base_footprint.pose.orientation = Quaternion(*quaternion_about_axis(
            2.97736321896431,
            [0, 0, 1]))
        odom_T_base_footprint = tf.pose_to_kdl(odom_T_base_footprint.pose)
        map_T_base_footprint = tf.kdl_to_pose_stamped(map_T_odom * odom_T_base_footprint, u'map')

        kitchen_setup.teleport_base(map_T_base_footprint)

        js = {
            "head_pan_joint": 0.11518460923524085,
            "head_tilt_joint": 0.9514786684689828,
            "l_elbow_flex_joint": -2.121008899318323,
            "l_forearm_roll_joint": 4.430049255743156,
            "l_shoulder_lift_joint": -0.2649981673273779,
            "l_shoulder_pan_joint": 1.9652919379395388,
            "l_upper_arm_roll_joint": 1.3837617139225473,
            "l_wrist_flex_joint": -0.09896061415750401,
            "l_wrist_roll_joint": 1.5548711750357214e-05,
            "r_elbow_flex_joint": -2.0632453854762955,
            "r_forearm_roll_joint": -1.3016527553185637,
            "r_shoulder_lift_joint": -0.30680923151650064,
            "r_shoulder_pan_joint": -1.183809044088452,
            "r_upper_arm_roll_joint": -1.6439096470662296,
            "r_wrist_flex_joint": -1.28493603944117,
            "r_wrist_roll_joint": 4.308453693283392,
            "torso_lift_joint": 0.25,
        }
        kitchen_setup.send_and_check_joint_goal(js)

        kitchen_setup.set_kitchen_js(
            {
                "fridge_area_lower_drawer_main_joint": 0.0,
                "iai_fridge_door_joint": 0.0,
                "kitchen_island_left_lower_drawer_main_joint": 0.0,
                "kitchen_island_left_upper_drawer_main_joint": 0.0,
                "kitchen_island_middle_lower_drawer_main_joint": 0.0,
                "kitchen_island_middle_upper_drawer_main_joint": 0.0,
                "kitchen_island_right_lower_drawer_main_joint": 0.0,
                "kitchen_island_right_upper_drawer_main_joint": 0.0,
                "oven_area_area_left_drawer_main_joint": 0.0,
                "oven_area_area_middle_lower_drawer_main_joint": 0.0,
                "oven_area_area_middle_upper_drawer_main_joint": 0.0,
                "oven_area_area_right_drawer_main_joint": 0.0,
                "oven_area_oven_door_joint": 0.0,
                "oven_area_oven_knob_oven_joint": 0.0,
                "oven_area_oven_knob_stove_1_joint": 0.0,
                "oven_area_oven_knob_stove_2_joint": 0.0,
                "oven_area_oven_knob_stove_3_joint": 0.0,
                "oven_area_oven_knob_stove_4_joint": 0.0,
                "sink_area_dish_washer_door_joint": 0.0,
                "sink_area_dish_washer_main_joint": 0.0,
                "sink_area_dish_washer_tray_main": 0.0,
                "sink_area_left_bottom_drawer_main_joint": 0.0,
                "sink_area_left_middle_drawer_main_joint": 0.48,
                "sink_area_left_upper_drawer_main_joint": 0.0,
                "sink_area_trash_drawer_main_joint": 0.0
            }
        )

        box_pose = convert_dictionary_to_ros_message(u'geometry_msgs/PoseStamped',
                                                     {
                                                         "header": {
                                                             "frame_id": "r_wrist_roll_link",
                                                             "seq": 0,
                                                             "stamp": {
                                                                 "nsecs": 0,
                                                                 "secs": 0
                                                             }
                                                         },
                                                         "pose": {
                                                             "orientation": {
                                                                 "w": 0.7050609904138849,
                                                                 "x": 1.981449345260101e-12,
                                                                 "y": -0.7090613364582498,
                                                                 "z": 0.011000951623944002
                                                             },
                                                             "position": {
                                                                 "x": 0.209,
                                                                 "y": -0.059,
                                                                 "z": 0.003
                                                             }
                                                         }
                                                     }
                                                     )
        kitchen_setup.attach_box(u'bowl_1',
                                 size=[.171740325292, 0.171745332082, 0.10578233401],
                                 frame_id='r_wrist_roll_link', pose=box_pose)

        map_T_cart_goal = convert_dictionary_to_ros_message(u'geometry_msgs/PoseStamped',
                                                            {"header": {"stamp": {"secs": 1600166439,
                                                                                  "nsecs": 617058.9923858643},
                                                                        "frame_id": "map", "seq": 0}, "pose": {
                                                                "position": {"x": -2.4800000190734863,
                                                                             "y": 0.15999984741210938, "z": 0.0},
                                                                "orientation": {"x": 0.0, "y": 0.0,
                                                                                "z": -0.9870874685064221,
                                                                                "w": 0.16018217602961632}}}
                                                            )

        avoidance_hint = Vector3Stamped()
        avoidance_hint.header.frame_id = 'map'
        avoidance_hint.vector.y = -1
        kitchen_setup.add_json_goal(u'CollisionAvoidanceHint',
                                    link_name=u'base_link',
                                    max_threshold=0.25,
                                    spring_threshold=0.3,
                                    max_linear_velocity=1,
                                    body_b=u'kitchen',
                                    link_b=u'kitchen_island',
                                    weight=WEIGHT_COLLISION_AVOIDANCE,
                                    avoidance_hint=avoidance_hint)
        kitchen_setup.add_json_goal(u'CartesianVelocityLimit',
                                    root_link=u'odom_combined',
                                    tip_link=u'base_footprint',
                                    max_linear_velocity=0.5,
                                    max_angular_velocity=0.2,
                                    )
        kitchen_setup.set_joint_goal({
            "l_shoulder_pan_joint": 1.9728364401190246,
            "l_shoulder_lift_joint": -0.262967889172871,
            "l_upper_arm_roll_joint": 1.3837617139225473,
            "l_elbow_flex_joint": -2.121008899318323,
            "l_forearm_roll_joint": 4.430338491177909,
            "l_wrist_flex_joint": -0.08986724985668793,
            "l_wrist_roll_joint": 0.001103271714241405,
            "r_shoulder_pan_joint": -1.183809044088452,
            "r_shoulder_lift_joint": -0.307232206132023,
            "r_upper_arm_roll_joint": -1.6439096470662296,
            "r_elbow_flex_joint": -2.0632453854762955,
            "r_forearm_roll_joint": -7.5851190340623456,
            "r_wrist_flex_joint": -1.28497954836127,
            "r_wrist_roll_joint": 10.590924211064326
            # "torso_lift_joint": 1,
        })

        kitchen_setup.avoid_all_collisions(0.2)
        # tip_normal = Vector3Stamped()
        # tip_normal.header.frame_id = 'map'
        # tip_normal.vector.z = 1
        # kitchen_setup.align_planes('bowl_1', tip_normal, weight=WEIGHT_ABOVE_CA)
        kitchen_setup.set_cart_goal(map_T_cart_goal, 'base_footprint', linear_velocity=0.5,
                                    weight=WEIGHT_BELOW_CA)
        kitchen_setup.send_and_check_goal()

    def test_bug2020_09_11_11_59_57_dump(self, kitchen_setup):
        map_T_odom = tf.pose_to_kdl(convert_dictionary_to_ros_message(u'geometry_msgs/PoseStamped',
                                                                      {
                                                                          "header": {
                                                                              "frame_id": "map",
                                                                              "seq": 0,
                                                                              "stamp": {
                                                                                  "nsecs": 0,
                                                                                  "secs": 0
                                                                              }
                                                                          },
                                                                          "pose": {
                                                                              "orientation": {
                                                                                  "w": 1.0,
                                                                                  "x": 0.0,
                                                                                  "y": 0.0,
                                                                                  "z": 0.0
                                                                              },
                                                                              "position": {
                                                                                  "x": 0.0,
                                                                                  "y": 0.0,
                                                                                  "z": 0.0
                                                                              }
                                                                          }
                                                                      }
                                                                      ).pose)

        odom_T_base_footprint = PoseStamped()
        odom_T_base_footprint.pose.position = Point(
            0.09598632901906967,
            1.7636791467666626,
            0
        )
        odom_T_base_footprint.pose.orientation = Quaternion(*quaternion_about_axis(
            -2.7521222050783707,
            [0, 0, 1]))
        odom_T_base_footprint = tf.pose_to_kdl(odom_T_base_footprint.pose)
        map_T_base_footprint = tf.kdl_to_pose_stamped(map_T_odom * odom_T_base_footprint, u'map')

        kitchen_setup.teleport_base(map_T_base_footprint)

        js = {
            "head_pan_joint": 0.10143902897834778,
            "head_tilt_joint": 0.6765880584716797,
            "l_elbow_flex_joint": -2.1212997436523438,
            "l_forearm_roll_joint": -1.8530672788619995,
            "l_shoulder_lift_joint": -0.26502490043640137,
            "l_shoulder_pan_joint": 1.9651780128479004,
            "l_upper_arm_roll_joint": 1.3837532997131348,
            "l_wrist_flex_joint": -0.10027802735567093,
            "l_wrist_roll_joint": 9.870521171251312e-05,
            "r_elbow_flex_joint": -2.1213154792785645,
            "r_forearm_roll_joint": -17.083274841308594,
            "r_shoulder_lift_joint": -0.2567230463027954,
            "r_shoulder_pan_joint": -1.7125777006149292,
            "r_upper_arm_roll_joint": -1.4633837938308716,
            "r_wrist_flex_joint": -0.10014520585536957,
            "r_wrist_roll_joint": 12.617490768432617,
            "torso_lift_joint": 0.26358458399772644,
        }
        kitchen_setup.send_and_check_joint_goal(js)

        kitchen_setup.set_kitchen_js(
            {
                "fridge_area_lower_drawer_main_joint": 0.0,
                "iai_fridge_door_joint": 0.0,
                "kitchen_island_left_lower_drawer_main_joint": 0.0,
                "kitchen_island_left_upper_drawer_main_joint": 0.0,
                "kitchen_island_middle_lower_drawer_main_joint": 0.0,
                "kitchen_island_middle_upper_drawer_main_joint": 0.0,
                "kitchen_island_right_lower_drawer_main_joint": 0.0,
                "kitchen_island_right_upper_drawer_main_joint": 0.0,
                "oven_area_area_left_drawer_main_joint": 0.0,
                "oven_area_area_middle_lower_drawer_main_joint": 0.0,
                "oven_area_area_middle_upper_drawer_main_joint": 0.0,
                "oven_area_area_right_drawer_main_joint": 0.0,
                "oven_area_oven_door_joint": 0.0,
                "oven_area_oven_knob_oven_joint": 0.0,
                "oven_area_oven_knob_stove_1_joint": 0.0,
                "oven_area_oven_knob_stove_2_joint": 0.0,
                "oven_area_oven_knob_stove_3_joint": 0.0,
                "oven_area_oven_knob_stove_4_joint": 0.0,
                "sink_area_dish_washer_door_joint": 0.0,
                "sink_area_dish_washer_main_joint": 0.0,
                "sink_area_dish_washer_tray_main": 0.0,
                "sink_area_left_bottom_drawer_main_joint": 0.0,
                "sink_area_left_middle_drawer_main_joint": 0.0,
                "sink_area_left_upper_drawer_main_joint": 0.48,
                "sink_area_trash_drawer_main_joint": 0.0
            }
        )

        SM_TableKnife4_pose = convert_dictionary_to_ros_message(u'geometry_msgs/PoseStamped',
                                                                {
                                                                    "header": {
                                                                        "frame_id": "r_wrist_roll_link",
                                                                        "seq": 0,
                                                                        "stamp": {
                                                                            "nsecs": 0,
                                                                            "secs": 0
                                                                        }
                                                                    },
                                                                    "pose": {
                                                                        "orientation": {
                                                                            "w": 0.7071039519219716,
                                                                            "x": -0.002000294064347671,
                                                                            "y": -0.7071039519219521,
                                                                            "z": 0.002000294064347671
                                                                        },
                                                                        "position": {
                                                                            "x": 0.166,
                                                                            "y": 0.003,
                                                                            "z": 0.002
                                                                        }
                                                                    }
                                                                }
                                                                )
        kitchen_setup.attach_box(u'SM_TableKnife4',
                                 size=[0.222074826558, 0.0516345620155, 0.0242430388927],
                                 frame_id='r_wrist_roll_link', pose=SM_TableKnife4_pose)

        SM_BigBowl2_pose = convert_dictionary_to_ros_message(u'geometry_msgs/PoseStamped',
                                                             {
                                                                 "header": {
                                                                     "frame_id": "map",
                                                                     "seq": 0,
                                                                     "stamp": {
                                                                         "nsecs": 0,
                                                                         "secs": 0
                                                                     }
                                                                 },
                                                                 "pose": {
                                                                     "orientation": {
                                                                         "w": 0.9442825488612109,
                                                                         "x": 0.008524839235563506,
                                                                         "y": 0.004445144931827071,
                                                                         "z": 0.32899549498240516
                                                                     },
                                                                     "position": {
                                                                         "x": -0.8397645969330706,
                                                                         "y": 1.197540621263799,
                                                                         "z": 0.9046289697156581
                                                                     }
                                                                 }
                                                             }
                                                             )
        kitchen_setup.add_box(u'SM_BigBowl2',
                              size=[0.171740325292, 0.171745332082, 0.10578233401], pose=SM_BigBowl2_pose)

        # goal----------------------------------

        map_T_cart_goal = convert_dictionary_to_ros_message(u'geometry_msgs/PoseStamped',
                                                            {"header": {"stamp": {"secs": 1599817878,
                                                                                  "nsecs": 274374.96185302734},
                                                                        "frame_id": "map", "seq": 0}, "pose": {
                                                                "position": {"x": -0.20000028610229492,
                                                                             "y": 2.0399999618530273, "z": 0.0},
                                                                "orientation": {"x": 0.0, "y": 0.0,
                                                                                "z": -0.9210651816262956,
                                                                                "w": 0.3894084374993936}}}
                                                            )

        avoidance_hint = Vector3Stamped()
        avoidance_hint.header.frame_id = 'map'
        avoidance_hint.vector.y = -1
        kitchen_setup.add_json_goal(u'CollisionAvoidanceHint',
                                    link_name=u'base_link',
                                    max_threshold=0.3,
                                    # spring_threshold=0.5,
                                    max_linear_velocity=1,
                                    body_b=u'kitchen',
                                    link_b=u'kitchen_island',
                                    weight=WEIGHT_COLLISION_AVOIDANCE,
                                    avoidance_hint=avoidance_hint)
        kitchen_setup.add_json_goal(u'CartesianVelocityLimit',
                                    root_link=u'odom_combined',
                                    tip_link=u'base_footprint',
                                    max_linear_velocity=0.5,
                                    max_angular_velocity=0.2,
                                    )
        kitchen_setup.set_joint_goal(gaya_pose)
        kitchen_setup.avoid_all_collisions(0.2)
        kitchen_setup.set_cart_goal(map_T_cart_goal, 'base_footprint', linear_velocity=0.5,
                                    weight=WEIGHT_BELOW_CA)
        kitchen_setup.send_and_check_goal()

    def test_bug2020_09_09_14_33_36_dump_endless_wiggling(self, kitchen_setup):
        map_T_odom = tf.pose_to_kdl(convert_dictionary_to_ros_message(u'geometry_msgs/PoseStamped',
                                                                      {
                                                                          "header": {
                                                                              "frame_id": "map",
                                                                              "seq": 0,
                                                                              "stamp": {
                                                                                  "nsecs": 0,
                                                                                  "secs": 0
                                                                              }
                                                                          },
                                                                          "pose": {
                                                                              "orientation": {
                                                                                  "w": 0.8038133596161393,
                                                                                  "x": -0.0017914705470469517,
                                                                                  "y": 0.004855839193902281,
                                                                                  "z": -0.5948590541982338
                                                                              },
                                                                              "position": {
                                                                                  "x": -1.2290553421224326,
                                                                                  "y": -0.07699918098148706,
                                                                                  "z": -0.014262627020910567
                                                                              }
                                                                          }
                                                                      }
                                                                      ).pose)

        odom_T_base_footprint = PoseStamped()
        odom_T_base_footprint.pose.position = Point(
            -0.84211314506964,
            -1.0942196618120819,
            0
        )
        odom_T_base_footprint.pose.orientation = Quaternion(*quaternion_about_axis(
            -1.8534894800614323,
            [0, 0, 1]))
        odom_T_base_footprint = tf.pose_to_kdl(odom_T_base_footprint.pose)
        map_T_base_footprint = tf.kdl_to_pose_stamped(map_T_odom * odom_T_base_footprint, u'map')

        kitchen_setup.teleport_base(map_T_base_footprint)

        js = {
            "l_elbow_flex_joint": -2.121008899318323,
            "l_forearm_roll_joint": 60.97852695135053,
            "l_shoulder_lift_joint": -0.2647443825580645,
            "l_shoulder_pan_joint": 1.965291937939539,
            "l_upper_arm_roll_joint": 1.3837617139225473,
            "l_wrist_flex_joint": -0.09987430147959442,
            "l_wrist_roll_joint": -31.415881039502846,
            "r_elbow_flex_joint": -2.120140275050022,
            "r_forearm_roll_joint": -92.48219800774837,
            "r_shoulder_lift_joint": -0.2576595811928125,
            "r_shoulder_pan_joint": -1.7474082288812411,
            "r_upper_arm_roll_joint": -1.4636708222264772,
            "r_wrist_flex_joint": -0.10002450226779036,
            "r_wrist_roll_joint": 69.16652020014351,
            "torso_lift_joint": 0.2575583183617209,
        }
        kitchen_setup.allow_all_collisions()
        kitchen_setup.send_and_check_joint_goal(js)

        kitchen_setup.set_kitchen_js(
            {
                "fridge_area_lower_drawer_main_joint": 0.0,
                "iai_fridge_door_joint": 0.0,
                "kitchen_island_left_lower_drawer_main_joint": 0.0,
                "kitchen_island_left_upper_drawer_main_joint": 0.0,
                "kitchen_island_middle_lower_drawer_main_joint": 0.0,
                "kitchen_island_middle_upper_drawer_main_joint": 0.0,
                "kitchen_island_right_lower_drawer_main_joint": 0.0,
                "kitchen_island_right_upper_drawer_main_joint": 0.0,
                "oven_area_area_left_drawer_main_joint": 0.0,
                "oven_area_area_middle_lower_drawer_main_joint": 0.0,
                "oven_area_area_middle_upper_drawer_main_joint": 0.0,
                "oven_area_area_right_drawer_main_joint": 0.0,
                "oven_area_oven_door_joint": 0.0,
                "oven_area_oven_knob_oven_joint": 0.0,
                "oven_area_oven_knob_stove_1_joint": 0.0,
                "oven_area_oven_knob_stove_2_joint": 0.0,
                "oven_area_oven_knob_stove_3_joint": 0.0,
                "oven_area_oven_knob_stove_4_joint": 0.0,
                "sink_area_dish_washer_door_joint": 0.0,
                "sink_area_dish_washer_main_joint": 0.0,
                "sink_area_dish_washer_tray_main": 0.0,
                "sink_area_left_bottom_drawer_main_joint": 0.0,
                "sink_area_left_middle_drawer_main_joint": 0.0,
                "sink_area_left_upper_drawer_main_joint": 0.0,
                "sink_area_trash_drawer_main_joint": 0.0
            }
        )

        box_pose = convert_dictionary_to_ros_message(u'geometry_msgs/PoseStamped',
                                                     {
                                                         "header": {
                                                             "frame_id": "map",
                                                             "seq": 0,
                                                             "stamp": {
                                                                 "nsecs": 0,
                                                                 "secs": 0
                                                             }
                                                         },
                                                         "pose": {
                                                             "orientation": {
                                                                 "w": 0.9894008709219515,
                                                                 "x": 9.813812393299583e-05,
                                                                 "y": 0.00012360265872692514,
                                                                 "z": 0.14520981960657917
                                                             },
                                                             "position": {
                                                                 "x": -3.328302510579427,
                                                                 "y": 0.4969228744506836,
                                                                 "z": 0.82414124806722
                                                             }
                                                         }
                                                     }
                                                     )
        kitchen_setup.add_box(u'bowl_1',
                              size=[0.0858103354772, 0.0858093341192, 0.155754343669], pose=box_pose)

        wrong_odom_T_goal = convert_dictionary_to_ros_message(u'geometry_msgs/PoseStamped',
                                                              {
                                                                  "header": {
                                                                      "frame_id": "odom_combined",
                                                                      "seq": 0,
                                                                      "stamp": {
                                                                          "nsecs": 784679174,
                                                                          "secs": 1599662013
                                                                      }
                                                                  },
                                                                  "pose": {
                                                                      "orientation": {
                                                                          "w": 0.7052763626162107,
                                                                          "x": 0.004909433897532277,
                                                                          "y": 0.001082490750537487,
                                                                          "z": -0.7089146376393086
                                                                      },
                                                                      "position": {
                                                                          "x": -1.1672449270105567,
                                                                          "y": -1.8671080893997798,
                                                                          "z": 0.8256542845203053
                                                                      }
                                                                  }
                                                              }
                                                              )
        map_T_cart_goal = tf.kdl_to_pose_stamped(map_T_odom * tf.pose_to_kdl(wrong_odom_T_goal.pose), u'map')
        kitchen_setup.add_json_goal(u'CartesianVelocityLimit',
                                    root_link=u'odom_combined',
                                    tip_link=u'base_footprint',
                                    max_linear_velocity=0.1,
                                    max_angular_velocity=0.2,
                                    )
        # kitchen_setup.avoid_all_collisions(0.2)
        kitchen_setup.allow_collision([
            "r_gripper_l_finger_tip_link",
            "r_gripper_r_finger_tip_link",
            "r_gripper_l_finger_link",
            "r_gripper_r_finger_link",
            "r_gripper_l_finger_tip_frame",
            "r_gripper_palm_link"
        ], 'bowl_1', [])
        kitchen_setup.allow_collision([
            "r_gripper_l_finger_tip_link",
            "r_gripper_r_finger_tip_link",
            "r_gripper_l_finger_link",
            "r_gripper_r_finger_link",
            "r_gripper_l_finger_tip_frame",
            "r_gripper_palm_link"
        ], 'kitchen', [])
        # kitchen_setup.add_json_goal(u'AvoidJointLimits', percentage=40)
        # kitchen_setup.allow_all_collisions()
        kitchen_setup.set_and_check_cart_goal(map_T_cart_goal, 'r_gripper_tool_frame')

    def test_bug2020_09_09_13_36_25_dump(self, kitchen_setup):
        map_T_odom = tf.pose_to_kdl(convert_dictionary_to_ros_message(u'geometry_msgs/PoseStamped',
                                                                      {
                                                                          "header": {
                                                                              "frame_id": "map",
                                                                              "seq": 0,
                                                                              "stamp": {
                                                                                  "nsecs": 0,
                                                                                  "secs": 0
                                                                              }
                                                                          },
                                                                          "pose": {
                                                                              "orientation": {
                                                                                  "w": 0.8779201932099772,
                                                                                  "x": 0.005801928233696417,
                                                                                  "y": 0.0021891835979195693,
                                                                                  "z": -0.47876683203632847
                                                                              },
                                                                              "position": {
                                                                                  "x": -1.2813072440232847,
                                                                                  "y": -0.000900015892780554,
                                                                                  "z": -0.0053088233454366375
                                                                              }
                                                                          }
                                                                      }
                                                                      ).pose)

        odom_T_base_footprint = PoseStamped()
        odom_T_base_footprint.pose.position = Point(
            0.5065161536263582,
            1.2428430519008682,
            0
        )
        odom_T_base_footprint.pose.orientation = Quaternion(*quaternion_about_axis(
            -2.9179043687346833,
            [0, 0, 1]))
        odom_T_base_footprint = tf.pose_to_kdl(odom_T_base_footprint.pose)
        map_T_base_footprint = tf.kdl_to_pose_stamped(map_T_odom * odom_T_base_footprint, u'map')

        kitchen_setup.teleport_base(map_T_base_footprint)

        js = {
            "l_elbow_flex_joint": -2.121008899318323,
            "l_forearm_roll_joint": 60.97875833969833,
            "l_shoulder_lift_joint": -0.26499816732737785,
            "l_shoulder_pan_joint": 1.965291937939539,
            "l_upper_arm_roll_joint": 1.3837617139225473,
            "l_wrist_flex_joint": -0.09896061415750301,
            "l_wrist_roll_joint": -31.415924548422947,
            "r_elbow_flex_joint": -2.121153670029707,
            "r_forearm_roll_joint": -67.34873782238188,
            "r_shoulder_lift_joint": -0.25672903703866357,
            "r_shoulder_pan_joint": -1.712587449591307,
            "r_upper_arm_roll_joint": -1.4633501125737376,
            "r_wrist_flex_joint": -0.09998099334768273,
            "r_wrist_roll_joint": 50.31658512943495,
            "torso_lift_joint": 0.2623074836994323,
        }
        kitchen_setup.send_and_check_joint_goal(js)

        kitchen_setup.set_kitchen_js(
            {
                "fridge_area_lower_drawer_main_joint": 0.0,
                "iai_fridge_door_joint": 0.0,
                "kitchen_island_left_lower_drawer_main_joint": 0.0,
                "kitchen_island_left_upper_drawer_main_joint": 0.48,
                "kitchen_island_middle_lower_drawer_main_joint": 0.0,
                "kitchen_island_middle_upper_drawer_main_joint": 0.0,
                "kitchen_island_right_lower_drawer_main_joint": 0.0,
                "kitchen_island_right_upper_drawer_main_joint": 0.0,
                "oven_area_area_left_drawer_main_joint": 0.0,
                "oven_area_area_middle_lower_drawer_main_joint": 0.0,
                "oven_area_area_middle_upper_drawer_main_joint": 0.0,
                "oven_area_area_right_drawer_main_joint": 0.0,
                "oven_area_oven_door_joint": 0.0,
                "oven_area_oven_knob_oven_joint": 0.0,
                "oven_area_oven_knob_stove_1_joint": 0.0,
                "oven_area_oven_knob_stove_2_joint": 0.0,
                "oven_area_oven_knob_stove_3_joint": 0.0,
                "oven_area_oven_knob_stove_4_joint": 0.0,
                "sink_area_dish_washer_door_joint": 0.0,
                "sink_area_dish_washer_main_joint": 0.0,
                "sink_area_dish_washer_tray_main": 0.0,
                "sink_area_left_bottom_drawer_main_joint": 0.0,
                "sink_area_left_middle_drawer_main_joint": 0.0,
                "sink_area_left_upper_drawer_main_joint": 0.0,
                "sink_area_trash_drawer_main_joint": 0.0
            }
        )

        map_T_cart_goal = convert_dictionary_to_ros_message(u'geometry_msgs/PoseStamped',
                                                            {"header": {"stamp":
                                                                            {"secs": 0,
                                                                             "nsecs": 43884.0},
                                                                        "frame_id": "map", "seq": 0},
                                                             "pose": {
                                                                 "position":
                                                                     {"x": -0.32000017166137695,
                                                                      "y": 0.31999969482421875, "z": 0.0},
                                                                 "orientation":
                                                                     {"x": 0.0, "y": 0.0,
                                                                      "z": 0.8443331886423444,
                                                                      "w": 0.5358185015068547}}}
                                                            )

        avoidance_hint = Vector3Stamped()
        avoidance_hint.header.frame_id = 'map'
        avoidance_hint.vector.y = -1
        kitchen_setup.add_json_goal(u'CollisionAvoidanceHint',
                                    link_name=u'base_footprint',
                                    max_threshold=0.3,
                                    max_linear_velocity=1,
                                    body_b=u'kitchen',
                                    link_b=u'kitchen_island',
                                    weight=WEIGHT_COLLISION_AVOIDANCE,
                                    avoidance_hint=avoidance_hint)
        kitchen_setup.add_json_goal(u'CartesianVelocityLimit',
                                    root_link=u'odom_combined',
                                    tip_link=u'base_footprint',
                                    max_linear_velocity=0.5,
                                    max_angular_velocity=0.2,
                                    )
        kitchen_setup.set_joint_goal(gaya_pose)
        kitchen_setup.avoid_all_collisions(0.2)
        kitchen_setup.set_and_check_cart_goal(map_T_cart_goal, 'base_footprint')

    def test_open_drawer(self, kitchen_setup):
        self.open_drawer(kitchen_setup, kitchen_setup.l_tip, u'iai_kitchen/sink_area_left_middle_drawer_handle',
                         u'sink_area_left_middle_drawer_main_joint')

    def test_handover(self, kitchen_setup):
        js = {
            "l_shoulder_pan_joint": 1.0252138037286773,
            "l_shoulder_lift_joint": - 0.06966848987919201,
            "l_upper_arm_roll_joint": 1.1765832782526544,
            "l_elbow_flex_joint": - 1.9323726623855864,
            "l_forearm_roll_joint": 1.3824994377973336,
            "l_wrist_flex_joint": - 1.8416233909065576,
            "l_wrist_roll_joint": 2.907373693068033,
        }
        kitchen_setup.send_and_check_joint_goal(js)

        kitchen_setup.attach_box(size=[0.08, 0.16, 0.16],
                                 frame_id=kitchen_setup.l_tip,
                                 position=[0.0, -0.08, 0],
                                 orientation=[0, 0, 0, 1])
        kitchen_setup.close_l_gripper()
        r_goal = PoseStamped()
        r_goal.header.frame_id = kitchen_setup.l_tip
        r_goal.pose.position.x = 0.05
        r_goal.pose.position.y = -0.08
        r_goal.pose.orientation = Quaternion(*quaternion_about_axis(np.pi, [0, 0, 1]))
        # kitchen_setup.allow_all_collisions()
        kitchen_setup.set_cart_goal(r_goal,
                                    tip_link=kitchen_setup.r_tip,
                                    root_link=kitchen_setup.l_tip,
                                    linear_velocity=0.2,
                                    angular_velocity=1
                                    )
        kitchen_setup.send_and_check_goal()
        kitchen_setup.check_cart_goal(kitchen_setup.r_tip, r_goal)

        kitchen_setup.detach_object('box')
        kitchen_setup.attach_existing('box', kitchen_setup.r_tip)

        r_goal2 = PoseStamped()
        r_goal2.header.frame_id = 'box'
        r_goal2.pose.position.x -= -.1
        r_goal2.pose.orientation.w = 1

        kitchen_setup.set_cart_goal(r_goal2, u'box', root_link=kitchen_setup.l_tip,
                                    )
        # kitchen_setup.allow_all_collisions()
        kitchen_setup.send_and_check_goal()
        # kitchen_setup.check_cart_goal(u'box', r_goal2)

    def test_add_box(self, zero_pose):
        """
        :type zero_pose: PR2
        """
        object_name = u'muh'
        p = PoseStamped()
        p.header.frame_id = u'map'
        p.pose.position = Point(1.2, 0, 1.6)
        p.pose.orientation = Quaternion(0.0, 0.0, 0.47942554, 0.87758256)
        zero_pose.add_box(object_name, pose=p)
        # base_pose = zero_pose.get_world().get_object(object_name).base_pose
        base_pose = zero_pose.get_world().get_fk_pose(Path(zero_pose.get_world().world_frame),
                                                      zero_pose.get_world().get_link_path(object_name,
                                                                                          object_name)).pose
        compare_poses(base_pose, p.pose)

    def test_add_mesh(self, zero_pose):
        """
        :type zero_pose: PR2
        """
        object_name = u'muh'
        p = PoseStamped()
        p.header.frame_id = zero_pose.r_tip
        p.pose.position = Point(0.1, 0, 0)
        p.pose.orientation = Quaternion(0, 0, 0, 1)
        zero_pose.add_mesh(object_name, path=u'package://giskardpy/test/urdfs/meshes/bowl_21.obj', pose=p)
        # m = zero_pose.get_world().get_object(object_name).as_marker_msg()
        # compare_poses(m.pose, p.pose)
        pass

    def test_add_mesh2(self, kitchen_setup):
        """
        :type zero_pose: PR2
        """
        table_frame_id = u'iai_kitchen/dining_area_jokkmokk_table_main'
        bowl_fake = u'bowl_fake'
        bowl_real = u'bowl_real'
        offset = 0.07
        p_fake = PoseStamped()
        p_fake.header.frame_id = table_frame_id
        p_fake.pose.position = Point(0.5, -0.2, 0.45+offset)
        p_fake.pose.orientation = Quaternion(*quaternion_about_axis(np.pi/2, [1,0,0]))
        with open(u'urdfs/bowl.urdf', u'r') as f:
            urdf = f.read()
        kitchen_setup.add_urdf(bowl_fake, urdf=urdf, pose=p_fake, js_topic=u'')
        p_real = PoseStamped()
        p_real.header.frame_id = table_frame_id
        p_real.pose.position = Point(0.5, -0.2, 0.45)
        p_real.pose.orientation.w = 1
        kitchen_setup.add_mesh(bowl_real, path=u'package://giskardpy/test/urdfs/meshes/bowl_39.obj', pose=p_real)
        # m = zero_pose.get_world().get_object(object_name).as_marker_msg()
        # compare_poses(m.pose, p.pose)

        base_pose = PoseStamped()
        base_pose.header.frame_id = table_frame_id
        base_pose.pose.position.x = 0.6
        base_pose.pose.position.y = -0.75
        base_pose.pose.position.z = - 0.35
        base_pose.pose.orientation = Quaternion(*quaternion_about_axis(np.pi/1.5, [0,0,1]))
        kitchen_setup.teleport_base(base_pose)

        hand_goal = PoseStamped()
        hand_goal.header.frame_id = table_frame_id
        hand_goal.pose.position = Point(0.5, -0.2, 0.475)
        hand_goal.pose.orientation = Quaternion(*quaternion_from_matrix([[ 0,-1, 0, 0],
                                                                         [ 0, 0, 1, 0],
                                                                         [-1, 0, 0, 0],
                                                                         [0,0,0,1]]))
        kitchen_setup.avoid_all_collisions(0.1)
        kitchen_setup.allow_collision([], bowl_fake, [])
        kitchen_setup.set_and_check_cart_goal(hand_goal, kitchen_setup.l_tip)

        pass

    def test_add_non_existing_mesh(self, zero_pose):
        """
        :type zero_pose: PR2
        """
        object_name = u'muh'
        p = PoseStamped()
        p.header.frame_id = zero_pose.r_tip
        p.pose.position = Point(0.1, 0, 0)
        p.pose.orientation = Quaternion(0, 0, 0, 1)
        zero_pose.add_mesh(object_name, path=u'package://giskardpy/test/urdfs/meshes/muh.obj', pose=p,
                           expected_error=UpdateWorldResponse.CORRUPT_MESH_ERROR)
        pass

    def test_mesh_collision_avoidance(self, zero_pose):
        """
        :type zero_pose: PR2
        """
        zero_pose.close_r_gripper()
        object_name = u'muh'
        p = PoseStamped()
        p.header.frame_id = zero_pose.r_tip
        p.pose.position = Point(0.01, 0, 0)
        p.pose.orientation = Quaternion(*quaternion_about_axis(-np.pi / 2, [0, 1, 0]))
        zero_pose.add_mesh(object_name, path=u'package://giskardpy/test/urdfs/meshes/bowl_21.obj', pose=p)
        # m = zero_pose.get_world().get_object(object_name).as_marker_msg()
        # compare_poses(m.pose, p.pose)
        zero_pose.send_and_check_goal()
        pass

    def test_add_box_twice(self, zero_pose):
        """
        :type zero_pose: PR2
        """
        object_name = u'muh'
        p = PoseStamped()
        p.header.frame_id = u'map'
        p.pose.position = Point(1.2, 0, 1.6)
        p.pose.orientation = Quaternion(0.0, 0.0, 0.47942554, 0.87758256)
        zero_pose.add_box(object_name, pose=p)
        base_pose = zero_pose.get_world().get_object(object_name).base_pose
        compare_poses(base_pose, p.pose)
        zero_pose.add_box(object_name, pose=p, expected_response=UpdateWorldResponse.DUPLICATE_BODY_ERROR)

    def test_add_remove_sphere(self, zero_pose):
        """
        :type zero_pose: PR2
        """
        object_name = u'muh'
        p = PoseStamped()
        p.header.frame_id = u'map'
        p.pose.position.x = 1.2
        p.pose.position.y = 0
        p.pose.position.z = 1.6
        p.pose.orientation.w = 1
        zero_pose.add_sphere(object_name, pose=p)
        zero_pose.remove_object(object_name)

    def test_add_remove_cylinder(self, zero_pose):
        """
        :type zero_pose: PR2
        """
        object_name = u'muh'
        p = PoseStamped()
        p.header.frame_id = u'map'
        p.pose.position.x = 0.5
        p.pose.position.y = 0
        p.pose.position.z = 0
        p.pose.orientation.w = 1
        zero_pose.add_cylinder(object_name, pose=p)
        zero_pose.remove_object(object_name)

    def test_add_urdf_body(self, kitchen_setup):
        """
        :type kitchen_setup: PR2
        """
        kitchen_setup.remove_object(u'kitchen')

    def test_attach_box(self, zero_pose):
        """
        :type zero_pose: PR2
        """
        pocky = u'pocky'
        zero_pose.attach_box(pocky, [0.1, 0.02, 0.02], zero_pose.r_tip, [0.05, 0, 0])
        zero_pose.detach_object(pocky)

    def test_attach_box_http(self, zero_pose):
        """
        :type zero_pose: PR2
        """
        # fixme
        pocky = u'http://pocky'
        zero_pose.attach_box(pocky, [0.1, 0.02, 0.02], zero_pose.r_tip, [0.05, 0, 0])

    def test_attach_box_as_eef(self, zero_pose):
        """
        :type zero_pose: PR2
        """
        pocky = u'pocky'
        zero_pose.attach_box(pocky, [0.1, 0.02, 0.02], zero_pose.r_tip, [0.05, 0, 0], [1, 0, 0, 0])
        p = PoseStamped()
        p.header.frame_id = zero_pose.r_tip
        p.pose.orientation.w = 1
        zero_pose.set_cart_goal(p, pocky, zero_pose.default_root)
        p = tf.transform_pose(zero_pose.default_root, p)
        zero_pose.send_and_check_goal()
        p2 = zero_pose.get_robot().get_fk_pose(zero_pose.default_root, pocky)
        compare_poses(p2.pose, p.pose)
        zero_pose.detach_object(pocky)
        p = PoseStamped()
        p.header.frame_id = zero_pose.r_tip
        p.pose.orientation.w = 1
        p.pose.position.x = -.1
        zero_pose.set_and_check_cart_goal(p, zero_pose.r_tip, zero_pose.default_root)

    def test_attach_remove_box(self, zero_pose):
        """
        :type zero_pose: PR2
        """
        pocky = u'pocky'
        zero_pose.attach_box(pocky, [0.1, 0.02, 0.02], zero_pose.r_tip, [0.05, 0, 0])
        zero_pose.detach_object(pocky)
        zero_pose.remove_object(pocky)

    def test_attach_remove_box2(self, zero_pose):
        """
        :type zero_pose: PR2
        """
        zero_pose.send_and_check_joint_goal(gaya_pose)
        pocky = u'http://muh#pocky'
        p = PoseStamped()
        p.header.frame_id = zero_pose.r_tip
        p.pose.orientation.w = 1
        zero_pose.add_box(pocky, pose=p)
        for i in range(10):
            zero_pose.attach_existing(pocky, zero_pose.r_tip)
            zero_pose.detach_object(pocky)
        zero_pose.remove_object(pocky)

    def test_remove_attached_box(self, zero_pose):
        """
        :type zero_pose: PR2
        """
        pocky = u'pocky'
        zero_pose.attach_box(pocky, [0.1, 0.02, 0.02], zero_pose.r_tip, [0.05, 0, 0])
        zero_pose.detach_object(pocky)
        zero_pose.remove_object(pocky, expected_response=UpdateWorldResponse.MISSING_BODY_ERROR)

    def test_attach_existing_box(self, zero_pose):
        """
        :type zero_pose: PR2
        """
        tip = u'base_link'
        pocky = u'box'
        p = PoseStamped()
        p.header.frame_id = tip
        p.pose.position = Point(0.05, 0, 0)
        p.pose.orientation = Quaternion(0., 0., 0.47942554, 0.87758256)
        zero_pose.add_box(pocky, [0.1, 0.02, 0.02], pose=p)
        zero_pose.attach_existing(pocky, frame_id=tip)
        relative_pose = zero_pose.get_robot().get_fk_pose(tip, pocky).pose
        compare_poses(relative_pose, p.pose)

    def test_add_attach_detach_remove_add(self, zero_pose):
        """
        :type zero_pose: PR2
        """
        object_name = u'muh'
        p = PoseStamped()
        p.header.frame_id = u'map'
        p.pose.position = Point(1.2, 0, 1.6)
        p.pose.orientation = Quaternion(0.0, 0.0, 0.47942554, 0.87758256)
        zero_pose.add_box(object_name, pose=p)
        zero_pose.attach_existing(object_name, frame_id=zero_pose.r_tip)
        zero_pose.detach_object(object_name)
        zero_pose.remove_object(object_name)
        zero_pose.add_box(object_name, pose=p)
        assert zero_pose.wrapper.get_attached_objects().object_names == []

    def test_attach_existing_box2(self, zero_pose):
        """
        :type zero_pose: PR2
        """
        pocky = u'pocky'
        old_p = PoseStamped()
        old_p.header.frame_id = zero_pose.r_tip
        old_p.pose.position = Point(0.05, 0, 0)
        old_p.pose.orientation = Quaternion(0., 0., 0.47942554, 0.87758256)
        zero_pose.add_box(pocky, [0.1, 0.02, 0.02], pose=old_p)
        zero_pose.attach_existing(pocky, frame_id=zero_pose.r_tip)
        relative_pose = zero_pose.get_robot().get_fk_pose(zero_pose.r_tip, pocky).pose
        compare_poses(old_p.pose, relative_pose)

        p = PoseStamped()
        p.header.frame_id = zero_pose.r_tip
        p.pose.position.x = -0.1
        p.pose.orientation.w = 1.0
        zero_pose.set_and_check_cart_goal(p, zero_pose.r_tip, zero_pose.default_root)
        p.header.frame_id = u'map'
        p.pose.position.y = -1
        p.pose.orientation = Quaternion(0, 0, 0.47942554, 0.87758256)
        zero_pose.move_base(p)
        rospy.sleep(.5)

        zero_pose.detach_object(pocky)

    def test_attach_detach_twice(self, zero_pose):
        pocky = u'pocky'
        zero_pose.attach_box(pocky, [0.1, 0.02, 0.02], zero_pose.r_tip, [0.05, 0, 0], [1, 0, 0, 0])
        p = PoseStamped()
        p.header.frame_id = zero_pose.r_tip
        p.pose.orientation.w = 1
        zero_pose.set_cart_goal(p, pocky)
        p = tf.transform_pose(zero_pose.default_root, p)
        zero_pose.send_and_check_goal()
        p2 = zero_pose.get_robot().get_fk_pose(zero_pose.default_root, pocky)
        compare_poses(p2.pose, p.pose)

        zero_pose.clear_world()

        old_p = PoseStamped()
        old_p.header.frame_id = zero_pose.r_tip
        old_p.pose.position = Point(0.05, 0, 0)
        old_p.pose.orientation = Quaternion(0., 0., 0.47942554, 0.87758256)
        zero_pose.add_box(pocky, [0.1, 0.02, 0.02], pose=old_p)
        zero_pose.attach_existing(pocky, frame_id=zero_pose.r_tip)
        relative_pose = zero_pose.get_robot().get_fk_pose(zero_pose.r_tip, pocky).pose
        compare_poses(old_p.pose, relative_pose)

        p = PoseStamped()
        p.header.frame_id = zero_pose.r_tip
        p.pose.position.x = -0.1
        p.pose.orientation.w = 1.0
        zero_pose.set_and_check_cart_goal(p, zero_pose.r_tip, zero_pose.default_root)

    def test_attach_to_nonexistant_robot_link(self, zero_pose):
        """
        :type zero_pose: PR2
        """
        pocky = u'pocky'
        zero_pose.attach_box(pocky, [0.1, 0.02, 0.02], u'', [0.05, 0, 0],
                             expected_response=UpdateWorldResponse.MISSING_BODY_ERROR)

    def test_detach_unknown_object(self, zero_pose):
        """
        :type zero_pose: PR2
        """
        zero_pose.detach_object(u'nil', expected_response=UpdateWorldResponse.MISSING_BODY_ERROR)

    def test_add_remove_object(self, zero_pose):
        """
        :type zero_pose: PR2
        """
        object_name = u'muh'
        p = PoseStamped()
        p.header.frame_id = u'map'
        p.pose.position.x = 1.2
        p.pose.position.y = 0
        p.pose.position.z = 1.6
        p.pose.orientation.w = 1
        zero_pose.add_box(object_name, pose=p)
        zero_pose.remove_object(object_name)
        # FIXME marker does not get removed

    def test_invalid_update_world(self, zero_pose):
        """
        :type zero_pose: PR2
        """
        req = UpdateWorldRequest(42, WorldBody(), True, PoseStamped())
        assert zero_pose.wrapper.update_world.call(req).error_codes == UpdateWorldResponse.INVALID_OPERATION

    def test_missing_body_error(self, zero_pose):
        """
        :type zero_pose: PR2
        """
        zero_pose.remove_object(u'muh', expected_response=UpdateWorldResponse.MISSING_BODY_ERROR)

    def test_corrupt_shape_error(self, zero_pose):
        """
        :type zero_pose: PR2
        """
        p = PoseStamped()
        p.header.frame_id = u'map'
        p.pose.orientation.w = 1
        req = UpdateWorldRequest(UpdateWorldRequest.ADD, WorldBody(type=WorldBody.PRIMITIVE_BODY,
                                                                   shape=SolidPrimitive(type=42)), False, p)
        result = zero_pose.wrapper.update_world.call(req)
        assert result.error_codes == UpdateWorldResponse.CORRUPT_SHAPE_ERROR, \
            u'got: {}, expected: {}'.format(update_world_error_code(result.error_codes),
                                            update_world_error_code(UpdateWorldResponse.CORRUPT_SHAPE_ERROR))

    def test_proper_tf_error(self, zero_pose):
        """
        :type zero_pose: PR2
        """
        zero_pose.add_box(pose=PoseStamped(), expected_response=UpdateWorldResponse.TF_ERROR)

    def test_unsupported_options(self, kitchen_setup):
        """
        :type kitchen_setup: PR2
        """
        wb = WorldBody()
        pose = PoseStamped()
        pose.header.stamp = rospy.Time.now()
        pose.header.frame_id = str(u'map')
        pose.pose.position = Point()
        pose.pose.orientation = Quaternion(w=1)
        wb.type = WorldBody.URDF_BODY

        req = UpdateWorldRequest(UpdateWorldRequest.ADD, wb, False, pose)
        result = kitchen_setup.wrapper.update_world.call(req)
        assert result.error_codes == UpdateWorldResponse.UNSUPPORTED_OPTIONS, \
            u'got: {}, expected: {}'.format(update_world_error_code(result.error_codes),
                                            update_world_error_code(UpdateWorldResponse.UNSUPPORTED_OPTIONS))

    def test_infeasible(self, kitchen_setup):
        """
        :type kitchen_setup: PR2
        """
        pose = PoseStamped()
        pose.header.frame_id = u'map'
        pose.pose.position = Point(2, 0, 0)
        pose.pose.orientation = Quaternion(w=1)
        kitchen_setup.teleport_base(pose)
        kitchen_setup.send_and_check_goal(expected_error_codes=[MoveResult.HARD_CONSTRAINTS_VIOLATED])

    def test_link_b_set_but_body_b_not(self, box_setup):
        """
        :type box_setup: PR2
        """
        ce = CollisionEntry()
        ce.type = CollisionEntry.AVOID_COLLISION
        ce.link_bs = [u'asdf']
        box_setup.add_collision_entries([ce])
        box_setup.send_and_check_goal(expected_error_codes=[MoveResult.WORLD_ERROR])

    def test_unknown_robot_link(self, box_setup):
        """
        :type box_setup: PR2
        """
        ce = CollisionEntry()
        ce.type = CollisionEntry.AVOID_COLLISION
        ce.robot_links = [u'asdf']
        box_setup.add_collision_entries([ce])
        box_setup.send_and_check_goal([MoveResult.UNKNOWN_OBJECT])

    def test_unknown_body_b(self, box_setup):
        """
        :type box_setup: PR2
        """
        ce = CollisionEntry()
        ce.type = CollisionEntry.AVOID_COLLISION
        ce.body_b = u'asdf'
        box_setup.add_collision_entries([ce])
        box_setup.send_and_check_goal([MoveResult.UNKNOWN_OBJECT])

    def test_unknown_link_b(self, box_setup):
        """
        :type box_setup: PR2
        """
        ce = CollisionEntry()
        ce.type = CollisionEntry.AVOID_COLLISION
        ce.body_b = u'box'
        ce.link_bs = [u'asdf']
        box_setup.add_collision_entries([ce])
        box_setup.send_and_check_goal([MoveResult.UNKNOWN_OBJECT])

    def test_base_link_in_collision(self, zero_pose):
        """
        :type zero_pose: PR2
        """
        zero_pose.allow_self_collision()
        p = PoseStamped()
        p.header.frame_id = u'map'
        p.pose.position.x = 0
        p.pose.position.y = 0
        p.pose.position.z = -0.2
        p.pose.orientation.w = 1
        zero_pose.add_box(pose=p)
        zero_pose.set_joint_goal(pocky_pose, expected_error_codes=[MoveResult.HARD_CONSTRAINTS_VIOLATED])
        zero_pose.send_and_check_goal(expected_error_code=MoveResult.QP_SOLVER_ERROR)

    def test_unknown_object1(self, box_setup):
        """
        :type box_setup: PR2
        """
        p = PoseStamped()
        p.header.frame_id = box_setup.r_tip
        p.pose.position = Point(0.1, 0, 0)
        p.pose.orientation = Quaternion(0, 0, 0, 1)
        box_setup.set_cart_goal(p, box_setup.r_tip, box_setup.default_root)

        collision_entry = CollisionEntry()
        collision_entry.type = CollisionEntry.AVOID_COLLISION
        collision_entry.min_dist = 0.05
        collision_entry.body_b = u'muh'
        box_setup.add_collision_entries([collision_entry])

        box_setup.send_and_check_goal([MoveResult.UNKNOWN_OBJECT])

    def test_allow_self_collision(self, zero_pose):
        """
        :type zero_pose: PR2
        """
        zero_pose.check_cpi_geq(zero_pose.get_r_gripper_links(), zero_pose.get_robot().get_name(), 0.1,
                                check_distance=0.5)
        zero_pose.check_cpi_geq(zero_pose.get_l_gripper_links(), zero_pose.get_robot().get_name(), 0.1,
                                check_distance=0.5)

    def test_allow_self_collision2(self, zero_pose):
        """
        :type zero_pose: PR2
        """
        goal_js = {
            u'l_elbow_flex_joint': -1.43286344265,
            u'l_forearm_roll_joint': 1.26465060073,
            u'l_shoulder_lift_joint': 0.47990329056,
            u'l_shoulder_pan_joint': 0.281272240139,
            u'l_upper_arm_roll_joint': 0.528415402668,
            u'l_wrist_flex_joint': -1.18811419869,
            u'l_wrist_roll_joint': 2.26884630124,
        }
        zero_pose.allow_all_collisions()
        zero_pose.send_and_check_joint_goal(goal_js)

        p = PoseStamped()
        p.header.frame_id = zero_pose.l_tip
        p.header.stamp = rospy.get_rostime()
        p.pose.position.x = 0.2
        p.pose.orientation.w = 1
        zero_pose.allow_self_collision()
        zero_pose.set_and_check_cart_goal(p, zero_pose.l_tip, u'base_footprint')
        zero_pose.check_cpi_leq(zero_pose.get_l_gripper_links(), zero_pose.get_robot().get_name(), 0.01,
                                check_distance=0.3)
        zero_pose.check_cpi_leq([u'r_forearm_link'], zero_pose.get_robot().get_name(), 0.01, check_distance=0.3)
        zero_pose.check_cpi_geq(zero_pose.get_r_gripper_links(), zero_pose.get_robot().get_name(), 0.05,
                                check_distance=0.3)

    def test_allow_self_collision3(self, zero_pose):
        """
        :type zero_pose: PR2
        """
        goal_js = {
            u'l_elbow_flex_joint': -1.43286344265,
            u'l_forearm_roll_joint': 1.26465060073,
            u'l_shoulder_lift_joint': 0.47990329056,
            u'l_shoulder_pan_joint': 0.281272240139,
            u'l_upper_arm_roll_joint': 0.528415402668,
            u'l_wrist_flex_joint': -1.18811419869,
            u'l_wrist_roll_joint': 2.26884630124,
        }
        zero_pose.allow_all_collisions()
        zero_pose.send_and_check_joint_goal(goal_js)

        p = PoseStamped()
        p.header.frame_id = zero_pose.l_tip
        p.header.stamp = rospy.get_rostime()
        p.pose.position.x = 0.18
        p.pose.position.z = 0.02
        p.pose.orientation.w = 1

        ces = []
        ces.append(CollisionEntry(type=CollisionEntry.ALLOW_COLLISION,
                                  robot_links=zero_pose.get_l_gripper_links(),
                                  body_b=u'robot',
                                  link_bs=zero_pose.get_r_forearm_links()))
        zero_pose.add_collision_entries(ces)

        zero_pose.set_and_check_cart_goal(p, zero_pose.l_tip, zero_pose.default_root)
        zero_pose.check_cpi_leq(zero_pose.get_l_gripper_links(), zero_pose.get_robot().get_name(), 0.01,
                                check_distance=0.3)
        zero_pose.check_cpi_leq([u'r_forearm_link'], zero_pose.get_robot().get_name(), 0.01, check_distance=0.3)
        zero_pose.check_cpi_geq(zero_pose.get_r_gripper_links(), zero_pose.get_robot().get_name(), 0.05,
                                check_distance=0.3)

    def test_avoid_self_collision(self, zero_pose):
        """
        :type zero_pose: PR2
        """
        goal_js = {
            u'l_elbow_flex_joint': -1.43286344265,
            u'l_forearm_roll_joint': 1.26465060073,
            u'l_shoulder_lift_joint': 0.47990329056,
            u'l_shoulder_pan_joint': 0.281272240139,
            u'l_upper_arm_roll_joint': 0.528415402668,
            u'l_wrist_flex_joint': -1.18811419869,
            u'l_wrist_roll_joint': 2.26884630124,
        }
        zero_pose.allow_all_collisions()
        zero_pose.send_and_check_joint_goal(goal_js)

        p = PoseStamped()
        p.header.frame_id = zero_pose.l_tip
        p.header.stamp = rospy.get_rostime()
        p.pose.position.x = 0.2
        p.pose.orientation.w = 1
        zero_pose.set_cart_goal(p, zero_pose.l_tip, zero_pose.default_root)
        zero_pose.send_goal()

        zero_pose.check_cpi_geq(zero_pose.get_l_gripper_links(), zero_pose.get_robot().get_name(), 0.048,
                                check_distance=0.3)

    def test_avoid_self_collision2(self, zero_pose):
        """
        :type zero_pose: PR2
        """
        goal_js = {
            u'r_elbow_flex_joint': -1.43286344265,
            u'r_forearm_roll_joint': -1.26465060073,
            u'r_shoulder_lift_joint': 0.47990329056,
            u'r_shoulder_pan_joint': -0.281272240139,
            u'r_upper_arm_roll_joint': -0.528415402668,
            u'r_wrist_flex_joint': -1.18811419869,
            u'r_wrist_roll_joint': 2.26884630124,
        }
        zero_pose.allow_all_collisions()
        zero_pose.send_and_check_joint_goal(goal_js)

        p = PoseStamped()
        p.header.frame_id = zero_pose.r_tip
        p.header.stamp = rospy.get_rostime()
        p.pose.position.x = 0.2
        p.pose.orientation.w = 1
        zero_pose.set_cart_goal(p, zero_pose.r_tip, zero_pose.default_root)
        zero_pose.send_goal()
        zero_pose.check_cpi_geq(zero_pose.get_r_gripper_links(), 0.048)

    def test_get_out_of_self_collision(self, zero_pose):
        """
        :type zero_pose: PR2
        """
        goal_js = {
            u'l_elbow_flex_joint': -1.43286344265,
            u'l_forearm_roll_joint': 1.26465060073,
            u'l_shoulder_lift_joint': 0.47990329056,
            u'l_shoulder_pan_joint': 0.281272240139,
            u'l_upper_arm_roll_joint': 0.528415402668,
            u'l_wrist_flex_joint': -1.18811419869,
            u'l_wrist_roll_joint': 2.26884630124,
        }
        zero_pose.allow_all_collisions()
        zero_pose.send_and_check_joint_goal(goal_js)

        p = PoseStamped()
        p.header.frame_id = zero_pose.l_tip
        p.header.stamp = rospy.get_rostime()
        p.pose.position.x = 0.15
        p.pose.orientation.w = 1
        zero_pose.set_cart_goal(p, zero_pose.l_tip, zero_pose.default_root)
        zero_pose.allow_all_collisions()
        zero_pose.send_goal()
        zero_pose.send_goal()
        zero_pose.check_cpi_geq(zero_pose.get_l_gripper_links(), zero_pose.get_robot().get_name(), 0.047,
                                check_distance=0.3)

    def test_avoid_collision(self, box_setup):
        """
        :type box_setup: PR2
        """
        ce = CollisionEntry()
        ce.type = CollisionEntry.AVOID_COLLISION
        ce.body_b = u'box'
        # ce.min_dist = 0.05
        box_setup.add_collision_entries([ce])
        box_setup.send_and_check_goal([MoveResult.SUCCESS])
        box_setup.check_cpi_geq(box_setup.get_l_gripper_links(), u'box', 0.048, check_distance=0.3)
        box_setup.check_cpi_geq(box_setup.get_r_gripper_links(), u'box', 0.048, check_distance=0.3)

    def test_collision_override(self, box_setup):
        """
        :type box_setup: PR2
        """
        p = PoseStamped()
        p.header.frame_id = box_setup.default_root
        p.pose.position.x += 0.5
        p.pose.orientation = Quaternion(*quaternion_about_axis(np.pi, [0, 0, 1]))
        box_setup.teleport_base(p)
        # ce = CollisionEntry()
        # ce.type = CollisionEntry.AVOID_COLLISION
        # ce.body_b = u'box'
        # ce.min_dist = 0.05
        # box_setup.add_collision_entries([ce])
        box_setup.send_and_check_goal()
        box_setup.check_cpi_geq([u'base_link'], 0.099)

    def test_avoid_collision2(self, fake_table_setup):
        """
        :type fake_table_setup: PR2
        """
        r_goal = PoseStamped()
        r_goal.header.frame_id = u'map'
        r_goal.pose.position.x = 0.8
        r_goal.pose.position.y = -0.38
        r_goal.pose.position.z = 0.82
        r_goal.pose.orientation = Quaternion(*quaternion_about_axis(np.pi / 2, [0, 1, 0]))
        fake_table_setup.avoid_all_collisions(0.1)
        fake_table_setup.set_and_check_cart_goal(r_goal, fake_table_setup.r_tip)
        fake_table_setup.check_cpi_geq(fake_table_setup.get_l_gripper_links(), u'box', 0.1)
        fake_table_setup.check_cpi_leq([u'r_gripper_l_finger_tip_link'], u'box', 0.04)
        fake_table_setup.check_cpi_leq([u'r_gripper_r_finger_tip_link'], u'box', 0.04)

    def test_allow_collision(self, box_setup):
        """
        :type box_setup: PR2
        """
        p = PoseStamped()
        p.header.frame_id = box_setup.r_tip
        p.header.stamp = rospy.get_rostime()
        p.pose.position = Point(0.15, 0, 0)
        p.pose.orientation = Quaternion(0, 0, 0, 1)

        collision_entry = CollisionEntry()
        collision_entry.type = CollisionEntry.ALLOW_COLLISION
        collision_entry.body_b = u'box'
        collision_entry.link_bs = [u'box']
        box_setup.wrapper.set_collision_entries([collision_entry])

        box_setup.allow_self_collision()
        box_setup.set_and_check_cart_goal(p, box_setup.r_tip, u'base_footprint')

        box_setup.check_cpi_leq(box_setup.get_l_gripper_links(), u'box', 0.0)
        box_setup.check_cpi_leq(box_setup.get_r_gripper_links(), u'box', 0.0)

    def test_avoid_collision3(self, pocky_pose_setup):
        """
        :type pocky_pose_setup: PR2
        """
        pocky_pose_setup.attach_box(size=[0.2, 0.05, 0.05],
                                    frame_id=pocky_pose_setup.r_tip,
                                    position=[0.08, 0, 0],
                                    orientation=[0, 0, 0, 1])
        p = PoseStamped()
        p.header.frame_id = pocky_pose_setup.r_tip
        p.pose.position.x = 0.15
        p.pose.position.y = 0.04
        p.pose.position.z = 0
        p.pose.orientation.w = 1
        pocky_pose_setup.add_box('bl', [0.1, 0.01, 0.2], p)
        p = PoseStamped()
        p.header.frame_id = pocky_pose_setup.r_tip
        p.pose.position.x = 0.15
        p.pose.position.y = -0.04
        p.pose.position.z = 0
        p.pose.orientation.w = 1
        pocky_pose_setup.add_box('br', [0.1, 0.01, 0.2], p)

        p = PoseStamped()
        p.header.frame_id = pocky_pose_setup.r_tip
        p.pose.position = Point(-0.15, 0, 0)
        p.pose.orientation = Quaternion(0, 0, 0, 1)
        pocky_pose_setup.set_cart_goal(p, pocky_pose_setup.r_tip, pocky_pose_setup.default_root)

        pocky_pose_setup.send_and_check_goal()
        # TODO check traj length?
        pocky_pose_setup.check_cpi_geq(['box'], u'bl', 0.048)
        pocky_pose_setup.check_cpi_geq(['box'], u'br', 0.048)

    def test_avoid_collision4(self, pocky_pose_setup):
        """
        :type pocky_pose_setup: PR2
        """
        pocky_pose_setup.attach_box(size=[0.2, 0.05, 0.05],
                                    frame_id=pocky_pose_setup.r_tip,
                                    position=[0.08, 0, 0],
                                    orientation=[0, 0, 0, 1])
        p = PoseStamped()
        p.header.frame_id = pocky_pose_setup.r_tip
        p.pose.position.x = 0.2
        p.pose.position.y = 0
        p.pose.position.z = 0
        p.pose.orientation.w = 1
        pocky_pose_setup.add_box('b1', [0.01, 0.2, 0.2], p)
        p = PoseStamped()
        p.header.frame_id = pocky_pose_setup.r_tip
        p.pose.position.x = 0.15
        p.pose.position.y = 0.04
        p.pose.position.z = 0
        p.pose.orientation.w = 1
        pocky_pose_setup.add_box('bl', [0.1, 0.01, 0.2], p)
        p = PoseStamped()
        p.header.frame_id = pocky_pose_setup.r_tip
        p.pose.position.x = 0.15
        p.pose.position.y = -0.04
        p.pose.position.z = 0
        p.pose.orientation.w = 1
        pocky_pose_setup.add_box('br', [0.1, 0.01, 0.2], p)

        # p = PoseStamped()
        # p.header.frame_id = pocky_pose_setup.r_tip
        # p.pose.position = Point(-0.15, 0, 0)
        # p.pose.orientation = Quaternion(0, 0, 0, 1)
        # pocky_pose_setup.set_cart_goal(p, pocky_pose_setup.r_tip, pocky_pose_setup.default_root)
        x = Vector3Stamped()
        x.header.frame_id = 'box'
        x.vector.x = 1
        y = Vector3Stamped()
        y.header.frame_id = 'box'
        y.vector.y = 1
        x_map = Vector3Stamped()
        x_map.header.frame_id = 'map'
        x_map.vector.x = 1
        y_map = Vector3Stamped()
        y_map.header.frame_id = 'map'
        y_map.vector.y = 1
        pocky_pose_setup.align_planes('box', x, root_normal=x_map)
        pocky_pose_setup.align_planes('box', y, root_normal=y_map)
        pocky_pose_setup.allow_self_collision()
        # pocky_pose_setup.allow_all_collisions()
        pocky_pose_setup.send_and_check_goal()

    def test_avoid_collision5(self, pocky_pose_setup):
        """
        :type pocky_pose_setup: PR2
        """
        pocky_pose_setup.attach_box(size=[0.2, 0.05, 0.05],
                                    frame_id=pocky_pose_setup.r_tip,
                                    position=[0.08, 0, 0],
                                    orientation=quaternion_about_axis(0.01, [1, 0, 0]).tolist())
        p = PoseStamped()
        p.header.frame_id = pocky_pose_setup.r_tip
        p.pose.position.x = 0.12
        p.pose.position.y = 0.04
        p.pose.position.z = 0
        p.pose.orientation.w = 1
        pocky_pose_setup.add_cylinder('bl', [0.2, 0.01], p)
        p = PoseStamped()
        p.header.frame_id = pocky_pose_setup.r_tip
        p.pose.position.x = 0.12
        p.pose.position.y = -0.04
        p.pose.position.z = 0
        p.pose.orientation.w = 1
        pocky_pose_setup.add_cylinder('br', [0.2, 0.01], p)

        pocky_pose_setup.send_and_check_goal(expected_error_codes=[MoveResult.SHAKING])

    def test_avoid_collision5_cut_off(self, pocky_pose_setup):
        """
        :type pocky_pose_setup: PR2
        """
        pocky_pose_setup.attach_box(size=[0.2, 0.05, 0.05],
                                    frame_id=pocky_pose_setup.r_tip,
                                    position=[0.08, 0, 0],
                                    orientation=quaternion_about_axis(0.01, [1, 0, 0]).tolist())
        p = PoseStamped()
        p.header.frame_id = pocky_pose_setup.r_tip
        p.pose.position.x = 0.12
        p.pose.position.y = 0.04
        p.pose.position.z = 0
        p.pose.orientation.w = 1
        pocky_pose_setup.add_cylinder('bl', [0.2, 0.01], p)
        p = PoseStamped()
        p.header.frame_id = pocky_pose_setup.r_tip
        p.pose.position.x = 0.12
        p.pose.position.y = -0.04
        p.pose.position.z = 0
        p.pose.orientation.w = 1
        pocky_pose_setup.add_cylinder('br', [0.2, 0.01], p)

        pocky_pose_setup.send_and_check_goal(goal_type=MoveGoal.PLAN_AND_EXECUTE_AND_CUT_OFF_SHAKING,
                                             expected_error_codes=[MoveResult.SHAKING])

    def test_avoid_collision6(self, fake_table_setup):
        """
        :type fake_table_setup: PR2
        """
        js = {
            u'r_shoulder_pan_joint': -0.341482794236,
            u'r_shoulder_lift_joint': 0.0301123643508,
            u'r_upper_arm_roll_joint': -2.67555547662,
            u'r_forearm_roll_joint': -0.472653283346,
            u'r_elbow_flex_joint': -0.149999999999,
            u'r_wrist_flex_joint': -1.40685144215,
            u'r_wrist_roll_joint': 2.87855178783,
            u'odom_x_joint': 0.0708087929675,
            u'odom_y_joint': 0.052896931145,
            u'odom_z_joint': 0.0105784287694,
            u'torso_lift_joint': 0.277729421077,
        }
        # fake_table_setup.allow_all_collisions()
        fake_table_setup.set_joint_goal(js, weight=WEIGHT_ABOVE_CA)
        fake_table_setup.send_and_check_goal()
        fake_table_setup.check_cpi_geq(fake_table_setup.get_l_gripper_links(), u'box', 0.048)
        fake_table_setup.check_cpi_geq(fake_table_setup.get_r_gripper_links(), u'box', 0.048)

    def test_avoid_collision7(self, kitchen_setup):
        """
        :type kitchen_setup: PR2
        """
        base_pose = PoseStamped()
        base_pose.header.frame_id = u'map'
        base_pose.pose.position.x = 0.8
        base_pose.pose.position.y = 1
        base_pose.pose.orientation = Quaternion(*quaternion_about_axis(0, [0, 0, 1]))
        kitchen_setup.teleport_base(base_pose)
        base_pose = PoseStamped()
        base_pose.header.frame_id = u'map'
        base_pose.pose.position.x = 0.64
        base_pose.pose.position.y = 0.64
        base_pose.pose.orientation = Quaternion(*quaternion_about_axis(-np.pi / 4, [0, 0, 1]))
        kitchen_setup.set_joint_goal(gaya_pose)
        kitchen_setup.set_and_check_cart_goal(base_pose, u'base_footprint')
        kitchen_setup.check_joint_state(gaya_pose)

    def test_avoid_collision9(self, kitchen_setup):
        """
        :type kitchen_setup: PR2
        """
        # fixme
        base_pose = PoseStamped()
        base_pose.header.frame_id = u'map'
        base_pose.pose.position.x = 0.8
        base_pose.pose.position.y = 0.9
        base_pose.pose.orientation = Quaternion(*quaternion_about_axis(np.pi / 2, [0, 0, 1]))
        kitchen_setup.teleport_base(base_pose)
        base_pose.pose.orientation = Quaternion(*quaternion_about_axis(np.pi, [0, 0, 1]))
        kitchen_setup.set_joint_goal(gaya_pose)
        kitchen_setup.set_and_check_cart_goal(base_pose, u'base_footprint', expected_error_codes=[MoveResult.SHAKING])
        kitchen_setup.check_joint_state(gaya_pose)

    def test_avoid_collision8(self, kitchen_setup):
        """
        :type kitchen_setup: PR2
        """
        base_pose = PoseStamped()
        base_pose.header.frame_id = u'map'
        base_pose.pose.position.x = 0.8
        base_pose.pose.position.y = 0.9
        base_pose.pose.orientation = Quaternion(*quaternion_about_axis(0, [0, 0, 1]))
        kitchen_setup.teleport_base(base_pose)
        base_pose = PoseStamped()
        base_pose.header.frame_id = u'map'
        base_pose.pose.position.x = 0.64
        base_pose.pose.position.y = 0.64
        base_pose.pose.orientation = Quaternion(*quaternion_about_axis(-np.pi / 4, [0, 0, 1]))
        kitchen_setup.set_joint_goal(gaya_pose)
        kitchen_setup.set_and_check_cart_goal(base_pose, 'base_footprint')
        kitchen_setup.check_joint_state(gaya_pose)

    def test_go_around_kitchen_island(self, kitchen_setup):
        """
        :type kitchen_setup: PR2
        """
        tip = u'base_footprint'
        base_pose = PoseStamped()
        base_pose.header.frame_id = u'map'
        base_pose.pose.position.x = 0
        base_pose.pose.position.y = 1.5
        base_pose.pose.orientation = Quaternion(*quaternion_about_axis(np.pi, [0, 0, 1]))
        kitchen_setup.teleport_base(base_pose)
        base_pose = PoseStamped()
        base_pose.header.frame_id = tip
        base_pose.pose.position.x = 2.3
        base_pose.pose.orientation = Quaternion(*quaternion_about_axis(0, [0, 0, 1]))

        avoidance_hint = Vector3Stamped()
        avoidance_hint.header.frame_id = u'map'
        avoidance_hint.vector.y = -1
        kitchen_setup.avoid_all_collisions(0.1)
        kitchen_setup.add_json_goal(u'CollisionAvoidanceHint',
                                    link_name=u'base_link',
                                    max_threshold=0.3,
                                    spring_threshold=0.35,
                                    max_linear_velocity=1,
                                    body_b=u'kitchen',
                                    link_b=u'kitchen_island',
                                    weight=WEIGHT_COLLISION_AVOIDANCE,
                                    avoidance_hint=avoidance_hint)
        kitchen_setup.set_joint_goal(gaya_pose)

        kitchen_setup.set_and_check_cart_goal(base_pose, tip, weight=WEIGHT_BELOW_CA, linear_velocity=0.5)

    def test_drive_into_wall_with_CollisionAvoidanceHint(self, kitchen_setup):
        """
        :type kitchen_setup: PR2
        """
        tip = u'base_footprint'
        base_pose = PoseStamped()
        base_pose.header.frame_id = u'map'
        base_pose.pose.position.x = 0
        base_pose.pose.position.y = 1.5
        base_pose.pose.orientation = Quaternion(*quaternion_about_axis(0, [0, 0, 1]))
        kitchen_setup.teleport_base(base_pose)
        base_pose = PoseStamped()
        base_pose.header.frame_id = tip
        base_pose.pose.position.x = 1
        base_pose.pose.position.y = 0
        base_pose.pose.orientation = Quaternion(*quaternion_about_axis(0, [0, 0, 1]))

        avoidance_hint = Vector3Stamped()
        avoidance_hint.header.frame_id = u'map'
        avoidance_hint.vector.y = -1
        kitchen_setup.avoid_all_collisions(0.1)
        kitchen_setup.add_json_goal(u'CollisionAvoidanceHint',
                                    link_name=u'base_footprint',
                                    max_threshold=0.25,
                                    spring_threshold=0.3,
                                    max_linear_velocity=1,
                                    body_b=u'kitchen',
                                    link_b=u'kitchen_island',
                                    avoidance_hint=avoidance_hint)
        kitchen_setup.set_joint_goal(gaya_pose)

        kitchen_setup.set_cart_goal(base_pose, tip, weight=WEIGHT_BELOW_CA)
        kitchen_setup.send_and_check_goal()
        # TODO check only y distance, and that there is no collision

    def test_avoid_collision_with_far_object(self, pocky_pose_setup):
        """
        :type pocky_pose_setup: PR2
        """
        p = PoseStamped()
        p.header.frame_id = u'map'
        p.pose.position.x = 25
        p.pose.position.y = 25
        p.pose.position.z = 25
        p.pose.orientation.w = 1
        pocky_pose_setup.add_box(pose=p)
        p = PoseStamped()
        p.header.frame_id = pocky_pose_setup.r_tip
        p.pose.position = Point(0.1, 0, 0)
        p.pose.orientation = Quaternion(0, 0, 0, 1)
        pocky_pose_setup.set_cart_goal(p, pocky_pose_setup.r_tip, pocky_pose_setup.default_root)

        collision_entry = CollisionEntry()
        collision_entry.type = CollisionEntry.AVOID_COLLISION
        collision_entry.min_dist = 0.05
        collision_entry.body_b = u'box'
        pocky_pose_setup.add_collision_entries([collision_entry])

        pocky_pose_setup.send_and_check_goal()
        pocky_pose_setup.check_cpi_geq(pocky_pose_setup.get_l_gripper_links(), u'box', 0.048, check_distance=100)
        pocky_pose_setup.check_cpi_geq(pocky_pose_setup.get_r_gripper_links(), u'box', 0.048, check_distance=100)

    def test_avoid_all_collision(self, box_setup):
        """
        :type box_setup: PR2
        """
        p = PoseStamped()
        p.header.frame_id = box_setup.r_tip
        p.pose.position = Point(0.1, 0, 0)
        p.pose.orientation = Quaternion(0, 0, 0, 1)
        box_setup.set_cart_goal(p, box_setup.r_tip, box_setup.default_root)

        collision_entry = CollisionEntry()
        collision_entry.type = CollisionEntry.AVOID_ALL_COLLISIONS
        collision_entry.min_dist = 0.05
        box_setup.add_collision_entries([collision_entry])

        box_setup.send_and_check_goal()

        box_setup.check_cpi_geq(box_setup.get_l_gripper_links(), u'box', 0.0)
        box_setup.check_cpi_geq(box_setup.get_r_gripper_links(), u'box', 0.0)

    def test_get_out_of_collision(self, box_setup):
        """
        :type box_setup: PR2
        """
        p = PoseStamped()
        p.header.frame_id = box_setup.r_tip
        p.pose.position = Point(0.15, 0, 0)
        p.pose.orientation = Quaternion(0, 0, 0, 1)
        box_setup.set_cart_goal(p, box_setup.r_tip, box_setup.default_root)

        collision_entry = CollisionEntry()
        collision_entry.type = CollisionEntry.ALLOW_ALL_COLLISIONS
        collision_entry.min_dist = 0.05
        box_setup.add_collision_entries([collision_entry])

        box_setup.send_and_check_goal()

        collision_entry = CollisionEntry()
        collision_entry.type = CollisionEntry.AVOID_ALL_COLLISIONS
        collision_entry.min_dist = 0.05
        box_setup.add_collision_entries([collision_entry])

        box_setup.send_and_check_goal()

        box_setup.check_cpi_geq(box_setup.get_l_gripper_links(), u'box', 0.0)
        box_setup.check_cpi_geq(box_setup.get_r_gripper_links(), u'box', 0.0)

    def test_allow_collision_gripper(self, box_setup):
        """
        :type box_setup: PR2
        """
        ces = box_setup.get_allow_l_gripper(u'box')
        box_setup.add_collision_entries(ces)
        p = PoseStamped()
        p.header.frame_id = box_setup.l_tip
        p.header.stamp = rospy.get_rostime()
        p.pose.position.x = 0.11
        p.pose.orientation.w = 1
        box_setup.set_and_check_cart_goal(p, box_setup.l_tip, box_setup.default_root)
        box_setup.check_cpi_leq(box_setup.get_l_gripper_links(), u'box', 0.0)
        box_setup.check_cpi_geq(box_setup.get_r_gripper_links(), u'box', 0.048)

    def test_attached_get_out_of_collision(self, box_setup):
        """
        :type box_setup: PR2
        """
        attached_link_name = u'pocky'
        box_setup.attach_box(attached_link_name, [0.2, 0.04, 0.04], box_setup.r_tip, [0.05, 0, 0])
        box_setup.attach_box(attached_link_name, [0.2, 0.04, 0.04], box_setup.r_tip, [0.05, 0, 0],
                             expected_response=UpdateWorldResponse.DUPLICATE_BODY_ERROR)
        p = PoseStamped()
        p.header.frame_id = box_setup.r_tip
        p.header.stamp = rospy.get_rostime()
        p.pose.position.x = -0.15
        p.pose.orientation.w = 1
        box_setup.set_and_check_cart_goal(p, box_setup.r_tip, box_setup.default_root)
        box_setup.check_cpi_geq(box_setup.get_l_gripper_links(), u'box', 0.048)
        box_setup.check_cpi_geq([attached_link_name], u'box', 0.048)
        box_setup.detach_object(attached_link_name)

    def test_attached_collision2(self, box_setup):
        """
        :type box_setup: PR2
        """
        attached_link_name = u'pocky'
        box_setup.attach_box(attached_link_name, [0.2, 0.04, 0.04], box_setup.r_tip, [0.05, 0, 0])
        box_setup.attach_box(attached_link_name, [0.2, 0.04, 0.04], box_setup.r_tip, [0.05, 0, 0],
                             expected_response=UpdateWorldResponse.DUPLICATE_BODY_ERROR)
        box_setup.send_and_check_goal()
        box_setup.check_cpi_geq(box_setup.get_l_gripper_links(), u'box', 0.048)
        box_setup.check_cpi_geq([attached_link_name], u'box', 0.048)
        box_setup.detach_object(attached_link_name)

    def test_attached_collision3(self, box_setup):
        """
        :type box_setup: PR2
        """
        attached_link_name = u'pocky'
        box_setup.attach_box(attached_link_name, [0.2, 0.04, 0.04], box_setup.r_tip, [0.05, 0, 0])
        box_setup.attach_box(attached_link_name, [0.2, 0.04, 0.04], box_setup.r_tip, [0.05, 0, 0],
                             expected_response=UpdateWorldResponse.DUPLICATE_BODY_ERROR)
        p = PoseStamped()
        p.header.frame_id = box_setup.r_tip
        p.pose.position.x = 0.
        p.pose.orientation.w = 1
        box_setup.set_cart_goal(p, box_setup.r_tip, box_setup.default_root)
        box_setup.send_and_check_goal()
        box_setup.check_cpi_geq(box_setup.get_l_gripper_links(), u'box', 0.0)
        box_setup.check_cpi_geq([attached_link_name], u'box', 0.0)
        box_setup.detach_object(attached_link_name)

    def test_avoid_attached_self_collision(self, zero_pose):
        """
        :type zero_pose: PR2
        """

        collision_pose = {
            u'l_elbow_flex_joint': - 1.1343683863086362,
            u'l_forearm_roll_joint': 7.517553513504836,
            u'l_shoulder_lift_joint': 0.5726770101613905,
            u'l_shoulder_pan_joint': 0.1592669164939349,
            u'l_upper_arm_roll_joint': 0.5532568387077381,
            u'l_wrist_flex_joint': - 1.215660155912625,
            u'l_wrist_roll_joint': 4.249300323527076,
            u'torso_lift_joint': 0.2}

        zero_pose.set_joint_goal(collision_pose)
        zero_pose.send_goal()

        attached_link_name = u'pocky'
        zero_pose.attach_box(attached_link_name, [0.16, 0.04, 0.04], zero_pose.l_tip, [0.04, 0, 0], [0, 0, 0, 1])

        zero_pose.set_joint_goal({u'r_forearm_roll_joint': 0.0,
                                  u'r_shoulder_lift_joint': 0.0,
                                  u'r_shoulder_pan_joint': 0.0,
                                  u'r_upper_arm_roll_joint': 0.0,
                                  u'r_wrist_flex_joint': 0.0,
                                  u'r_wrist_roll_joint': 0.0,
                                  u'r_elbow_flex_joint': 0.0,
                                  u'torso_lift_joint': 0.2})

        p = PoseStamped()
        p.header.frame_id = zero_pose.l_tip
        p.header.stamp = rospy.get_rostime()
        p.pose.position.z = 0.20
        p.pose.orientation.w = 1
        zero_pose.set_cart_goal(p, zero_pose.l_tip, zero_pose.default_root)
        zero_pose.send_goal()

        zero_pose.check_cpi_geq(zero_pose.get_l_gripper_links(), zero_pose.get_robot().get_name(), 0.048,
                                check_distance=0.5)
        zero_pose.check_cpi_geq([attached_link_name], zero_pose.get_robot().get_name(), 0.048, check_distance=0.5)
        zero_pose.detach_object(attached_link_name)

    def test_allow_attached_self_collision(self, zero_pose):
        """
        :type box_setup: PR2
        """

        collision_pose = {
            u'r_shoulder_pan_joint': -0.1592669164939349,
            u'r_shoulder_lift_joint': 0.5726770101613905,
            u'r_upper_arm_roll_joint': -0.5532568387077381,
            u'r_forearm_roll_joint': -7.517553513504836,
            u'r_elbow_flex_joint': - 1.1343683863086362,
            u'r_wrist_flex_joint': - 1.215660155912625,
            u'r_wrist_roll_joint': -4.249300323527076,
            u'torso_lift_joint': 0.2
        }

        zero_pose.set_joint_goal(collision_pose)
        zero_pose.send_goal()

        attached_link_name = u'wolfgang'
        zero_pose.attach_box(attached_link_name, [0.16, 0.04, 0.04], zero_pose.r_tip, [0.04, 0, 0], [0, 0, 0, 1])

        zero_pose.set_joint_goal({u'l_forearm_roll_joint': 0.0,
                                  u'l_shoulder_lift_joint': 0.0,
                                  u'l_shoulder_pan_joint': 0.0,
                                  u'l_upper_arm_roll_joint': 0.0,
                                  u'l_wrist_flex_joint': 0.0,
                                  u'l_wrist_roll_joint': 0.0,
                                  u'l_elbow_flex_joint': 0.0,
                                  u'torso_lift_joint': 0.2})

        p = PoseStamped()
        p.header.frame_id = zero_pose.r_tip
        p.pose.position.z = 0.10
        p.pose.orientation.w = 1
        zero_pose.set_cart_goal(p, zero_pose.r_tip, zero_pose.default_root)
        zero_pose.allow_collision(robot_links=[attached_link_name],
                                  body_b=zero_pose.get_robot().get_name(),
                                  link_bs=[CollisionEntry.ALL])
        zero_pose.send_goal()

        zero_pose.check_cpi_geq(zero_pose.get_r_gripper_links(), zero_pose.get_robot().get_name(), 0.048)
        zero_pose.check_cpi_leq([attached_link_name], zero_pose.get_robot().get_name(), 0.048)
        zero_pose.detach_object(attached_link_name)

    def test_attached_self_collision2(self, zero_pose):
        """
        :type zero_pose: PR2
        """

        collision_pose = {
            u'r_elbow_flex_joint': - 1.1343683863086362,
            u'r_forearm_roll_joint': -7.517553513504836,
            u'r_shoulder_lift_joint': 0.5726770101613905,
            u'r_shoulder_pan_joint': -0.1592669164939349,
            u'r_upper_arm_roll_joint': -0.5532568387077381,
            u'r_wrist_flex_joint': - 1.215660155912625,
            u'r_wrist_roll_joint': -4.249300323527076,
            u'torso_lift_joint': 0.2
        }

        zero_pose.set_joint_goal(collision_pose)
        zero_pose.send_goal()

        attached_link_name = u'box'
        zero_pose.attach_box(attached_link_name, [0.16, 0.04, 0.04], zero_pose.r_tip, [0.04, 0, 0], [0, 0, 0, 1])

        js_goal = {u'l_forearm_roll_joint': 0.0,
                   u'l_shoulder_lift_joint': 0.0,
                   u'odom_x_joint': 0.0,
                   u'odom_y_joint': 0.0,
                   u'odom_z_joint': 0.0,
                   u'l_shoulder_pan_joint': 0.0,
                   u'l_upper_arm_roll_joint': 0.0,
                   u'l_wrist_flex_joint': -0.11,
                   u'l_wrist_roll_joint': 0.0,
                   u'l_elbow_flex_joint': -0.16,
                   u'torso_lift_joint': 0.2}
        zero_pose.set_joint_goal(js_goal)

        p = PoseStamped()
        p.header.frame_id = zero_pose.r_tip
        p.header.stamp = rospy.get_rostime()
        p.pose.position.z = 0.20
        p.pose.orientation.w = 1
        zero_pose.set_and_check_cart_goal(p, zero_pose.r_tip, zero_pose.default_root)

        zero_pose.check_cpi_geq(zero_pose.get_r_gripper_links(), 0.048)
        zero_pose.check_cpi_geq([attached_link_name], 0.048)
        zero_pose.detach_object(attached_link_name)

    def test_attached_self_collision3(self, zero_pose):
        """
        :type zero_pose: PR2
        """

        collision_pose = {
            u'l_elbow_flex_joint': - 1.1343683863086362,
            u'l_forearm_roll_joint': 7.517553513504836,
            u'l_shoulder_lift_joint': 0.5726770101613905,
            u'l_shoulder_pan_joint': 0.1592669164939349,
            u'l_upper_arm_roll_joint': 0.5532568387077381,
            u'l_wrist_flex_joint': - 1.215660155912625,
            u'l_wrist_roll_joint': 4.249300323527076,
            u'torso_lift_joint': 0.2}

        zero_pose.set_joint_goal(collision_pose)
        zero_pose.send_goal()

        attached_link_name = u'pocky'
        zero_pose.attach_box(attached_link_name, [0.1, 0.04, 0.04], zero_pose.l_tip, [0.02, 0, 0], [0, 0, 0, 1])

        js_goal = {u'r_forearm_roll_joint': 0.0,
                   u'r_shoulder_lift_joint': 0.0,
                   u'odom_x_joint': 0.0,
                   u'odom_y_joint': 0.0,
                   u'odom_z_joint': 0.0,
                   u'r_shoulder_pan_joint': 0.0,
                   u'r_upper_arm_roll_joint': 0.0,
                   u'r_wrist_flex_joint': -0.11,
                   u'r_wrist_roll_joint': 0.0,
                   u'r_elbow_flex_joint': -0.16,
                   u'torso_lift_joint': 0.2}

        zero_pose.set_joint_goal(js_goal)

        p = PoseStamped()
        p.header.frame_id = zero_pose.l_tip
        p.header.stamp = rospy.get_rostime()
        p.pose.position.z = 0.25
        p.pose.orientation.w = 1
        zero_pose.set_and_check_cart_goal(p, zero_pose.l_tip, zero_pose.default_root)
        zero_pose.check_joint_state(js_goal)

        zero_pose.check_cpi_geq(zero_pose.get_l_gripper_links(), 0.048)
        zero_pose.check_cpi_geq([attached_link_name], 0.048)
        zero_pose.detach_object(attached_link_name)

    def test_attached_collision_allow(self, box_setup):
        """
        :type box_setup: PR2
        """
        pocky = u'pocky'
        box_setup.attach_box(pocky, [0.2, 0.04, 0.04], box_setup.r_tip, [0.05, 0, 0])

        ces = []
        ce = CollisionEntry()
        ce.type = CollisionEntry.ALLOW_COLLISION
        ce.robot_links = [pocky]
        ce.body_b = u'box'
        ces.append(ce)
        box_setup.add_collision_entries(ces)

        p = PoseStamped()
        p.header.frame_id = box_setup.r_tip
        p.header.stamp = rospy.get_rostime()
        p.pose.position.y = -0.11
        p.pose.orientation.w = 1
        box_setup.set_and_check_cart_goal(p, box_setup.r_tip, box_setup.default_root)
        box_setup.check_cpi_geq(box_setup.get_l_gripper_links(), u'box', 0.048)
        box_setup.check_cpi_leq([pocky], u'box', 0.0)

    def test_avoid_collision_gripper(self, box_setup):
        """
        :type box_setup: PR2
        """
        box_setup.allow_all_collisions()
        ces = box_setup.get_l_gripper_collision_entries(u'box', 0.05, CollisionEntry.AVOID_COLLISION)
        box_setup.add_collision_entries(ces)
        p = PoseStamped()
        p.header.frame_id = box_setup.l_tip
        p.header.stamp = rospy.get_rostime()
        p.pose.position.x = 0.0
        p.pose.orientation.w = 1
        box_setup.set_cart_goal(p, box_setup.l_tip, box_setup.default_root)
        box_setup.send_goal()
        box_setup.check_cpi_geq(box_setup.get_l_gripper_links(), u'box', 0.0)

    # def test_end_state_collision(self, box_setup):
    #     """
    #     :type box_setup: PR2
    #     """
    #     # TODO endstate impossible as long as we check for path collision?
    #     pass

    # def test_filled_vel_values(self, box_setup):
    #     """
    #     :type box_setup: PR2
    #     """
    #     pass
    #
    # def test_undefined_goal(self, box_setup):
    #     """
    #     :type box_setup: PR2
    #     """
    #     pass

    # TODO test plan only

    def test_attached_two_items(self, zero_pose):
        # FIXME visualization bug
        box1_name = u'box1'
        box2_name = u'box2'

        js = {
            u'r_elbow_flex_joint': -1.58118094489,
            u'r_forearm_roll_joint': -0.904933033043,
            u'r_shoulder_lift_joint': 0.822412440711,
            u'r_shoulder_pan_joint': -1.07866800992,
            u'r_upper_arm_roll_joint': -1.34905471854,
            u'r_wrist_flex_joint': -1.20182042644,
            u'r_wrist_roll_joint': 0.190433188769,
        }
        zero_pose.send_and_check_joint_goal(js)

        r_goal = PoseStamped()
        r_goal.header.frame_id = zero_pose.r_tip
        r_goal.pose.position.x = 0.4
        r_goal.pose.orientation = Quaternion(*quaternion_from_matrix([[-1, 0, 0, 0],
                                                                      [0, 1, 0, 0],
                                                                      [0, 0, -1, 0],
                                                                      [0, 0, 0, 1]]))
        zero_pose.set_and_check_cart_goal(r_goal, zero_pose.l_tip, u'torso_lift_link')

        zero_pose.attach_box(box1_name, [.2, .04, .04], zero_pose.r_tip, [.1, 0, 0], [0, 0, 0, 1])
        zero_pose.attach_box(box2_name, [.2, .04, .04], zero_pose.l_tip, [.1, 0, 0], [0, 0, 0, 1])

        zero_pose.send_and_check_goal()

        zero_pose.check_cpi_geq([box1_name, box2_name], zero_pose.get_robot().get_name(), 0.049)

        zero_pose.detach_object(box1_name)
        zero_pose.detach_object(box2_name)
        base_goal = PoseStamped()
        base_goal.header.frame_id = u'base_footprint'
        base_goal.pose.position.x = -.1
        base_goal.pose.orientation.w = 1
        zero_pose.move_base(base_goal)

    # def test_pick_and_place(self, kitchen_setup):
    #     """
    #     :type kitchen_setup: PR2
    #     :return:
    #     """
    #
    #     base_pose = PoseStamped()
    #     base_pose.header.frame_id = u'map'
    #     base_pose.pose.position = Point(0.760, 0.480, 0.000)
    #     base_pose.pose.orientation = Quaternion(0.000, 0.000, 0.230, 0.973)
    #     kitchen_setup.move_pr2_base(base_pose)
    #     attached_link_name = u'edekabowl'
    #     p = PoseStamped()
    #     p.header.frame_id = u'map'
    #     p.pose.position = Point(1.39985, 0.799920, 0.888)
    #     p.pose.orientation = Quaternion(-0.0037, -0.00476, 0.3921, 0.9198)
    #     kitchen_setup.add_box(attached_link_name, [.145, .145, .072], pose=p)
    #
    #     pick_pose = PoseStamped()
    #     pick_pose.header.frame_id = u'base_footprint'
    #     pick_pose.pose.position = Point(0.649, -0.023, 0.918)
    #     pick_pose.pose.orientation = Quaternion(0.407, 0.574, -0.408, 0.582)
    #
    #     # pregrasp
    #     pick_pose.pose.position.z += 0.2
    #     kitchen_setup.set_and_check_cart_goal(pick_pose, kitchen_setup.l_tip, kitchen_setup.default_root)
    #
    #     # grasp
    #     pick_pose.pose.position.z -= 0.2
    #     kitchen_setup.avoid_collision(kitchen_setup.get_l_gripper_links(), u'kitchen', [], 0)
    #     kitchen_setup.allow_collision(kitchen_setup.get_l_gripper_links(), attached_link_name, [])
    #     kitchen_setup.set_and_check_cart_goal(pick_pose, kitchen_setup.l_tip, kitchen_setup.default_root)
    #     kitchen_setup.attach_existing(attached_link_name, frame_id=kitchen_setup.l_tip)
    #
    #     # post grasp
    #     pick_pose.pose.position.z += 0.2
    #     kitchen_setup.avoid_all_collisions(0.05)
    #     kitchen_setup.set_and_check_cart_goal(pick_pose, kitchen_setup.l_tip, kitchen_setup.default_root)
    #     # kitchen_setup.remove_object(attached_link_name)
    #     kitchen_setup.send_and_check_joint_goal(gaya_pose)
    #
    #     # place============================
    #     base_pose.pose.position = Point(-0.200, 1.120, 0.000)
    #     base_pose.pose.orientation = Quaternion(0.000, 0.000, 0.994, -0.105)
    #     kitchen_setup.move_pr2_base(base_pose)
    #
    #     # pre place
    #     place_pose = PoseStamped()
    #     place_pose.header.frame_id = u'base_footprint'
    #     place_pose.pose.position = Point(0.587, 0.068, 0.920)
    #     place_pose.pose.orientation = Quaternion(0.703, -0.074, -0.703, -0.074)
    #     place_pose.pose.position.z += 0.2
    #     kitchen_setup.set_and_check_cart_goal(place_pose, kitchen_setup.l_tip, kitchen_setup.default_root)
    #
    #     # place
    #     place_pose.pose.position.z -= 0.19
    #     kitchen_setup.avoid_all_collisions(0.)
    #     kitchen_setup.set_cart_goal(place_pose, kitchen_setup.l_tip, kitchen_setup.default_root)
    #     kitchen_setup.send_goal()
    #     rospy.sleep(1)
    #
    #     # post place
    #     kitchen_setup.detach_object(attached_link_name)
    #     place_pose.pose.position.z += 0.2
    #     kitchen_setup.avoid_all_collisions(0.)
    #     kitchen_setup.set_and_check_cart_goal(place_pose, kitchen_setup.l_tip, kitchen_setup.default_root)

    # def test_hand_in_kitchen(self, kitchen_setup):
    #     """
    #     :type kitchen_setup: PR2
    #     :return:
    #     """
    #
    #     kitchen_setup.send_and_check_joint_goal(pick_up_pose)
    #
    #     base_pose = PoseStamped()
    #     base_pose.header.frame_id = u'map'
    #     base_pose.pose.position = Point(0.743, 0.586, 0.000)
    #     base_pose.pose.orientation.w = 1
    #     kitchen_setup.teleport_base(base_pose)
    #
    #     # grasp
    #     p = PoseStamped()
    #     p.header.frame_id = kitchen_setup.l_tip
    #     p.pose.position.x = 0.2
    #     p.pose.orientation.w = 1
    #     kitchen_setup.wrapper.allow_collision(kitchen_setup.get_l_gripper_links(), u'kitchen',
    #                                           [u'sink_area', u'sink_area_surface'])
    #     kitchen_setup.set_and_check_cart_goal(p, kitchen_setup.l_tip, kitchen_setup.default_root)
    #
    #     # post grasp
    #     pregrasp_pose = PoseStamped()
    #     pregrasp_pose.header.frame_id = u'base_footprint'
    #     pregrasp_pose.pose.position.x = 0.611175722907
    #     pregrasp_pose.pose.position.y = -0.0244662287535
    #     pregrasp_pose.pose.position.z = 1.10803325995
    #     pregrasp_pose.pose.orientation.x = -0.0128682380997
    #     pregrasp_pose.pose.orientation.y = -0.710292569338
    #     pregrasp_pose.pose.orientation.z = 0.0148339707762
    #     pregrasp_pose.pose.orientation.w = -0.703632573456
    #     kitchen_setup.avoid_all_collisions(0.05)
    #     kitchen_setup.set_and_check_cart_goal(pregrasp_pose, kitchen_setup.l_tip, kitchen_setup.default_root)

    def test_set_kitchen_joint_state(self, kitchen_setup):
        kitchen_js = {u'sink_area_left_upper_drawer_main_joint': 0.45}
        kitchen_setup.set_kitchen_js(kitchen_js)

    def open_drawer(self, setup, tool_frame, handle_link, drawer_joint):
        setup.open_r_gripper()
        setup.open_l_gripper()
        tool_frame_goal = PoseStamped()
        tool_frame_goal.header.frame_id = handle_link
        # tool_frame_goal.pose.position.y = -.1
        tool_frame_goal.pose.orientation = Quaternion(*quaternion_from_matrix([[-1, 0, 0, 0],
                                                                               [0, 0, -1, 0],
                                                                               [0, -1, 0, 0],
                                                                               [0, 0, 0, 1]]))
        setup.set_and_check_cart_goal(tool_frame_goal, tool_frame, setup.default_root)

        tool_frame_goal = PoseStamped()
        tool_frame_goal.header.frame_id = tool_frame
        tool_frame_goal.pose.position.x = -.45
        tool_frame_goal.pose.orientation.w = 1
        setup.set_and_check_cart_goal(tool_frame_goal, tool_frame, setup.default_root)

        kitchen_js = {drawer_joint: 0.45}
        setup.set_kitchen_js(kitchen_js)

    def close_drawer(self, setup, tool_frame, handle_link, drawer_joint):
        setup.open_r_gripper()
        setup.open_l_gripper()
        tool_frame_goal = PoseStamped()
        tool_frame_goal.header.frame_id = handle_link
        # tool_frame_goal.pose.position.y = -.1
        tool_frame_goal.pose.orientation = Quaternion(*quaternion_from_matrix([[-1, 0, 0, 0],
                                                                               [0, 0, -1, 0],
                                                                               [0, -1, 0, 0],
                                                                               [0, 0, 0, 1]]))
        setup.set_and_check_cart_goal(tool_frame_goal, tool_frame, setup.default_root)

        kitchen_js = {drawer_joint: 0.}
        setup.set_kitchen_js(kitchen_js)

        tool_frame_goal = PoseStamped()
        tool_frame_goal.header.frame_id = tool_frame
        tool_frame_goal.pose.position.x = .45
        tool_frame_goal.pose.orientation.w = 1
        setup.set_and_check_cart_goal(tool_frame_goal, tool_frame, setup.default_root)

    # def test_milestone_demo(self, kitchen_setup):
    #     spoon_name = u'spoon'
    #     milk_name = u'milk'
    #
    #     # take milk out of fridge
    #     kitchen_setup.set_kitchen_js({u'iai_fridge_door_joint': 1.56})
    #
    #     # spawn milk
    #     milk_pose = PoseStamped()
    #     milk_pose.header.frame_id = u'iai_kitchen/iai_fridge_main_middle_level'
    #     milk_pose.pose.position = Point(0.1, 0, -0.07)
    #     milk_pose.pose.orientation = Quaternion(0, 0, 0, 1)
    #
    #     kitchen_setup.add_box(milk_name, [0.05, 0.05, 0.2], milk_pose)
    #
    #     # take spoon out of drawer
    #     # open drawer
    #     self.open_drawer(kitchen_setup, kitchen_setup.l_tip, u'iai_kitchen/sink_area_left_upper_drawer_handle',
    #                      u'sink_area_left_upper_drawer_main_joint')
    #
    #     # spawn spoon
    #     spoon_pose = PoseStamped()
    #     spoon_pose.header.frame_id = u'map'
    #     spoon_pose.pose.position = Point(0.940, 0.861, 0.745)
    #     spoon_pose.pose.orientation = Quaternion(0, 0, 0, 1)
    #
    #     kitchen_setup.add_box(spoon_name, [0.1, 0.02, 0.02], spoon_pose)
    #
    #     # put gripper above drawer
    #     pick_spoon_pose = PoseStamped()
    #     pick_spoon_pose.header.frame_id = u'base_footprint'
    #     pick_spoon_pose.pose.position = Point(0.567, 0.498, 0.89)
    #     pick_spoon_pose.pose.orientation = Quaternion(0.018, 0.702, 0.004, 0.712)
    #     kitchen_setup.keep_position(kitchen_setup.l_tip)
    #     kitchen_setup.set_and_check_cart_goal(pick_spoon_pose, kitchen_setup.r_tip, kitchen_setup.default_root)
    #
    #     # grasp spoon
    #     kitchen_setup.keep_position(kitchen_setup.l_tip)
    #     kitchen_setup.open_r_gripper()
    #     p = tf.lookup_pose(u'map', kitchen_setup.r_tip)
    #     p.pose.position = spoon_pose.pose.position
    #     kitchen_setup.keep_position(kitchen_setup.l_tip)
    #     kitchen_setup.set_cart_goal(p, kitchen_setup.r_tip, kitchen_setup.default_root)
    #     kitchen_setup.send_and_check_goal()
    #     current_pose = tf.lookup_pose(u'map', kitchen_setup.r_tip)
    #     assert current_pose.pose.position.z < 0.76
    #     kitchen_setup.allow_all_collisions()
    #     kitchen_setup.keep_position(kitchen_setup.l_tip)
    #     kitchen_setup.close_r_gripper()
    #     kitchen_setup.attach_existing(spoon_name, kitchen_setup.r_tip)
    #
    #     spoon_goal = PoseStamped()
    #     spoon_goal.header.frame_id = spoon_name
    #     spoon_goal.pose.position.z = .2
    #     spoon_goal.pose.orientation.w = 1
    #     kitchen_setup.keep_position(kitchen_setup.l_tip)
    #     kitchen_setup.set_and_check_cart_goal(spoon_goal, spoon_name, kitchen_setup.default_root)
    #
    #     # close drawer
    #     self.close_drawer(kitchen_setup, kitchen_setup.l_tip, u'iai_kitchen/sink_area_left_upper_drawer_handle',
    #                       u'sink_area_left_upper_drawer_main_joint')
    #
    #     kitchen_setup.send_and_check_joint_goal(gaya_pose)
    #
    #     # place spoon on kitchen isle
    #     spoon_goal = PoseStamped()
    #     spoon_goal.header.frame_id = u'iai_kitchen/kitchen_island_surface'
    #     spoon_goal.pose.position.y = 0.1
    #     spoon_goal.pose.orientation.w = 1
    #     kitchen_setup.set_cart_goal(spoon_goal, spoon_name, kitchen_setup.default_root)
    #     kitchen_setup.open_l_gripper()
    #     kitchen_setup.detach_object(spoon_name)
    #
    #     kitchen_setup.send_and_check_joint_goal(gaya_pose)
    #
    #     # grasp milk
    #     r_goal = deepcopy(milk_pose)
    #     r_goal.pose.orientation = Quaternion(*quaternion_from_matrix([[-1, 0, 0, 0],
    #                                                                   [0, -1, 0, 0],
    #                                                                   [0, 0, 1, 0],
    #                                                                   [0, 0, 0, 1]]))
    #
    #     # take cereal out of vertical drawer and put it back
    #     # get bowl from left middle drawer left side
    #     # get cup from left middle drawer right side
    #     # put cup bowl and spoon in sink

    def test_ease_fridge(self, kitchen_setup):
        # FIXME less sensitive
        milk_name = u'milk'

        # take milk out of fridge
        kitchen_setup.set_kitchen_js({u'iai_fridge_door_joint': 1.56})

        base_goal = PoseStamped()
        base_goal.header.frame_id = 'map'
        base_goal.pose.position.x = 0.565
        base_goal.pose.position.y = -0.5
        base_goal.pose.orientation.z = -0.51152562713
        base_goal.pose.orientation.w = 0.85926802151
        kitchen_setup.teleport_base(base_goal)
        # kitchen_setup.add_json_goal(u'BasePointingForward')

        # spawn milk
        milk_pose = PoseStamped()
        milk_pose.header.frame_id = u'iai_kitchen/iai_fridge_door_shelf1_bottom'
        milk_pose.pose.position = Point(0, 0, 0.12)
        milk_pose.pose.orientation = Quaternion(0, 0, 0, 1)

        milk_pre_pose = PoseStamped()
        milk_pre_pose.header.frame_id = u'iai_kitchen/iai_fridge_door_shelf1_bottom'
        milk_pre_pose.pose.position = Point(0, 0, 0.22)
        milk_pre_pose.pose.orientation = Quaternion(0, 0, 0, 1)

        kitchen_setup.add_box(milk_name, [0.05, 0.05, 0.2], milk_pose)

        # grasp milk
        kitchen_setup.open_l_gripper()

        # l_goal = deepcopy(milk_pose)
        # l_goal.pose.orientation = Quaternion(*quaternion_from_matrix([[1, 0, 0, 0],
        #                                                               [0, 1, 0, 0],
        #                                                               [0, 0, 1, 0],
        #                                                               [0, 0, 0, 1]]))
        # kitchen_setup.set_cart_goal(l_goal, kitchen_setup.l_tip, kitchen_setup.default_root)
        # kitchen_setup.send_and_check_goal()

        # handle_name = u'map'
        bar_axis = Vector3Stamped()
        bar_axis.header.frame_id = u'map'
        bar_axis.vector.z = 1

        bar_center = PointStamped()
        bar_center.header.frame_id = milk_pose.header.frame_id
        bar_center.point = deepcopy(milk_pose.pose.position)

        tip_grasp_axis = Vector3Stamped()
        tip_grasp_axis.header.frame_id = kitchen_setup.l_tip
        tip_grasp_axis.vector.z = 1

        kitchen_setup.add_json_goal(u'GraspBar',
                                    root_link=kitchen_setup.default_root,
                                    tip_link=kitchen_setup.l_tip,
                                    tip_grasp_axis=tip_grasp_axis,
                                    bar_center=bar_center,
                                    bar_axis=bar_axis,
                                    bar_length=.12)

        x = Vector3Stamped()
        x.header.frame_id = kitchen_setup.l_tip
        x.vector.x = 1
        x_map = Vector3Stamped()
        x_map.header.frame_id = u'iai_kitchen/iai_fridge_door'
        x_map.vector.x = 1
        # z = Vector3Stamped()
        # z.header.frame_id = 'milk'
        # z.vector.z = 1
        # z_map = Vector3Stamped()
        # z_map.header.frame_id = 'map'
        # z_map.vector.z = 1
        kitchen_setup.align_planes(kitchen_setup.l_tip, x, root_normal=x_map)

        # kitchen_setup.allow_collision([], milk_name, [])
        # kitchen_setup.add_json_goal(u'AvoidJointLimits', percentage=15)
        # kitchen_setup.allow_all_collisions()
        kitchen_setup.send_and_check_goal()

        kitchen_setup.attach_existing(milk_name, kitchen_setup.l_tip)
        # kitchen_setup.keep_position(kitchen_setup.r_tip)
        kitchen_setup.close_l_gripper()

        # x = Vector3Stamped()
        # x.header.frame_id = 'milk'
        # x.vector.x = 1
        # x_map = Vector3Stamped()
        # x_map.header.frame_id = 'iai_kitchen/iai_fridge_door'
        # x_map.vector.x = 1
        # z = Vector3Stamped()
        # z.header.frame_id = 'milk'
        # z.vector.z = 1
        # z_map = Vector3Stamped()
        # z_map.header.frame_id = 'map'
        # z_map.vector.z = 1
        # kitchen_setup.align_planes('milk', x, root_normal=x_map)
        # kitchen_setup.align_planes('milk', z, root_normal=z_map)
        # kitchen_setup.keep_orientation(u'milk')
        kitchen_setup.set_cart_goal(milk_pre_pose, milk_name, kitchen_setup.default_root)
        kitchen_setup.send_and_check_goal()
        kitchen_setup.send_and_check_joint_goal(gaya_pose)

        # place milk back

        # kitchen_setup.add_json_goal(u'BasePointingForward')
        # milk_goal = PoseStamped()
        # milk_goal.header.frame_id = u'iai_kitchen/kitchen_island_surface'
        # milk_goal.pose.position = Point(.1, -.2, .13)
        # milk_goal.pose.orientation = Quaternion(*quaternion_about_axis(np.pi, [0,0,1]))
        kitchen_setup.set_cart_goal(milk_pre_pose, milk_name, kitchen_setup.default_root)
        kitchen_setup.send_and_check_goal()

        kitchen_setup.set_cart_goal(milk_pose, milk_name, kitchen_setup.default_root)
        kitchen_setup.send_and_check_goal()

        # kitchen_setup.keep_position(kitchen_setup.r_tip)
        kitchen_setup.open_l_gripper()

        kitchen_setup.detach_object(milk_name)

        kitchen_setup.send_and_check_joint_goal(gaya_pose)

    def test_ease_cereal(self, kitchen_setup):
        # FIXME shaky af
        cereal_name = u'cereal'
        drawer_frame_id = u'iai_kitchen/oven_area_area_right_drawer_board_3_link'

        # take milk out of fridge
        kitchen_setup.set_kitchen_js({u'oven_area_area_right_drawer_main_joint': 0.48})

        kitchen_setup.add_json_goal(u'BasePointingForward')

        # spawn milk

        cereal_pose = PoseStamped()
        cereal_pose.header.frame_id = drawer_frame_id
        cereal_pose.pose.position = Point(0.123, -0.03, 0.11)
        cereal_pose.pose.orientation = Quaternion(0.0087786, 0.005395, -0.838767, -0.544393)
        kitchen_setup.add_box(cereal_name, [0.1528, 0.0634, 0.22894], cereal_pose)

        drawer_T_box = tf.msg_to_kdl(cereal_pose)

        # grasp milk
        kitchen_setup.open_l_gripper()
        grasp_pose = PoseStamped()
        grasp_pose.header.frame_id = cereal_name
        grasp_pose.pose.position = Point(0.1, 0, 0)
        grasp_pose.pose.orientation = Quaternion(0, 0, 1, 0)
        box_T_r_goal = tf.msg_to_kdl(grasp_pose)
        box_T_r_goal_pre = deepcopy(box_T_r_goal)
        box_T_r_goal_pre.p[0] += 0.1

        grasp_pose = tf.kdl_to_pose_stamped(drawer_T_box * box_T_r_goal_pre, drawer_frame_id)

        kitchen_setup.add_json_goal(u'AvoidJointLimits', percentage=40)
        kitchen_setup.set_and_check_cart_goal(grasp_pose, tip_link=kitchen_setup.r_tip)

        kitchen_setup.attach_existing(cereal_name, kitchen_setup.l_tip)
        # kitchen_setup.keep_position(kitchen_setup.r_tip)
        kitchen_setup.close_l_gripper()

        # x = Vector3Stamped()
        # x.header.frame_id = 'milk'
        # x.vector.x = 1
        # x_map = Vector3Stamped()
        # x_map.header.frame_id = 'iai_kitchen/iai_fridge_door'
        # x_map.vector.x = 1
        # z = Vector3Stamped()
        # z.header.frame_id = 'milk'
        # z.vector.z = 1
        # z_map = Vector3Stamped()
        # z_map.header.frame_id = 'map'
        # z_map.vector.z = 1
        # kitchen_setup.align_planes('milk', x, root_normal=x_map)
        # kitchen_setup.align_planes('milk', z, root_normal=z_map)
        # kitchen_setup.keep_orientation(u'milk')
        kitchen_setup.set_cart_goal(grasp_pose, cereal_name, kitchen_setup.default_root)
        kitchen_setup.send_and_check_goal()
        kitchen_setup.send_and_check_joint_goal(gaya_pose)

        # place milk back

        # kitchen_setup.add_json_goal(u'BasePointingForward')
        # milk_goal = PoseStamped()
        # milk_goal.header.frame_id = u'iai_kitchen/kitchen_island_surface'
        # milk_goal.pose.position = Point(.1, -.2, .13)
        # milk_goal.pose.orientation = Quaternion(*quaternion_about_axis(np.pi, [0, 0, 1]))
        kitchen_setup.set_cart_goal(grasp_pose, cereal_name, kitchen_setup.default_root)
        kitchen_setup.send_and_check_goal()

        kitchen_setup.set_cart_goal(cereal_pose, cereal_name, kitchen_setup.default_root)
        kitchen_setup.send_and_check_goal()

        # kitchen_setup.keep_position(kitchen_setup.r_tip)
        kitchen_setup.open_l_gripper()

        kitchen_setup.detach_object(cereal_name)

        kitchen_setup.send_and_check_joint_goal(gaya_pose)

    # def test_nan(self, kitchen_setup):
    #     while True:
    #         kitchen_setup.allow_all_collisions()
    #         kitchen_setup.send_and_check_joint_goal(gaya_pose)
    #         js = {k: 0.0 for k in kitchen_setup.get_world().get_object('kitchen').get_controllable_joints()}
    #         kitchen_setup.set_kitchen_js(js)
    #         self.open_drawer(kitchen_setup, kitchen_setup.l_tip, u'iai_kitchen/sink_area_left_middle_drawer_handle',
    #                          u'sink_area_left_middle_drawer_main_joint')
    #
    # def test_nan2(self, kitchen_setup):
    #     tool_frame_goal = PoseStamped()
    #     tool_frame_goal.header.frame_id = kitchen_setup.l_tip
    #     tool_frame_goal.pose.position.x = -.45
    #     tool_frame_goal.pose.orientation.w = 1
    #     kitchen_setup.set_cart_goal(tool_frame_goal, kitchen_setup.l_tip, kitchen_setup.default_root)
    #     kitchen_setup.send_and_check_goal(execute=False)

    def test_bowl_and_cup(self, kitchen_setup):
        bowl_name = u'bowl'
        cup_name = u'cup'
        percentage = 50

        self.open_drawer(kitchen_setup, kitchen_setup.l_tip, u'iai_kitchen/sink_area_left_middle_drawer_handle',
                         u'sink_area_left_middle_drawer_main_joint')

        # spawn cup
        cup_pose = PoseStamped()
        cup_pose.header.frame_id = u'iai_kitchen/sink_area_left_middle_drawer_main'
        cup_pose.pose.position = Point(0.1, 0.2, -.05)
        cup_pose.pose.orientation = Quaternion(0, 0, 0, 1)

        kitchen_setup.add_cylinder(cup_name, [0.07, 0.04], cup_pose)

        # spawn bowl
        bowl_pose = PoseStamped()
        bowl_pose.header.frame_id = u'iai_kitchen/sink_area_left_middle_drawer_main'
        bowl_pose.pose.position = Point(0.1, -0.2, -.05)
        bowl_pose.pose.orientation = Quaternion(0, 0, 0, 1)

        kitchen_setup.add_cylinder(bowl_name, [0.05, 0.07], bowl_pose)
        kitchen_setup.send_and_check_joint_goal(gaya_pose)

        # grasp bowl
        l_goal = deepcopy(bowl_pose)
        l_goal.pose.position.z += .2
        l_goal.pose.orientation = Quaternion(*quaternion_from_matrix([[0, 1, 0, 0],
                                                                      [0, 0, -1, 0],
                                                                      [-1, 0, 0, 0],
                                                                      [0, 0, 0, 1]]))
        kitchen_setup.set_cart_goal(l_goal, kitchen_setup.l_tip, kitchen_setup.default_root)

        # grasp cup
        r_goal = deepcopy(cup_pose)
        r_goal.pose.position.z += .2
        r_goal.pose.orientation = Quaternion(*quaternion_from_matrix([[0, 1, 0, 0],
                                                                      [0, 0, -1, 0],
                                                                      [-1, 0, 0, 0],
                                                                      [0, 0, 0, 1]]))
        kitchen_setup.add_json_goal(u'AvoidJointLimits', percentage=percentage)
        kitchen_setup.set_and_check_cart_goal(r_goal, kitchen_setup.r_tip, kitchen_setup.default_root)

        l_goal.pose.position.z -= .2
        r_goal.pose.position.z -= .2
        kitchen_setup.allow_collision([CollisionEntry.ALL], bowl_name, [CollisionEntry.ALL])
        kitchen_setup.allow_collision([CollisionEntry.ALL], cup_name, [CollisionEntry.ALL])
        kitchen_setup.set_cart_goal(l_goal, kitchen_setup.l_tip, kitchen_setup.default_root)
        kitchen_setup.set_cart_goal(r_goal, kitchen_setup.r_tip, kitchen_setup.default_root)
        kitchen_setup.add_json_goal(u'AvoidJointLimits', percentage=percentage)
        kitchen_setup.send_and_check_goal()

        kitchen_setup.attach_existing(bowl_name, kitchen_setup.l_tip)
        kitchen_setup.attach_existing(cup_name, kitchen_setup.r_tip)

        kitchen_setup.send_and_check_joint_goal(gaya_pose)
        base_goal = PoseStamped()
        base_goal.header.frame_id = u'base_footprint'
        base_goal.pose.position.x = -.1
        base_goal.pose.orientation = Quaternion(*quaternion_about_axis(pi, [0, 0, 1]))
        kitchen_setup.teleport_base(base_goal)

        # place bowl and cup
        bowl_goal = PoseStamped()
        bowl_goal.header.frame_id = u'iai_kitchen/kitchen_island_surface'
        bowl_goal.pose.position = Point(.2, 0, .05)
        bowl_goal.pose.orientation = Quaternion(0, 0, 0, 1)

        cup_goal = PoseStamped()
        cup_goal.header.frame_id = u'iai_kitchen/kitchen_island_surface'
        cup_goal.pose.position = Point(.15, 0.25, .07)
        cup_goal.pose.orientation = Quaternion(0, 0, 0, 1)

        kitchen_setup.set_cart_goal(bowl_goal, bowl_name, kitchen_setup.default_root)
        kitchen_setup.set_cart_goal(cup_goal, cup_name, kitchen_setup.default_root)
        kitchen_setup.add_json_goal(u'AvoidJointLimits', percentage=percentage)
        kitchen_setup.send_and_check_goal()

        kitchen_setup.detach_object(bowl_name)
        kitchen_setup.detach_object(cup_name)
        kitchen_setup.allow_collision([], cup_name, [])
        kitchen_setup.allow_collision([], bowl_name, [])
        kitchen_setup.send_and_check_joint_goal(gaya_pose)

    def test_ease_grasp_bowl(self, kitchen_setup):
        bowl_name = u'bowl'
        percentage = 40

        base_pose = PoseStamped()
        base_pose.header.frame_id = u'map'
        base_pose.pose.position = Point(0.314, 0.818, 0.000)
        base_pose.pose.orientation = Quaternion(-0.001, 0.000, 0.037, 0.999)
        kitchen_setup.teleport_base(base_pose)

        js = {
            u'torso_lift_joint': 0.262156255996,
            u'head_pan_joint': 0.0694220762479,
            u'head_tilt_joint': 1.01903547689,
            u'r_upper_arm_roll_joint': -1.5717499752,
            u'r_shoulder_pan_joint': -0.00156068057783,
            u'r_shoulder_lift_joint': 0.252786184819,
            u'r_forearm_roll_joint': -89.673490548,
            u'r_elbow_flex_joint': -0.544166310929,
            u'r_wrist_flex_joint': -1.32591140165,
            u'r_wrist_roll_joint': 65.7348048877,
            u'l_upper_arm_roll_joint': 1.38376171392,
            u'l_shoulder_pan_joint': 1.59536261129,
            u'l_shoulder_lift_joint': -0.0236488517104,
            u'l_forearm_roll_joint': 23.2795803857,
            u'l_elbow_flex_joint': -1.72694302293,
            u'l_wrist_flex_joint': -0.48001173639,
            u'l_wrist_roll_joint': -6.28312737965,
        }
        kitchen_setup.allow_all_collisions()
        kitchen_setup.send_and_check_joint_goal(js)
        kitchen_setup.set_kitchen_js({u'sink_area_left_middle_drawer_main_joint': 0.45})

        r_goal = PoseStamped()
        r_goal.header.frame_id = kitchen_setup.r_tip
        r_goal.pose.position.x += 0.25
        r_goal.pose.orientation.w = 1

        kitchen_setup.add_json_goal(u'AvoidJointLimits', percentage=percentage)
        kitchen_setup.set_and_check_cart_goal(r_goal, tip_link=kitchen_setup.r_tip)

        # spawn cup

    # def test_avoid_self_collision2(self, kitchen_setup):
    #     base_goal = PoseStamped()
    #     base_goal.header.frame_id = u'base_footprint'
    #     base_goal.pose.position.x = -.1
    #     base_goal.pose.orientation = Quaternion(*quaternion_about_axis(pi, [0, 0, 1]))
    #     kitchen_setup.teleport_base(base_goal)
    #
    #     # place bowl and cup
    #     bowl_goal = PoseStamped()
    #     bowl_goal.header.frame_id = u'iai_kitchen/kitchen_island_surface'
    #     bowl_goal.pose.position = Point(.2, 0, .05)
    #     bowl_goal.pose.orientation = Quaternion(*quaternion_from_matrix([[0, 0, -1, 0],
    #                                                                      [0, -1, 0, 0],
    #                                                                      [-1, 0, 0, 0],
    #                                                                      [0, 0, 0, 1]]))
    #
    #     cup_goal = PoseStamped()
    #     cup_goal.header.frame_id = u'iai_kitchen/kitchen_island_surface'
    #     cup_goal.pose.position = Point(.15, 0.25, .07)
    #     cup_goal.pose.orientation = Quaternion(*quaternion_from_matrix([[0, 0, -1, 0],
    #                                                                     [0, -1, 0, 0],
    #                                                                     [-1, 0, 0, 0],
    #                                                                     [0, 0, 0, 1]]))
    #
    #     kitchen_setup.set_cart_goal(bowl_goal, kitchen_setup.l_tip, kitchen_setup.default_root)
    #     kitchen_setup.set_cart_goal(cup_goal, kitchen_setup.r_tip, kitchen_setup.default_root)
    #     kitchen_setup.send_and_check_goal()

    def test_ease_spoon(self, kitchen_setup):
        spoon_name = u'spoon'
        percentage = 40

        # spawn cup
        cup_pose = PoseStamped()
        cup_pose.header.frame_id = u'iai_kitchen/sink_area_surface'
        cup_pose.pose.position = Point(0.1, -.5, .02)
        cup_pose.pose.orientation = Quaternion(0, 0, 0, 1)

        kitchen_setup.add_box(spoon_name, [0.1, 0.02, 0.01], cup_pose)

        # kitchen_setup.send_and_check_joint_goal(gaya_pose)

        # grasp spoon
        l_goal = deepcopy(cup_pose)
        l_goal.pose.position.z += .2
        l_goal.pose.orientation = Quaternion(*quaternion_from_matrix([[0, 0, -1, 0],
                                                                      [0, -1, 0, 0],
                                                                      [-1, 0, 0, 0],
                                                                      [0, 0, 0, 1]]))
        kitchen_setup.add_json_goal(u'AvoidJointLimits', percentage=percentage)
        kitchen_setup.set_and_check_cart_goal(l_goal, kitchen_setup.l_tip, kitchen_setup.default_root)

        l_goal.pose.position.z -= .2
        # kitchen_setup.allow_collision([CollisionEntry.ALL], spoon_name, [CollisionEntry.ALL])
        kitchen_setup.set_cart_goal(l_goal, kitchen_setup.l_tip, kitchen_setup.default_root)
        kitchen_setup.add_json_goal(u'AvoidJointLimits', percentage=percentage)
        kitchen_setup.send_and_check_goal()
        kitchen_setup.attach_existing(spoon_name, kitchen_setup.l_tip)

        l_goal.pose.position.z += .2
        # kitchen_setup.allow_collision([CollisionEntry.ALL], spoon_name, [CollisionEntry.ALL])
        kitchen_setup.set_cart_goal(l_goal, kitchen_setup.l_tip, kitchen_setup.default_root)
        kitchen_setup.add_json_goal(u'AvoidJointLimits', percentage=percentage)
        kitchen_setup.send_and_check_goal()

        l_goal.pose.position.z -= .2
        # kitchen_setup.allow_collision([CollisionEntry.ALL], spoon_name, [CollisionEntry.ALL])
        kitchen_setup.set_cart_goal(l_goal, kitchen_setup.l_tip, kitchen_setup.default_root)
        kitchen_setup.add_json_goal(u'AvoidJointLimits', percentage=percentage)
        kitchen_setup.send_and_check_goal()

        kitchen_setup.send_and_check_joint_goal(gaya_pose)

    def test_ease_place_on_new_table(self, kitchen_setup):
        percentage = 40
        js = {
            u'torso_lift_joint': 0.262343532164,
            u'head_pan_joint': 0.0308852063639,
            u'head_tilt_joint': 0.710418818732,
            u'r_upper_arm_roll_joint': -1.4635104674,
            u'r_shoulder_pan_joint': -1.59535749265,
            u'r_shoulder_lift_joint': -0.0235854289628,
            u'r_forearm_roll_joint': -123.897562601,
            u'r_elbow_flex_joint': -1.72694302293,
            u'r_wrist_flex_joint': -0.480010977079,
            u'r_wrist_roll_joint': 88.0157228707,
            u'l_upper_arm_roll_joint': 1.90635809306,
            u'l_shoulder_pan_joint': 0.352841136964,
            u'l_shoulder_lift_joint': -0.35035444474,
            u'l_forearm_roll_joint': 32.5396842176,
            u'l_elbow_flex_joint': -0.543731998795,
            u'l_wrist_flex_joint': -1.68825444756,
            u'l_wrist_roll_joint': -12.6846818117,
        }
        kitchen_setup.send_and_check_joint_goal(js)
        base_pose = PoseStamped()
        base_pose.header.frame_id = u'map'
        base_pose.pose.position = Point(-2.8, 0.188, -0.000)  # -2.695
        base_pose.pose.orientation = Quaternion(-0.001, -0.001, 0.993, -0.114)
        # kitchen_setup.allow_all_collisions()
        kitchen_setup.teleport_base(base_pose)

        object_name = u'box'
        kitchen_setup.attach_box(name=object_name,
                                 size=[0.10, 0.14, 0.14],
                                 frame_id=kitchen_setup.l_tip,
                                 position=[0.0175, 0.025, 0],
                                 orientation=[0, 0, 0, 1])

        l_goal = PoseStamped()
        l_goal.header.stamp = rospy.get_rostime()
        l_goal.header.frame_id = kitchen_setup.l_tip
        l_goal.pose.position.x += 0.2
        # l_goal.pose.position.z -= 0.1
        l_goal.pose.orientation.w = 1
        kitchen_setup.add_json_goal(u'AvoidJointLimits', percentage=percentage)

        js = {
            u'r_upper_arm_roll_joint': -1.4635104674,
            u'r_shoulder_pan_joint': -1.59535749265,
            u'r_shoulder_lift_joint': -0.0235854289628,
            u'r_forearm_roll_joint': -123.897562601,
            u'r_elbow_flex_joint': -1.72694302293,
            u'r_wrist_flex_joint': -0.480010977079,
            u'r_wrist_roll_joint': 88.0157228707,
        }
        kitchen_setup.set_joint_goal(js)

        # base_pose.header.frame_id = u'base_footprint'
        # base_pose.pose.position = Point(0,0,0)
        # base_pose.pose.orientation = Quaternion(0,0,0,1)
        # kitchen_setup.set_cart_goal(base_pose, u'base_footprint')

        kitchen_setup.set_and_check_cart_goal(l_goal, tip_link=kitchen_setup.l_tip)

    def test_tray(self, kitchen_setup):
        base_pose = PoseStamped()
        base_pose.header.frame_id = u'map'
        base_pose.pose.position.y = 0.8
        base_pose.pose.orientation.w = 1
        kitchen_setup.teleport_base(base_pose)

        tray_name = u'tray'

        tray_pose = PoseStamped()
        tray_pose.header.frame_id = u'iai_kitchen/sink_area_surface'
        tray_pose.pose.position = Point(0.1, -0.4, 0.07)
        tray_pose.pose.orientation.w = 1

        kitchen_setup.add_box(tray_name, [.2, .4, .1], tray_pose)

        l_goal = deepcopy(tray_pose)
        l_goal.pose.position.y -= 0.18
        l_goal.pose.position.z += 0.06
        l_goal.pose.orientation = Quaternion(*quaternion_from_matrix([[0, 0, -1, 0],
                                                                      [1, 0, 0, 0],
                                                                      [0, -1, 0, 0],
                                                                      [0, 0, 0, 1]]))

        r_goal = deepcopy(tray_pose)
        r_goal.pose.position.y += 0.18
        r_goal.pose.position.z += 0.06
        r_goal.pose.orientation = Quaternion(*quaternion_from_matrix([[0, 0, 1, 0],
                                                                      [-1, 0, 0, 0],
                                                                      [0, -1, 0, 0],
                                                                      [0, 0, 0, 1]]))

        kitchen_setup.set_cart_goal(l_goal, kitchen_setup.l_tip)
        kitchen_setup.set_cart_goal(r_goal, kitchen_setup.r_tip)
        kitchen_setup.allow_collision([], tray_name, [])
        kitchen_setup.send_and_check_goal()

        kitchen_setup.attach_existing(tray_name, kitchen_setup.r_tip)

        kitchen_setup.allow_collision(robot_links=[tray_name],
                                      body_b=kitchen_setup.get_robot().get_name(),
                                      link_bs=kitchen_setup.get_l_gripper_links())
        r_goal = PoseStamped()
        r_goal.header.frame_id = kitchen_setup.l_tip
        r_goal.pose.orientation.w = 1
        kitchen_setup.set_cart_goal(r_goal, kitchen_setup.l_tip, tray_name)

        tray_goal = tf.lookup_pose(u'base_footprint', tray_name)
        tray_goal.pose.position.y = 0
        tray_goal.pose.position.z += 0.15
        tray_goal.pose.orientation = Quaternion(*quaternion_from_matrix([[-1, 0, 0, 0],
                                                                         [0, -1, 0, 0],
                                                                         [0, 0, 1, 0],
                                                                         [0, 0, 0, 1]]))
        kitchen_setup.set_cart_goal(tray_goal, tray_name, u'base_footprint')

        base_goal = PoseStamped()
        base_goal.header.frame_id = u'map'
        base_goal.pose.position.x -= 0.5
        base_goal.pose.position.y -= 0.3
        base_goal.pose.orientation.w = 1
        kitchen_setup.move_base(base_goal)

        kitchen_setup.allow_collision(robot_links=[tray_name],
                                      body_b=kitchen_setup.get_robot().get_name(),
                                      link_bs=kitchen_setup.get_l_gripper_links())

        r_goal = PoseStamped()
        r_goal.header.frame_id = kitchen_setup.l_tip
        r_goal.pose.orientation.w = 1
        kitchen_setup.set_cart_goal(r_goal, kitchen_setup.l_tip, tray_name)

        expected_pose = tf.lookup_pose(tray_name, kitchen_setup.l_tip)
        expected_pose.header.stamp = rospy.Time()

        tray_goal = PoseStamped()
        tray_goal.header.frame_id = tray_name
        tray_goal.pose.position.z = .1
        tray_goal.pose.position.x = .1
        tray_goal.pose.orientation = Quaternion(*quaternion_about_axis(-1, [0, 1, 0]))
        kitchen_setup.set_and_check_cart_goal(tray_goal, tray_name, u'base_footprint')
        kitchen_setup.check_cart_goal(kitchen_setup.l_tip, expected_pose)

    # TODO FIXME attaching and detach of urdf objects that listen to joint states

    def test_ease_dishwasher(self, kitchen_setup):
        """
        :type kitchen_setup: PR2
        """
        # FIXME
        p = PoseStamped()
        p.header.frame_id = u'map'
        p.pose.orientation.w = 1
        p.pose.position.x = 0.5
        p.pose.position.y = 0.2
        kitchen_setup.teleport_base(p)

        hand = kitchen_setup.r_tip

        goal_angle = np.pi / 4
        handle_frame_id = u'iai_kitchen/sink_area_dish_washer_door_handle'
        handle_name = u'sink_area_dish_washer_door_handle'
        bar_axis = Vector3Stamped()
        bar_axis.header.frame_id = handle_frame_id
        bar_axis.vector.y = 1

        bar_center = PointStamped()
        bar_center.header.frame_id = handle_frame_id

        tip_grasp_axis = Vector3Stamped()
        tip_grasp_axis.header.frame_id = hand
        tip_grasp_axis.vector.z = 1

        kitchen_setup.add_json_goal(u'GraspBar',
                                    root_link=kitchen_setup.default_root,
                                    tip_link=hand,
                                    tip_grasp_axis=tip_grasp_axis,
                                    bar_center=bar_center,
                                    bar_axis=bar_axis,
                                    bar_length=.3)
        # kitchen_setup.allow_collision([], u'kitchen', [handle_name])
        kitchen_setup.allow_all_collisions()

        gripper_axis = Vector3Stamped()
        gripper_axis.header.frame_id = hand
        gripper_axis.vector.x = 1

        world_axis = Vector3Stamped()
        world_axis.header.frame_id = handle_frame_id
        world_axis.vector.x = -1
        kitchen_setup.align_planes(hand, gripper_axis, root_normal=world_axis)
        # kitchen_setup.allow_all_collisions()

        kitchen_setup.send_and_check_goal()

        kitchen_setup.add_json_goal(u'Open',
                                    tip_link=hand,
                                    object_name=u'kitchen',
                                    object_link_name=handle_name,
                                    goal_joint_state=goal_angle,
                                    # weight=100
                                    )
        # kitchen_setup.allow_all_collisions()
        kitchen_setup.send_and_check_goal()
        kitchen_setup.set_kitchen_js({u'sink_area_dish_washer_door_joint': goal_angle})
        # ----------------------------------------------------------------------------------------
        kitchen_setup.send_and_check_joint_goal(gaya_pose)

        tray_handle_frame_id = u'iai_kitchen/sink_area_dish_washer_tray_handle_front_side'
        tray_handle_name = u'sink_area_dish_washer_tray_handle_front_side'
        bar_axis = Vector3Stamped()
        bar_axis.header.frame_id = tray_handle_frame_id
        bar_axis.vector.y = 1
        bar_axis.vector.z = -0.1

        bar_center = PointStamped()
        bar_center.header.frame_id = tray_handle_frame_id

        tip_grasp_axis = Vector3Stamped()
        tip_grasp_axis.header.frame_id = hand
        tip_grasp_axis.vector.z = 1

        kitchen_setup.add_json_goal(u'GraspBar',
                                    root_link=kitchen_setup.default_root,
                                    tip_link=hand,
                                    tip_grasp_axis=tip_grasp_axis,
                                    bar_center=bar_center,
                                    bar_axis=bar_axis,
                                    bar_length=.3)
        # kitchen_setup.allow_collision([], u'kitchen', [handle_name])
        kitchen_setup.send_and_check_goal()

        p = tf.lookup_pose(tray_handle_frame_id, hand)
        p.pose.position.x += 0.3

        # p = tf.transform_pose(hand, p)

        # kitchen_setup.add_json_goal(u'CartesianPosition',
        #                             root_link=kitchen_setup.default_root,
        #                             tip_link=hand,
        #                             goal=p)
        kitchen_setup.set_and_check_cart_goal(p, hand)

        # gripper_axis = Vector3Stamped()
        # gripper_axis.header.frame_id = hand
        # gripper_axis.vector.z = 1
        #
        # world_axis = Vector3Stamped()
        # world_axis.header.frame_id = tray_handle_frame_id
        # world_axis.vector.y = 1
        # kitchen_setup.align_planes(hand, gripper_axis, root_normal=world_axis)
        # kitchen_setup.send_and_check_goal()

        # ------------------------------------------------------------------------------------------
        # kitchen_setup.add_json_goal(u'Close',
        #                             tip_link=hand,
        #                             object_name=u'kitchen',
        #                             object_link_name=handle_name)
        # kitchen_setup.allow_all_collisions()
        # kitchen_setup.send_and_check_goal()
        # kitchen_setup.set_kitchen_js({u'sink_area_dish_washer_door_joint': 0})


class TestReachability():
    # fixme
    def test_unreachable_goal_0(self, zero_pose):
        js = {}
        js['r_shoulder_lift_joint'] = 10
        zero_pose.set_joint_goal(js)
        zero_pose.check_reachability(expected_error_codes=[MoveResult.UNREACHABLE])

    def test_unreachable_goal_1(self, zero_pose):
        pose = PoseStamped()
        pose.header.frame_id = zero_pose.r_tip
        pose.pose.position.z = -2
        pose.pose.orientation.w = 1
        zero_pose.set_cart_goal(root_link=zero_pose.default_root, tip_link=zero_pose.r_tip, goal_pose=pose)
        zero_pose.check_reachability(expected_error_codes=[MoveResult.UNREACHABLE])

    def test_unreachable_goal_2(self, zero_pose):
        pose = PoseStamped()
        pose.pose.position.z = 5
        pose.header.frame_id = 'map'
        pose.pose.orientation.w = 1
        zero_pose.set_cart_goal(root_link='odom_combined', tip_link='r_gripper_tool_frame', goal_pose=pose)
        zero_pose.check_reachability(expected_error_codes=[MoveResult.SHAKING])

    def test_unreachable_goal_3(self, zero_pose):
        pose = PoseStamped()
        pose.pose.position.z = 1.2
        pose.header.frame_id = 'map'
        pose.pose.orientation.w = 1
        zero_pose.set_translation_goal(root_link='odom_combined', tip_link='r_gripper_tool_frame', goal_pose=pose)
        js = {}
        js['r_shoulder_lift_joint'] = 1.0  # soft lower -0.3536 soft upper 1.2963
        js['r_elbow_flex_joint'] = -0.2  # soft lower -2.1213 soft upper -0.15
        js['torso_lift_joint'] = 0.15  # soft lower 0.0115 soft upper 0.325
        zero_pose.set_joint_goal(js)
        zero_pose.check_reachability(expected_error_codes=[MoveResult.UNREACHABLE])

    def test_unreachable_goal_4(self, zero_pose):
        pose = PoseStamped()
        pose.pose.position.y = -2.0
        pose.pose.position.z = 1
        pose.header.frame_id = 'map'
        pose.pose.orientation.w = 1
        zero_pose.set_translation_goal(root_link='odom_combined', tip_link='r_gripper_tool_frame', goal_pose=pose)
        pose2 = PoseStamped()
        pose2.pose.position.y = 2.0
        pose2.pose.position.z = 1
        pose2.header.frame_id = 'map'
        pose.pose.orientation.w = 1
        zero_pose.set_translation_goal(root_link='odom_combined', tip_link='l_gripper_tool_frame', goal_pose=pose2)
        zero_pose.check_reachability(expected_error_codes=[MoveResult.UNREACHABLE])

    def test_unreachable_goal_5(self, zero_pose):
        pose = PoseStamped()
        pose.pose.position.x = 2
        pose.header.frame_id = 'map'
        pose.pose.orientation.w = 1
        zero_pose.set_cart_goal(root_link='r_shoulder_lift_link', tip_link='r_gripper_tool_frame', goal_pose=pose)
        zero_pose.check_reachability(expected_error_codes=[MoveResult.UNREACHABLE])

    def test_unreachable_goal_6(self, zero_pose):  # TODO torso lift joint xdot has a wrong value
        pose = PoseStamped()
        pose.pose.position.x = 0.0
        pose.pose.position.y = 0.0
        pose.pose.position.z = 0.0
        pose.header.frame_id = 'map'
        pose.pose.orientation.w = 1
        zero_pose.set_translation_goal(root_link='odom_combined', tip_link='base_footprint', goal_pose=pose)
        js = {}
        js['odom_x_joint'] = 0.01
        zero_pose.set_joint_goal(js)
        zero_pose.check_reachability(expected_error_codes=[MoveResult.UNREACHABLE])

    def test_unreachable_goal_7(self, zero_pose):
        js = {}
        js['r_shoulder_lift_joint'] = 0.2
        js['r_elbow_flex_joint'] = -2.5
        js['torso_lift_joint'] = 0.15
        zero_pose.set_joint_goal(js)
        zero_pose.check_reachability(expected_error_codes=[MoveResult.UNREACHABLE])

    def test_reachable_goal_0(self, zero_pose):
        pose = PoseStamped()
        pose.pose.position.x = 3.0
        pose.pose.position.z = 1.0
        pose.pose.orientation.x = 0.0
        pose.pose.orientation.y = 0.707
        pose.pose.orientation.z = 0.0
        pose.pose.orientation.w = 0.707
        pose.header.frame_id = 'map'
        zero_pose.set_cart_goal(root_link='odom_combined', tip_link='r_gripper_tool_frame', goal_pose=pose)
        zero_pose.check_reachability()
        zero_pose.set_cart_goal(root_link='odom_combined', tip_link='r_gripper_tool_frame', goal_pose=pose)
        zero_pose.allow_all_collisions()
        zero_pose.send_and_check_goal(goal_type=MoveGoal.PLAN_ONLY)

    def test_reachable_goal_1(self, zero_pose):
        pose = PoseStamped()
        pose.pose.orientation.x = 0
        pose.pose.orientation.y = 0
        pose.pose.orientation.z = 0
        pose.pose.orientation.w = 1
        pose.pose.position.x = 3.0
        pose.pose.position.z = 1.0
        pose.header.frame_id = 'map'
        zero_pose.set_cart_goal(root_link='odom_combined', tip_link='r_gripper_tool_frame', goal_pose=pose)
        zero_pose.check_reachability()
        zero_pose.set_cart_goal(root_link='odom_combined', tip_link='r_gripper_tool_frame', goal_pose=pose)
        zero_pose.send_and_check_goal(goal_type=MoveGoal.PLAN_ONLY)

    def test_reachable_goal_2(self, zero_pose):
        pose = PoseStamped()
        pose.pose.position.x = -1.0
        pose.pose.position.z = 1.0
        pose.header.frame_id = 'map'
        zero_pose.set_cart_goal(root_link='odom_combined', tip_link='r_gripper_tool_frame', goal_pose=pose)
        zero_pose.check_reachability()
        zero_pose.set_cart_goal(root_link='odom_combined', tip_link='r_gripper_tool_frame', goal_pose=pose)
        zero_pose.send_and_check_goal(goal_type=MoveGoal.PLAN_ONLY)

    def test_reachable_goal_3(self, zero_pose):
        pose = PoseStamped()
        pose.pose.position.x = 1.0
        pose.pose.position.y = 0.3
        pose.pose.position.z = 1.0
        pose.pose.orientation.x = -0.697
        pose.pose.orientation.y = -0.557
        pose.pose.orientation.z = 0.322
        pose.pose.orientation.w = -0.317
        pose.header.frame_id = 'map'
        zero_pose.set_cart_goal(root_link='odom_combined', tip_link='r_gripper_tool_frame', goal_pose=pose)
        zero_pose.check_reachability()
        zero_pose.set_cart_goal(root_link='odom_combined', tip_link='r_gripper_tool_frame', goal_pose=pose)
        zero_pose.send_and_check_goal(goal_type=MoveGoal.PLAN_ONLY)

    def test_reachable_goal_4(self, zero_pose):
        pose = PoseStamped()
        pose.pose.position.x = 1.0
        pose.pose.position.y = 0.3
        pose.pose.position.z = 1.0
        pose.pose.orientation.x = -0.697
        pose.pose.orientation.y = -0.557
        pose.pose.orientation.z = 0.322
        pose.pose.orientation.w = -0.317
        pose.header.frame_id = 'map'
        zero_pose.set_cart_goal(root_link='odom_combined', tip_link='r_gripper_tool_frame', goal_pose=pose)
        js = {}
        js['r_elbow_flex_joint'] = -0.2
        js['torso_lift_joint'] = 0.15
        zero_pose.set_joint_goal(js)
        zero_pose.allow_all_collisions()
        zero_pose.check_reachability()

        zero_pose.set_cart_goal(root_link='odom_combined', tip_link='r_gripper_tool_frame', goal_pose=pose)
        zero_pose.set_joint_goal(js)
        zero_pose.allow_all_collisions()
        zero_pose.send_and_check_goal(goal_type=MoveGoal.PLAN_ONLY)

    def test_reachable_goal_5(self, zero_pose):
        js = {}
        js['r_shoulder_lift_joint'] = 0.2
        js['r_elbow_flex_joint'] = -0.2
        js['torso_lift_joint'] = 0.15
        zero_pose.set_joint_goal(js)
        zero_pose.check_reachability()
        zero_pose.set_joint_goal(js)
        zero_pose.send_and_check_goal(goal_type=MoveGoal.PLAN_ONLY)<|MERGE_RESOLUTION|>--- conflicted
+++ resolved
@@ -1094,70 +1094,6 @@
         x_goal.vector.x = -1
         kitchen_setup.align_planes(kitchen_setup.r_tip, x_gripper, root_normal=x_goal)
         # kitchen_setup.allow_all_collisions()
-<<<<<<< HEAD
-=======
-        kitchen_setup.send_and_check_goal()
-
-    def test_open_fridge(self, kitchen_setup):
-        """
-        :type kitchen_setup: PR2
-        """
-        percentage = 50
-        handle_frame_id = u'iai_kitchen/iai_fridge_door_handle'
-        handle_name = u'iai_fridge_door_handle'
-        bar_axis = Vector3Stamped()
-        bar_axis.header.frame_id = handle_frame_id
-        bar_axis.vector.z = 1
-
-        bar_center = PointStamped()
-        bar_center.header.frame_id = handle_frame_id
-
-        tip_grasp_axis = Vector3Stamped()
-        tip_grasp_axis.header.frame_id = kitchen_setup.r_tip
-        tip_grasp_axis.vector.z = 1
-
-        kitchen_setup.add_json_goal(u'GraspBar',
-                                    root_link=kitchen_setup.default_root,
-                                    tip_link=kitchen_setup.r_tip,
-                                    tip_grasp_axis=tip_grasp_axis,
-                                    bar_center=bar_center,
-                                    bar_axis=bar_axis,
-                                    bar_length=.4)
-        x_gripper = Vector3Stamped()
-        x_gripper.header.frame_id = kitchen_setup.r_tip
-        x_gripper.vector.x = 1
-
-        x_goal = Vector3Stamped()
-        x_goal.header.frame_id = handle_frame_id
-        x_goal.vector.x = -1
-        kitchen_setup.align_planes(kitchen_setup.r_tip, x_gripper, root_normal=x_goal, weight=WEIGHT_BELOW_CA)
-        # kitchen_setup.allow_all_collisions()
-        kitchen_setup.add_json_goal(u'AvoidJointLimits', percentage=percentage)
-        kitchen_setup.wrapper.limit_cartesian_velocity(u'odom_combined', u'base_footprint', max_linear_velocity=0.1,
-                                                       max_angular_velocity=0.2)
-        kitchen_setup.send_and_check_goal()
-
-        kitchen_setup.add_json_goal(u'OpenDoor',
-                                    tip_link=kitchen_setup.r_tip,
-                                    object_name=u'kitchen',
-                                    object_link_name=handle_name,
-                                    angle_goal=1.5)
-        kitchen_setup.allow_all_collisions()
-        kitchen_setup.add_json_goal(u'AvoidJointLimits', percentage=percentage)
-        kitchen_setup.send_and_check_goal()
-        kitchen_setup.set_kitchen_js({u'iai_fridge_door_joint': 1.5})
-
-        kitchen_setup.add_json_goal(u'OpenDoor',
-                                    tip_link=kitchen_setup.r_tip,
-                                    object_name=u'kitchen',
-                                    object_link_name=handle_name,
-                                    angle_goal=0)
-        kitchen_setup.allow_all_collisions()
-        kitchen_setup.add_json_goal(u'AvoidJointLimits', percentage=percentage)
-        kitchen_setup.send_and_check_goal()
-        kitchen_setup.set_kitchen_js({u'iai_fridge_door_joint': 0})
-
->>>>>>> 7fe08be7
         kitchen_setup.send_and_check_goal()
 
     def test_open_close_fridge2(self, kitchen_setup):
@@ -1313,77 +1249,6 @@
         kitchen_setup.send_and_check_goal()
         kitchen_setup.set_kitchen_js({u'oven_area_oven_door_joint': 0})
 
-<<<<<<< HEAD
-=======
-    def test_open_close_dishwasher(self, kitchen_setup):
-        """
-        :type kitchen_setup: PR2
-        """
-        p = PoseStamped()
-        p.header.frame_id = u'map'
-        p.pose.orientation.w = 1
-        p.pose.position.x = 0.5
-        p.pose.position.y = 0.2
-        kitchen_setup.teleport_base(p)
-
-        hand = kitchen_setup.r_tip
-
-        goal_angle = np.pi / 4
-        handle_frame_id = u'iai_kitchen/sink_area_dish_washer_door_handle'
-        handle_name = u'sink_area_dish_washer_door_handle'
-        bar_axis = Vector3Stamped()
-        bar_axis.header.frame_id = handle_frame_id
-        bar_axis.vector.y = 1
-
-        bar_center = PointStamped()
-        bar_center.header.frame_id = handle_frame_id
-
-        tip_grasp_axis = Vector3Stamped()
-        tip_grasp_axis.header.frame_id = hand
-        tip_grasp_axis.vector.z = 1
-
-        kitchen_setup.add_json_goal(u'GraspBar',
-                                    root_link=kitchen_setup.default_root,
-                                    tip_link=hand,
-                                    tip_grasp_axis=tip_grasp_axis,
-                                    bar_center=bar_center,
-                                    bar_axis=bar_axis,
-                                    bar_length=.3)
-        # kitchen_setup.allow_collision([], u'kitchen', [handle_name])
-        # kitchen_setup.allow_all_collisions()
-
-        x_gripper = Vector3Stamped()
-        x_gripper.header.frame_id = hand
-        x_gripper.vector.x = 1
-
-        x_goal = Vector3Stamped()
-        x_goal.header.frame_id = handle_frame_id
-        x_goal.vector.x = -1
-        kitchen_setup.align_planes(hand, x_gripper, root_normal=x_goal)
-        # kitchen_setup.allow_all_collisions()
-
-        kitchen_setup.send_and_check_goal()
-
-        kitchen_setup.add_json_goal(u'Open',
-                                    tip_link=hand,
-                                    object_name=u'kitchen',
-                                    object_link_name=handle_name,
-                                    goal_joint_state=goal_angle,
-                                    # weight=100
-                                    )
-        # kitchen_setup.allow_all_collisions()
-        kitchen_setup.send_and_check_goal()
-        kitchen_setup.set_kitchen_js({u'sink_area_dish_washer_door_joint': goal_angle})
-
-        kitchen_setup.add_json_goal(u'Close',
-                                    tip_link=hand,
-                                    object_name=u'kitchen',
-                                    object_link_name=handle_name)
-        kitchen_setup.allow_all_collisions()
-        kitchen_setup.send_and_check_goal()
-        kitchen_setup.set_kitchen_js({u'sink_area_dish_washer_door_joint': 0})
-
->>>>>>> 7fe08be7
     def test_grasp_dishwasher_handle(self, kitchen_setup):
         """
         :type kitchen_setup: PR2
@@ -1410,80 +1275,6 @@
         # kitchen_setup.allow_all_collisions()
         kitchen_setup.send_and_check_goal()
 
-<<<<<<< HEAD
-=======
-    def test_open_drawer(self, kitchen_setup):
-        """"
-        :type kitchen_setup: Boxy
-        """
-        handle_frame_id = u'iai_kitchen/sink_area_left_middle_drawer_handle'
-        handle_name = u'sink_area_left_middle_drawer_handle'
-        bar_axis = Vector3Stamped()
-        bar_axis.header.frame_id = handle_frame_id
-        bar_axis.vector.y = 1
-
-        bar_center = PointStamped()
-        bar_center.header.frame_id = handle_frame_id
-
-        tip_grasp_axis = Vector3Stamped()
-        tip_grasp_axis.header.frame_id = kitchen_setup.l_tip
-        tip_grasp_axis.vector.z = 1
-
-        kitchen_setup.add_json_goal(u'GraspBar',
-                                    root_link=kitchen_setup.default_root,
-                                    tip_link=kitchen_setup.l_tip,
-                                    tip_grasp_axis=tip_grasp_axis,
-                                    bar_center=bar_center,
-                                    bar_axis=bar_axis,
-                                    bar_length=0.4)  # TODO: check for real length
-        x_gripper = Vector3Stamped()
-        x_gripper.header.frame_id = kitchen_setup.l_tip
-        x_gripper.vector.x = 1
-
-        x_goal = Vector3Stamped()
-        x_goal.header.frame_id = handle_frame_id
-        x_goal.vector.x = -1
-
-        kitchen_setup.align_planes(kitchen_setup.l_tip,
-                                   x_gripper,
-                                   root_normal=x_goal)
-        # kitchen_setup.allow_all_collisions()
-        kitchen_setup.send_and_check_goal()
-
-        kitchen_setup.add_json_goal(u'Open',
-                                    tip_link=kitchen_setup.l_tip,
-                                    object_name=u'kitchen',
-                                    object_link_name=handle_name)
-        kitchen_setup.allow_all_collisions()  # makes execution faster
-        kitchen_setup.send_and_check_goal()  # send goal to Giskard
-        # Update kitchen object
-        kitchen_setup.set_kitchen_js({u'sink_area_left_middle_drawer_main_joint': 0.48})
-
-        # Close drawer partially
-        kitchen_setup.add_json_goal(u'OpenDrawer',
-                                    tip_link=kitchen_setup.l_tip,
-                                    object_name=u'kitchen',
-                                    object_link_name=handle_name,
-                                    distance_goal=0.2)
-        kitchen_setup.allow_all_collisions()  # makes execution faster
-        kitchen_setup.send_and_check_goal()  # send goal to Giskard
-        # Update kitchen object
-        kitchen_setup.set_kitchen_js({u'sink_area_left_middle_drawer_main_joint': 0.2})
-
-        kitchen_setup.add_json_goal(u'Close',
-                                    tip_link=kitchen_setup.l_tip,
-                                    object_name=u'kitchen',
-                                    object_link_name=handle_name)
-        kitchen_setup.allow_all_collisions()  # makes execution faster
-        kitchen_setup.send_and_check_goal()  # send goal to Giskard
-        # Update kitchen object
-        kitchen_setup.set_kitchen_js({u'sink_area_left_middle_drawer_main_joint': 0.0})
-
-        # TODO: calculate real and desired value and compare
-
-        pass
-
->>>>>>> 7fe08be7
 
 class TestCartGoals(object):
 

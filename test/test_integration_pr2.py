--- conflicted
+++ resolved
@@ -4567,36 +4567,6 @@
 
     # TODO FIXME attaching and detach of urdf objects that listen to joint states
 
-<<<<<<< HEAD
-    # def test_iis(self, kitchen_setup):
-    #     # kitchen_setup.set_joint_goal(pocky_pose)
-    #     # kitchen_setup.send_and_check_goal()
-    #     object_name = u'lid'
-    #     pot_pose = PoseStamped()
-    #     pot_pose.header.frame_id = u'lid'
-    #     pot_pose.pose.position.z = -0.22
-    #     pot_pose.pose.orientation = Quaternion(*quaternion_about_axis(np.pi / 2, [0, 0, 1]))
-    #     kitchen_setup.add_mesh(object_name, path=u'package://cad_models/kitchen/cooking-vessels/cookingpot.dae',
-    #                            pose=pot_pose)
-    #
-    #     base_pose = PoseStamped()
-    #     base_pose.header.frame_id = u'iai_kitchen/table_area_main'
-    #     base_pose.pose.position.y = -1.1
-    #     base_pose.pose.orientation = Quaternion(*quaternion_about_axis(np.pi / 2, [0, 0, 1]))
-    #     kitchen_setup.teleport_base(base_pose)
-    #     # m = zero_pose.get_world().get_object(object_name).as_marker_msg()
-    #     # compare_poses(m.pose, p.pose)
-    #
-    #     hand_goal = PoseStamped()
-    #     hand_goal.header.frame_id = u'goal'
-    #     hand_goal.pose.orientation.w = 1
-    #     kitchen_setup.allow_all_collisions()
-    #     # kitchen_setup.avoid_collision([], 'kitchen', ['table_area_main'], 0.05)
-    #     kitchen_setup.set_cart_goal(hand_goal, u'r_gripper_tool_frame')
-    #     kitchen_setup.send_goal(goal_type=MoveGoal.PLAN_ONLY)
-    #
-    #     # kitchen_setup.add_cylinder('pot', size=[0.2,0.2], pose=pot_pose)
-=======
     def test_iis(self, kitchen_setup):
         """
         :TYPE kitchen_setup: PR2
@@ -4647,7 +4617,6 @@
         kitchen_setup.send_goal()
 
         # kitchen_setup.add_cylinder('pot', size=[0.2,0.2], pose=pot_pose)
->>>>>>> 5fa63648
 
     def test_ease_dishwasher(self, kitchen_setup):
         """

from __future__ import division

import itertools
from copy import deepcopy

import numpy as np
import pytest
import roslaunch
import rospy
from geometry_msgs.msg import PoseStamped, Point, Quaternion, Vector3Stamped, PointStamped, Transform
from giskard_msgs.msg import CollisionEntry, MoveActionGoal, MoveResult, WorldBody, MoveGoal, MoveCmd
from giskard_msgs.srv import UpdateWorldResponse, UpdateWorldRequest
from numpy import pi
from sensor_msgs.msg import JointState
from shape_msgs.msg import SolidPrimitive
from tf.transformations import quaternion_from_matrix, quaternion_about_axis

import giskardpy.tfwrapper as tf
from giskardpy import logging, identifier, utils
from giskardpy.constraints import WEIGHT_ABOVE_CA, WEIGHT_BELOW_CA, WEIGHT_COLLISION_AVOIDANCE
from giskardpy.identifier import fk_pose
from giskardpy.tfwrapper import init as tf_init
from giskardpy.utils import normalize
from giskardpy.utils import to_joint_state_position_dict, publish_marker_vector
from kineverse.model.paths import Path
from rospy_message_converter.message_converter import convert_dictionary_to_ros_message
from utils_for_tests import PR2, compare_poses
from iai_naive_kinematics_sim.srv import UpdateTransform

from utils_for_tests import update_world_error_code

# TODO roslaunch iai_pr2_sim ros_control_sim_with_base.launch
# TODO roslaunch iai_kitchen upload_kitchen_obj.launch

# scopes = ['module', 'class', 'function']
pocky_pose = {u'r_elbow_flex_joint': -1.29610152504,
              u'r_forearm_roll_joint': -0.0301682323805,
              u'r_shoulder_lift_joint': 1.20324921318,
              u'r_shoulder_pan_joint': -0.73456435706,
              u'r_upper_arm_roll_joint': -0.70790051778,
              u'r_wrist_flex_joint': -0.10001,
              u'r_wrist_roll_joint': 0.258268529825,

              u'l_elbow_flex_joint': -1.29610152504,
              u'l_forearm_roll_joint': 0.0301682323805,
              u'l_shoulder_lift_joint': 1.20324921318,
              u'l_shoulder_pan_joint': 0.73456435706,
              u'l_upper_arm_roll_joint': 0.70790051778,
              u'l_wrist_flex_joint': -0.1001,
              u'l_wrist_roll_joint': -0.258268529825,

              u'torso_lift_joint': 0.2,
              u'head_pan_joint': 0,
              u'head_tilt_joint': 0,
              }

default_pose = {u'r_elbow_flex_joint': -0.15,
                u'r_forearm_roll_joint': 0,
                u'r_shoulder_lift_joint': 0,
                u'r_shoulder_pan_joint': 0,
                u'r_upper_arm_roll_joint': 0,
                u'r_wrist_flex_joint': -0.10001,
                u'r_wrist_roll_joint': 0,

                u'l_elbow_flex_joint': -0.15,
                u'l_forearm_roll_joint': 0,
                u'l_shoulder_lift_joint': 0,
                u'l_shoulder_pan_joint': 0,
                u'l_upper_arm_roll_joint': 0,
                u'l_wrist_flex_joint': -0.10001,
                u'l_wrist_roll_joint': 0,

                u'torso_lift_joint': 0.2,
                u'head_pan_joint': 0,
                u'head_tilt_joint': 0,
                }

gaya_pose = {u'r_shoulder_pan_joint': -1.7125,
             u'r_shoulder_lift_joint': -0.25672,
             u'r_upper_arm_roll_joint': -1.46335,
             u'r_elbow_flex_joint': -2.12,
             u'r_forearm_roll_joint': 1.76632,
             u'r_wrist_flex_joint': -0.10001,
             u'r_wrist_roll_joint': 0.05106,
             u'l_shoulder_pan_joint': 1.9652,
             u'l_shoulder_lift_joint': - 0.26499,
             u'l_upper_arm_roll_joint': 1.3837,
             u'l_elbow_flex_joint': -2.12,
             u'l_forearm_roll_joint': 16.99,
             u'l_wrist_flex_joint': - 0.10001,
             u'l_wrist_roll_joint': 0,
             u'torso_lift_joint': 0.2,

             u'head_pan_joint': 0,
             u'head_tilt_joint': 0,
             }

pick_up_pose = {
    u'head_pan_joint': -2.46056758502e-16,
    u'head_tilt_joint': -1.97371778181e-16,
    u'l_elbow_flex_joint': -0.962150355946,
    u'l_forearm_roll_joint': 1.44894622393,
    u'l_shoulder_lift_joint': -0.273579583084,
    u'l_shoulder_pan_joint': 0.0695426768038,
    u'l_upper_arm_roll_joint': 1.3591238067,
    u'l_wrist_flex_joint': -1.9004529902,
    u'l_wrist_roll_joint': 2.23732576003,
    u'r_elbow_flex_joint': -2.1207193579,
    u'r_forearm_roll_joint': 1.76628402882,
    u'r_shoulder_lift_joint': -0.256729037039,
    u'r_shoulder_pan_joint': -1.71258744959,
    u'r_upper_arm_roll_joint': -1.46335011257,
    u'r_wrist_flex_joint': -0.100010762609,
    u'r_wrist_roll_joint': 0.0509923457388,
    u'torso_lift_joint': 0.261791330751,
}

folder_name = u'tmp_data/'


@pytest.fixture(scope=u'module')
def ros(request):
    try:
        logging.loginfo(u'deleting tmp test folder')
        # shutil.rmtree(folder_name)
    except Exception:
        pass

    logging.loginfo(u'init ros')
    rospy.init_node('tests')
    tf_init(60)
    launch = roslaunch.scriptapi.ROSLaunch()
    launch.start()

    rospy.set_param('/joint_trajectory_splitter/state_topics',
                    ['/whole_body_controller/base/state',
                     '/whole_body_controller/body/state'])
    rospy.set_param('/joint_trajectory_splitter/client_topics',
                    ['/whole_body_controller/base/follow_joint_trajectory',
                     '/whole_body_controller/body/follow_joint_trajectory'])
    node = roslaunch.core.Node('giskardpy', 'joint_trajectory_splitter.py', name='joint_trajectory_splitter')
    joint_trajectory_splitter = launch.launch(node)

    def kill_ros():
        joint_trajectory_splitter.stop()
        rospy.delete_param('/joint_trajectory_splitter/state_topics')
        rospy.delete_param('/joint_trajectory_splitter/client_topics')
        logging.loginfo(u'shutdown ros')
        rospy.signal_shutdown('die')
        try:
            logging.loginfo(u'deleting tmp test folder')
            # shutil.rmtree(folder_name)
        except Exception:
            pass

    request.addfinalizer(kill_ros)


@pytest.fixture(scope=u'module')
def giskard(request, ros):
    c = PR2()
    request.addfinalizer(c.tear_down)
    return c


@pytest.fixture()
def resetted_giskard(giskard):
    """
    :type giskard: PR2
    """
    logging.loginfo(u'resetting giskard')
    giskard.open_l_gripper()
    giskard.open_r_gripper()
    giskard.clear_world()
    giskard.reset_base()
    return giskard


@pytest.fixture()
def zero_pose(resetted_giskard):
    """
    :type resetted_giskard: PR2
    """
    resetted_giskard.allow_all_collisions()
    resetted_giskard.send_and_check_joint_goal(default_pose)
    return resetted_giskard


@pytest.fixture()
def pocky_pose_setup(resetted_giskard):
    resetted_giskard.set_joint_goal(pocky_pose)
    resetted_giskard.allow_all_collisions()
    resetted_giskard.send_and_check_goal()
    return resetted_giskard


@pytest.fixture()
def box_setup(pocky_pose_setup):
    """
    :type pocky_pose_setup: PR2
    :rtype: PR2
    """
    p = PoseStamped()
    p.header.frame_id = u'map'
    p.pose.position.x = 1.2
    p.pose.position.y = 0
    p.pose.position.z = 0.5
    p.pose.orientation.w = 1
    pocky_pose_setup.add_box(size=[1, 1, 1], pose=p)
    return pocky_pose_setup


@pytest.fixture()
def fake_table_setup(pocky_pose_setup):
    """
    :type pocky_pose_setup: PR2
    :rtype: PR2
    """
    p = PoseStamped()
    p.header.frame_id = u'map'
    p.pose.position.x = 1.2
    p.pose.position.y = 0
    p.pose.position.z = 0.3
    p.pose.orientation.w = 1
    pocky_pose_setup.add_box(pose=p)
    return pocky_pose_setup


@pytest.fixture()
def kitchen_setup(resetted_giskard):
    """
    :type resetted_giskard: GiskardTestWrapper
    :return:
    """
    resetted_giskard.allow_all_collisions()
    resetted_giskard.send_and_check_joint_goal(gaya_pose)
    object_name = u'kitchen'
    resetted_giskard.add_urdf(object_name, rospy.get_param(u'kitchen_description'),
                              tf.lookup_pose(u'map', u'iai_kitchen/world'), u'/kitchen/joint_states',
                              set_js_topic=u'/kitchen/cram_joint_states')
    js = {k: 0.0 for k in resetted_giskard.get_world().get_object(object_name).get_controllable_joints()}
    resetted_giskard.set_kitchen_js(js)
    return resetted_giskard


class TestFk(object):
    def test_fk1(self, zero_pose):
        for root, tip in itertools.product(zero_pose.get_robot().get_link_names(), repeat=2):
            fk1 = zero_pose.get_god_map().get_data(fk_pose + [(root, tip)])
            fk2 = tf.lookup_pose(root, tip)
            compare_poses(fk1.pose, fk2.pose)

    def test_fk2(self, zero_pose):
        pocky = u'box'
        zero_pose.attach_box(pocky, [0.1, 0.02, 0.02], zero_pose.r_tip, [0.05, 0, 0], [1, 0, 0, 0])
        for root, tip in itertools.product(zero_pose.get_robot().get_link_names(), [pocky]):
            fk1 = zero_pose.get_god_map().get_data(fk_pose + [(root, tip)])
            fk2 = tf.lookup_pose(root, tip)
            compare_poses(fk1.pose, fk2.pose)


class TestJointGoals(object):
    def test_move_base(self, zero_pose):
        p = PoseStamped()
        p.header.frame_id = u'map'
        p.pose.position.y = -1
        p.pose.orientation = Quaternion(0, 0, 0.47942554, 0.87758256)
        zero_pose.move_base(p)

    def test_joint_movement1(self, zero_pose):
        """
        :type zero_pose: PR2
        """
        zero_pose.allow_self_collision()
        # zero_pose.send_and_check_goal()
        zero_pose.send_and_check_joint_goal(pocky_pose)

    def test_partial_joint_state_goal1(self, zero_pose):
        """
        :type zero_pose: PR2
        """
        zero_pose.allow_self_collision()
        js = dict(pocky_pose.items()[:3])
        zero_pose.send_and_check_joint_goal(js)

    def test_continuous_joint1(self, zero_pose):
        """
        :type zero_pose: PR2
        """
        zero_pose.allow_self_collision()
        js = {u'r_wrist_roll_joint': -pi,
              u'l_wrist_roll_joint': -2.1 * pi, }
        zero_pose.send_and_check_joint_goal(js)

    def test_undefined_type(self, zero_pose):
        """
        :type zero_pose: PR2
        """
        zero_pose.allow_self_collision()
        goal = MoveActionGoal()
        goal.goal.type = MoveGoal.UNDEFINED
        result = zero_pose.send_goal(goal)
        assert result.error_codes[0] == MoveResult.INVALID_GOAL

    def test_empty_goal(self, zero_pose):
        """
        :type zero_pose: PR2
        """
        zero_pose.allow_self_collision()
        goal = MoveActionGoal()
        goal.goal.type = MoveGoal.PLAN_AND_EXECUTE
        result = zero_pose.send_goal(goal)
        assert result.error_codes[0] == MoveResult.INVALID_GOAL

    def test_plan_only(self, zero_pose):
        zero_pose.allow_self_collision()
        zero_pose.set_joint_goal(pocky_pose)
        zero_pose.send_and_check_goal(goal_type=MoveGoal.PLAN_ONLY)
        zero_pose.check_current_joint_state(default_pose)

    def test_prismatic_joint1(self, zero_pose):
        """
        :type zero_pose: PR2
        """
        zero_pose.allow_self_collision()
        js = {u'torso_lift_joint': 0.1}
        zero_pose.send_and_check_joint_goal(js)

    def test_hard_joint_limits(self, zero_pose):
        """
        :type zero_pose: PR2
        """
        zero_pose.allow_self_collision()
        r_elbow_flex_joint_limits = zero_pose.get_robot().get_joint_limits('r_elbow_flex_joint')
        torso_lift_joint_limits = zero_pose.get_robot().get_joint_limits('torso_lift_joint')
        head_pan_joint_limits = zero_pose.get_robot().get_joint_limits('head_pan_joint')

        goal_js = {u'r_elbow_flex_joint': r_elbow_flex_joint_limits[0] - 0.2,
                   u'torso_lift_joint': torso_lift_joint_limits[0] - 0.2,
                   u'head_pan_joint': head_pan_joint_limits[0] - 0.2}
        zero_pose.set_joint_goal(goal_js)
        zero_pose.send_goal()
        assert (not zero_pose.are_joint_limits_violated())

        goal_js = {u'r_elbow_flex_joint': r_elbow_flex_joint_limits[1] + 0.2,
                   u'torso_lift_joint': torso_lift_joint_limits[1] + 0.2,
                   u'head_pan_joint': head_pan_joint_limits[1] + 0.2}

        zero_pose.set_joint_goal(goal_js)
        zero_pose.send_goal()
        assert (not zero_pose.are_joint_limits_violated())

    # TODO test goal for unknown joint


class TestConstraints(object):
    def test_CartesianPosition(self, zero_pose):
        """
        :type zero_pose: PR2
        """
        tip = u'base_footprint'
        p = PoseStamped()
        p.header.stamp = rospy.get_rostime()
        p.header.frame_id = tip
        p.pose.position = Point(-0.1, 0, 0)
        p.pose.orientation = Quaternion(0, 0, 0, 1)

        expected = tf.transform_pose('map', p)

        zero_pose.allow_self_collision()
        zero_pose.add_json_goal(u'CartesianPosition',
                                root_link=zero_pose.default_root,
                                tip_link=tip,
                                goal=p)
        zero_pose.send_and_check_goal()
        new_pose = tf.lookup_pose('map', tip)
        compare_poses(expected.pose, new_pose.pose)

    def test_CartesianPoseStraight(self, zero_pose):
        zero_pose.close_l_gripper()
        goal_position = PoseStamped()
        goal_position.header.frame_id = u'base_link'
        goal_position.pose.position.x = 0.3
        goal_position.pose.position.y = 0.5
        goal_position.pose.position.z = 1
        goal_position.pose.orientation.w = 1

        start_pose = tf.lookup_pose(u'map', zero_pose.l_tip)
        map_T_goal_position = tf.transform_pose(u'map', goal_position)

        object_pose = PoseStamped()
        object_pose.header.frame_id = u'map'
        object_pose.pose.position.x = (start_pose.pose.position.x + map_T_goal_position.pose.position.x) / 2.
        object_pose.pose.position.y = (start_pose.pose.position.y + map_T_goal_position.pose.position.y) / 2.
        object_pose.pose.position.z = (start_pose.pose.position.z + map_T_goal_position.pose.position.z) / 2.
        object_pose.pose.position.z += 0.08
        object_pose.pose.orientation.w = 1

        zero_pose.add_sphere(u'sphere', 0.05, pose=object_pose)

        publish_marker_vector(start_pose.pose.position, map_T_goal_position.pose.position)
        zero_pose.set_translation_goal(goal_position, zero_pose.l_tip)
        zero_pose.send_and_check_goal()

    def test_CartesianVelocityLimit(self, zero_pose):
        linear_velocity = 1
        angular_velocity = 1
        zero_pose.limit_cartesian_velocity(
                                root_link=zero_pose.default_root,
                                tip_link=u'base_footprint',
                                max_linear_velocity=0.1,
                                max_angular_velocity=0.2
                                )
        goal_position = PoseStamped()
        goal_position.header.frame_id = u'r_gripper_tool_frame'
        goal_position.pose.position.x = 1
        goal_position.pose.position.y = 0
        goal_position.pose.orientation = Quaternion(*quaternion_about_axis(np.pi / 4, [0, 0, 1]))

        zero_pose.set_and_check_cart_goal(goal_pose=goal_position,
                                          tip_link=u'r_gripper_tool_frame',
                                          linear_velocity=linear_velocity,
                                          angular_velocity=angular_velocity,
                                          weight=WEIGHT_BELOW_CA
                                          )

    def test_AvoidJointLimits1(self, zero_pose):
        """
        :type zero_pose: PR2
        """
        percentage = 10
        zero_pose.allow_self_collision()
        zero_pose.avoid_joint_limits(percentage=percentage)
        zero_pose.send_and_check_goal()

        joint_non_continuous = [j for j in zero_pose.get_robot().controlled_joints if
                                not zero_pose.get_robot().is_joint_continuous(j)]

        current_joint_state = to_joint_state_position_dict(zero_pose.get_current_joint_state())
        percentage *= 0.99  # if will not reach the exact percentager, because the weight is so low
        for joint in joint_non_continuous:
            position = current_joint_state[joint]
            lower_limit, upper_limit = zero_pose.get_robot().get_joint_limits(joint)
            joint_range = upper_limit - lower_limit
            center = (upper_limit + lower_limit) / 2.
            upper_limit2 = center + joint_range / 2. * (1 - percentage / 100.)
            lower_limit2 = center - joint_range / 2. * (1 - percentage / 100.)
            assert position <= upper_limit2 and position >= lower_limit2

    def test_AvoidJointLimits2(self, zero_pose):
        """
        :type zero_pose: PR2
        """
        percentage = 10
        joints = [j for j in zero_pose.get_robot().controlled_joints if
                  not zero_pose.get_robot().is_joint_continuous(j)]
        goal_state = {j: zero_pose.get_robot().get_joint_limits(j)[1] for j in joints}
        del goal_state[u'odom_x_joint']
        del goal_state[u'odom_y_joint']
        zero_pose.allow_self_collision()
        zero_pose.set_json_goal(u'AvoidJointLimits',
                                percentage=percentage)
        zero_pose.set_joint_goal(goal_state)
        zero_pose.send_and_check_goal()

        zero_pose.allow_self_collision()
        zero_pose.set_json_goal(u'AvoidJointLimits',
                                percentage=percentage)
        zero_pose.send_and_check_goal()

        joint_non_continuous = [j for j in zero_pose.get_robot().controlled_joints if
                                not zero_pose.get_robot().is_joint_continuous(j)]

        current_joint_state = to_joint_state_position_dict(zero_pose.get_current_joint_state())
        percentage *= 0.9  # if will not reach the exact percentage, because the weight is so low
        for joint in joint_non_continuous:
            position = current_joint_state[joint]
            lower_limit, upper_limit = zero_pose.get_robot().get_joint_limits(joint)
            joint_range = upper_limit - lower_limit
            center = (upper_limit + lower_limit) / 2.
            upper_limit2 = center + joint_range / 2. * (1 - percentage / 100.)
            lower_limit2 = center - joint_range / 2. * (1 - percentage / 100.)
            assert position <= upper_limit2 and position >= lower_limit2

    def test_UpdateGodMap(self, pocky_pose_setup):
        """
        :type pocky_pose_setup: PR2
        """
        old_torso_value = pocky_pose_setup.get_god_map().get_data(identifier.joint_weight + [u'torso_lift_joint'])
        old_odom_x_value = pocky_pose_setup.get_god_map().get_data(identifier.joint_weight + [u'odom_x_joint'])

        r_goal = PoseStamped()
        r_goal.header.frame_id = pocky_pose_setup.r_tip
        r_goal.pose.orientation.w = 1
        r_goal.pose.position.x += 0.1
        updates = {
            u'rosparam': {
                u'general_options': {
                    u'joint_weights': {
                        u'odom_x_joint': 1000000,
                        u'odom_y_joint': 1000000,
                        u'odom_z_joint': 1000000
                    }
                }
            }
        }

        old_pose = tf.lookup_pose(u'map', u'base_footprint')

        pocky_pose_setup.update_god_map(updates)
        pocky_pose_setup.set_and_check_cart_goal(r_goal, pocky_pose_setup.r_tip)

        new_pose = tf.lookup_pose(u'map', u'base_footprint')
        compare_poses(old_pose.pose, new_pose.pose)

        assert pocky_pose_setup.get_god_map().unsafe_get_data(identifier.joint_weight + [u'odom_x_joint']) == 1000000
        assert pocky_pose_setup.get_god_map().unsafe_get_data(
            identifier.joint_weight + [u'torso_lift_joint']) == old_torso_value

        updates = {
            u'rosparam': {
                u'general_options': {
                    u'joint_weights': {
                        u'odom_x_joint': 0.0001,
                        u'odom_y_joint': 0.0001,
                        u'odom_z_joint': 0.0001
                    }
                }
            }
        }
        # old_pose = tf.lookup_pose(u'map', u'base_footprint')
        # old_pose.pose.position.x += 0.1
        pocky_pose_setup.update_god_map(updates)
        pocky_pose_setup.set_and_check_cart_goal(r_goal, pocky_pose_setup.r_tip)

        new_pose = tf.lookup_pose(u'map', u'base_footprint')

        # compare_poses(old_pose.pose, new_pose.pose)
        assert new_pose.pose.position.x >= 0.08
        assert pocky_pose_setup.get_god_map().unsafe_get_data(identifier.joint_weight + [u'odom_x_joint']) == 0.0001
        assert pocky_pose_setup.get_god_map().unsafe_get_data(
            identifier.joint_weight + [u'torso_lift_joint']) == old_torso_value
        pocky_pose_setup.send_and_check_goal()
        assert pocky_pose_setup.get_god_map().unsafe_get_data(
            identifier.joint_weight + [u'odom_x_joint']) == old_odom_x_value
        assert pocky_pose_setup.get_god_map().unsafe_get_data(
            identifier.joint_weight + [u'torso_lift_joint']) == old_torso_value

    def test_base_pointing_forward(self, pocky_pose_setup):
        """
        :param pocky_pose_setup: PR2
        """
        # FIXME idk
        pocky_pose_setup.set_json_goal(u'BasePointingForward')
        r_goal = PoseStamped()
        r_goal.header.frame_id = pocky_pose_setup.r_tip
        r_goal.pose.position.y = -2
        r_goal.pose.orientation.w = 1
        pocky_pose_setup.set_json_goal(u'CartesianVelocityLimit',
                                       root_link=pocky_pose_setup.default_root,
                                       tip_link=u'base_footprint',
                                       max_linear_velocity=0.1,
                                       max_angular_velocity=0.2
                                       )
        pocky_pose_setup.set_and_check_cart_goal(r_goal, pocky_pose_setup.r_tip, weight=WEIGHT_BELOW_CA)

    def test_UpdateGodMap2(self, pocky_pose_setup):
        """
        :type pocky_pose_setup: PR2
        """
        old_torso_value = pocky_pose_setup.get_god_map().get_data(identifier.joint_weight + [u'torso_lift_joint'])
        old_odom_x_value = pocky_pose_setup.get_god_map().get_data(identifier.joint_weight + [u'odom_x_joint'])
        old_odom_y_value = pocky_pose_setup.get_god_map().get_data(identifier.joint_weight + [u'odom_y_joint'])

        r_goal = PoseStamped()
        r_goal.header.frame_id = pocky_pose_setup.r_tip
        r_goal.pose.orientation.w = 1
        r_goal.pose.position.x += 0.1
        updates = {
            u'rosparam': {
                u'general_options': {
                    u'joint_weights': {
                        u'odom_x_joint': u'asdf',
                        u'odom_y_joint': 0.0001,
                        u'odom_z_joint': 0.0001
                    }
                }
            }
        }
        pocky_pose_setup.update_god_map(updates)
        pocky_pose_setup.set_cart_goal(r_goal, pocky_pose_setup.r_tip)
        pocky_pose_setup.send_and_check_goal(expected_error_codes=[MoveResult.ERROR])
        assert pocky_pose_setup.get_god_map().unsafe_get_data(
            identifier.joint_weight + [u'odom_x_joint']) == old_odom_x_value
        assert pocky_pose_setup.get_god_map().unsafe_get_data(identifier.joint_weight + [u'odom_y_joint']) == 0.0001
        assert pocky_pose_setup.get_god_map().get_data(
            identifier.joint_weight + [u'torso_lift_joint']) == old_torso_value

    def test_UpdateGodMap3(self, pocky_pose_setup):
        """
        :type pocky_pose_setup: PR2
        """
        old_torso_value = pocky_pose_setup.get_god_map().get_data(identifier.joint_weight + [u'torso_lift_joint'])
        old_odom_x_value = pocky_pose_setup.get_god_map().get_data(identifier.joint_weight + [u'odom_x_joint'])

        r_goal = PoseStamped()
        r_goal.header.frame_id = pocky_pose_setup.r_tip
        r_goal.pose.orientation.w = 1
        r_goal.pose.position.x += 0.1
        updates = {
            u'rosparam': {
                u'general_options': {
                    u'joint_weights': u'asdf'
                }
            }
        }
        pocky_pose_setup.update_god_map(updates)
        pocky_pose_setup.set_cart_goal(r_goal, pocky_pose_setup.r_tip)
        pocky_pose_setup.send_and_check_goal(expected_error_codes=[MoveResult.ERROR])
        assert pocky_pose_setup.get_god_map().unsafe_get_data(
            identifier.joint_weight + [u'odom_x_joint']) == old_odom_x_value
        assert pocky_pose_setup.get_god_map().unsafe_get_data(
            identifier.joint_weight + [u'torso_lift_joint']) == old_torso_value

    def test_pointing(self, kitchen_setup):
        # fixme
        kitchen_setup.set_kitchen_js({u'iai_fridge_door_joint': np.pi / 6})
        base_goal = PoseStamped()
        base_goal.header.frame_id = u'base_footprint'
        base_goal.pose.position.y = -1
        base_goal.pose.orientation.w = 1
        kitchen_setup.teleport_base(base_goal)

        tip = u'head_mount_kinect_rgb_link'
        goal_point = tf.lookup_point(u'map', u'iai_kitchen/iai_fridge_door_handle')
        pointing_axis = Vector3Stamped()
        pointing_axis.header.frame_id = tip
        pointing_axis.vector.x = 1
        kitchen_setup.pointing(tip, goal_point, pointing_axis=pointing_axis)
        kitchen_setup.send_and_check_goal()

        base_goal = PoseStamped()
        base_goal.header.frame_id = u'base_footprint'
        base_goal.pose.position.y = 2
        base_goal.pose.orientation = Quaternion(*quaternion_about_axis(1, [0, 0, 1]))
        kitchen_setup.pointing(tip, goal_point, pointing_axis=pointing_axis)
        kitchen_setup.set_json_goal(u'CartesianVelocityLimit',
                                    root_link=kitchen_setup.default_root,
                                    tip_link=u'base_footprint',
                                    max_linear_velocity=0.1,
                                    max_angular_velocity=0.2
                                    )
        kitchen_setup.set_joint_goal(gaya_pose)
        kitchen_setup.move_base(base_goal)

        current_x = Vector3Stamped()
        current_x.header.frame_id = tip
        current_x.vector.x = 1

        expected_x = tf.transform_point(tip, goal_point)
        np.testing.assert_almost_equal(expected_x.point.y, 0, 1)
        np.testing.assert_almost_equal(expected_x.point.z, 0, 1)

        tip = u'head_mount_kinect_rgb_link'
        goal_point = tf.lookup_point(u'map', kitchen_setup.r_tip)
        pointing_axis = Vector3Stamped()
        pointing_axis.header.frame_id = tip
        pointing_axis.vector.x = 1
        kitchen_setup.pointing(tip, goal_point, pointing_axis=pointing_axis, root_link=kitchen_setup.r_tip)

        r_goal = PoseStamped()
        r_goal.header.frame_id = kitchen_setup.r_tip
        r_goal.pose.position.x -= 0.3
        r_goal.pose.position.z += 0.6
        r_goal.pose.orientation.w = 1
        r_goal = tf.transform_pose(kitchen_setup.default_root, r_goal)
        r_goal.pose.orientation = Quaternion(*quaternion_from_matrix([[0, 0, -1, 0],
                                                                      [0, 1, 0, 0],
                                                                      [1, 0, 0, 0],
                                                                      [0, 0, 0, 1]]))

        kitchen_setup.set_and_check_cart_goal(r_goal, kitchen_setup.r_tip, u'base_footprint',
                                              weight=WEIGHT_BELOW_CA)

        current_x = Vector3Stamped()
        current_x.header.frame_id = tip
        current_x.vector.x = 1

        expected_x = tf.lookup_point(tip, kitchen_setup.r_tip)
        np.testing.assert_almost_equal(expected_x.point.y, 0, 2)
        np.testing.assert_almost_equal(expected_x.point.z, 0, 2)

    def test_open_fridge(self, kitchen_setup):
        """
        :type kitchen_setup: PR2
        """
        handle_frame_id = u'iai_kitchen/iai_fridge_door_handle'
        handle_name = u'iai_fridge_door_handle'

        base_goal = PoseStamped()
        base_goal.header.frame_id = u'map'
        base_goal.pose.position = Point(0.3, -0.5, 0)
        base_goal.pose.orientation.w = 1
        kitchen_setup.teleport_base(base_goal)

        bar_axis = Vector3Stamped()
        bar_axis.header.frame_id = handle_frame_id
        bar_axis.vector.z = 1

        bar_center = PointStamped()
        bar_center.header.frame_id = handle_frame_id

        tip_grasp_axis = Vector3Stamped()
        tip_grasp_axis.header.frame_id = kitchen_setup.r_tip
        tip_grasp_axis.vector.z = 1

        kitchen_setup.add_json_goal(u'GraspBar',
                                    root_link=kitchen_setup.default_root,
                                    tip_link=kitchen_setup.r_tip,
                                    tip_grasp_axis=tip_grasp_axis,
                                    bar_center=bar_center,
                                    bar_axis=bar_axis,
                                    bar_length=.4)
        x_gripper = Vector3Stamped()
        x_gripper.header.frame_id = kitchen_setup.r_tip
        x_gripper.vector.x = 1

        x_goal = Vector3Stamped()
        x_goal.header.frame_id = handle_frame_id
        x_goal.vector.x = -1
        kitchen_setup.align_planes(kitchen_setup.r_tip, x_gripper, root_normal=x_goal)
        kitchen_setup.allow_all_collisions()
        # kitchen_setup.add_json_goal(u'AvoidJointLimits', percentage=10)
        kitchen_setup.send_and_check_goal()

        kitchen_setup.add_json_goal(u'Open1Dof',
                                    tip_link=kitchen_setup.r_tip,
                                    object_name=u'kitchen',
                                    handle_link=handle_name,
                                    goal_joint_state=1.5)
        kitchen_setup.add_json_goal(u'AvoidJointLimits', percentage=40)
        kitchen_setup.allow_all_collisions()
        # kitchen_setup.add_json_goal(u'AvoidJointLimits')
        kitchen_setup.send_and_check_goal()
        kitchen_setup.set_kitchen_js({u'iai_fridge_door_joint': 1.5})

        kitchen_setup.add_json_goal(u'Open1Dof',
                                    tip_link=kitchen_setup.r_tip,
                                    object_name=u'kitchen',
                                    handle_link=handle_name,
                                    goal_joint_state=0)
        kitchen_setup.allow_all_collisions()
        kitchen_setup.add_json_goal(u'AvoidJointLimits', percentage=40)
        kitchen_setup.send_and_check_goal()
        kitchen_setup.set_kitchen_js({u'iai_fridge_door_joint': 0})

        kitchen_setup.send_and_check_goal()

        kitchen_setup.send_and_check_joint_goal(gaya_pose)

    def test_open_drawer(self, kitchen_setup):
        """"
        :type kitchen_setup: Boxy
        """
        handle_frame_id = u'iai_kitchen/sink_area_left_middle_drawer_handle'
        handle_name = u'sink_area_left_middle_drawer_handle'
        bar_axis = Vector3Stamped()
        bar_axis.header.frame_id = handle_frame_id
        bar_axis.vector.y = 1

        bar_center = PointStamped()
        bar_center.header.frame_id = handle_frame_id

        tip_grasp_axis = Vector3Stamped()
        tip_grasp_axis.header.frame_id = kitchen_setup.l_tip
        tip_grasp_axis.vector.z = 1

        kitchen_setup.add_json_goal(u'GraspBar',
                                    root_link=kitchen_setup.default_root,
                                    tip_link=kitchen_setup.l_tip,
                                    tip_grasp_axis=tip_grasp_axis,
                                    bar_center=bar_center,
                                    bar_axis=bar_axis,
                                    bar_length=0.4)  # TODO: check for real length
        x_gripper = Vector3Stamped()
        x_gripper.header.frame_id = kitchen_setup.l_tip
        x_gripper.vector.x = 1

        x_goal = Vector3Stamped()
        x_goal.header.frame_id = handle_frame_id
        x_goal.vector.x = -1

        kitchen_setup.align_planes(kitchen_setup.l_tip,
                                   x_gripper,
                                   root_normal=x_goal)
        # kitchen_setup.allow_all_collisions()
        kitchen_setup.send_and_check_goal()

        kitchen_setup.add_json_goal(u'Open1Dof',
                                    tip_link=kitchen_setup.l_tip,
                                    object_name=u'kitchen',
                                    handle_link=handle_name)
        kitchen_setup.allow_all_collisions()  # makes execution faster
        kitchen_setup.send_and_check_goal()  # send goal to Giskard
        # Update kitchen object
        kitchen_setup.set_kitchen_js({u'sink_area_left_middle_drawer_main_joint': 0.48})

        # Close drawer partially
        kitchen_setup.add_json_goal(u'Open1Dof',
                                    tip_link=kitchen_setup.l_tip,
                                    object_name=u'kitchen',
                                    handle_link=handle_name,
                                    goal_joint_state=0.2)
        kitchen_setup.allow_all_collisions()  # makes execution faster
        kitchen_setup.send_and_check_goal()  # send goal to Giskard
        # Update kitchen object
        kitchen_setup.set_kitchen_js({u'sink_area_left_middle_drawer_main_joint': 0.2})

        kitchen_setup.add_json_goal(u'Open1Dof',
                                    tip_link=kitchen_setup.l_tip,
                                    object_name=u'kitchen',
                                    handle_link=handle_name,
                                    goal_joint_state=0)
        kitchen_setup.allow_all_collisions()  # makes execution faster
        kitchen_setup.send_and_check_goal()  # send goal to Giskard
        # Update kitchen object
        kitchen_setup.set_kitchen_js({u'sink_area_left_middle_drawer_main_joint': 0.0})

        # TODO: calculate real and desired value and compare

        pass

    def test_open_close_dishwasher(self, kitchen_setup):
        """
        :type kitchen_setup: PR2
        """
        p = PoseStamped()
        p.header.frame_id = u'map'
        p.pose.orientation.w = 1
        p.pose.position.x = 0.5
        p.pose.position.y = 0.2
        kitchen_setup.teleport_base(p)

        hand = kitchen_setup.r_tip

        goal_angle = np.pi / 4
        handle_frame_id = u'iai_kitchen/sink_area_dish_washer_door_handle'
        handle_name = u'sink_area_dish_washer_door_handle'
        bar_axis = Vector3Stamped()
        bar_axis.header.frame_id = handle_frame_id
        bar_axis.vector.y = 1

        bar_center = PointStamped()
        bar_center.header.frame_id = handle_frame_id

        tip_grasp_axis = Vector3Stamped()
        tip_grasp_axis.header.frame_id = hand
        tip_grasp_axis.vector.z = 1

        kitchen_setup.add_json_goal(u'GraspBar',
                                    root_link=kitchen_setup.default_root,
                                    tip_link=hand,
                                    tip_grasp_axis=tip_grasp_axis,
                                    bar_center=bar_center,
                                    bar_axis=bar_axis,
                                    bar_length=.3)
        # kitchen_setup.allow_collision([], u'kitchen', [handle_name])
        # kitchen_setup.allow_all_collisions()

        x_gripper = Vector3Stamped()
        x_gripper.header.frame_id = hand
        x_gripper.vector.x = 1

        x_goal = Vector3Stamped()
        x_goal.header.frame_id = handle_frame_id
        x_goal.vector.x = -1
        kitchen_setup.align_planes(hand, x_gripper, root_normal=x_goal)
        # kitchen_setup.allow_all_collisions()

        kitchen_setup.send_and_check_goal()

        kitchen_setup.add_json_goal(u'Open1Dof',
                                    tip_link=hand,
                                    object_name=u'kitchen',
                                    handle_link=handle_name,
                                    goal_joint_state=goal_angle,
                                    )
        # kitchen_setup.allow_all_collisions()
        kitchen_setup.send_and_check_goal()
        kitchen_setup.set_kitchen_js({u'sink_area_dish_washer_door_joint': goal_angle})

        kitchen_setup.add_json_goal(u'Open1Dof',
                                    tip_link=hand,
                                    object_name=u'kitchen',
                                    handle_link=handle_name,
                                    goal_joint_state=0)
        kitchen_setup.allow_all_collisions()
        kitchen_setup.send_and_check_goal()
        kitchen_setup.set_kitchen_js({u'sink_area_dish_washer_door_joint': 0})

    def test_open_close_dishwasher_palm(self, kitchen_setup):
        """
        :type kitchen_setup: PR2
        """
        handle_frame_id = u'iai_kitchen/sink_area_dish_washer_door_handle'
        handle_name = u'sink_area_dish_washer_door_handle'
        hand = kitchen_setup.r_tip
        goal_angle = np.pi / 3.5

        p = PoseStamped()
        p.header.frame_id = u'map'
        p.pose.orientation.w = 1
        p.pose.position.x = 0.5
        p.pose.position.y = 0.2
        kitchen_setup.teleport_base(p)

        kitchen_setup.set_kitchen_js({u'sink_area_dish_washer_door_joint': 0.})

        hand_goal = PoseStamped()
        hand_goal.header.frame_id = handle_frame_id
        hand_goal.pose.position.x -= 0.03
        hand_goal.pose.position.z = 0.03
        hand_goal.pose.orientation = Quaternion(*quaternion_from_matrix([[0, 0, 1, 0],
                                                                         [0, -1, 0, 0],
                                                                         [1, 0, 0, 0],
                                                                         [0, 0, 0, 1]]))
        # kitchen_setup.allow_all_collisions()
        kitchen_setup.add_json_goal(u'CartesianVelocityLimit',
                                    root_link=u'odom_combined',
                                    tip_link='base_footprint',
                                    max_linear_velocity=0.05,
                                    max_angular_velocity=0.08,
                                    )
        kitchen_setup.set_cart_goal(hand_goal, hand)
        kitchen_setup.send_and_check_goal(goal_type=MoveGoal.PLAN_AND_EXECUTE_AND_CUT_OFF_SHAKING)

        kitchen_setup.add_json_goal(u'Open1Dof',
                                    tip_link=hand,
                                    object_name=u'kitchen',
                                    handle_link=handle_name,
                                    goal_joint_state=goal_angle,
                                    )

        kitchen_setup.add_json_goal(u'CartesianVelocityLimit',
                                    root_link=u'odom_combined',
                                    tip_link='base_footprint',
                                    max_linear_velocity=0.05,
                                    max_angular_velocity=0.1,
                                    )

        kitchen_setup.add_json_goal(u'CartesianVelocityLimit',
                                    root_link=u'odom_combined',
                                    tip_link='r_forearm_link',
                                    max_linear_velocity=0.1,
                                    max_angular_velocity=0.5,
                                    )

        # kitchen_setup.allow_all_collisions()
        kitchen_setup.send_and_check_goal()
        kitchen_setup.set_kitchen_js({u'sink_area_dish_washer_door_joint': goal_angle})

        kitchen_setup.add_json_goal(u'Open1Dof',
                                    tip_link=hand,
                                    object_name=u'kitchen',
                                    handle_link=handle_name,
                                    goal_joint_state=0,
                                    )

        kitchen_setup.add_json_goal(u'CartesianVelocityLimit',
                                    root_link=u'odom_combined',
                                    tip_link='base_footprint',
                                    max_linear_velocity=0.05,
                                    max_angular_velocity=0.1,
                                    )

        kitchen_setup.add_json_goal(u'CartesianVelocityLimit',
                                    root_link=u'odom_combined',
                                    tip_link='r_forearm_link',
                                    max_linear_velocity=0.05,
                                    max_angular_velocity=0.1,
                                    )

        # kitchen_setup.allow_all_collisions()
        kitchen_setup.send_and_check_goal()
        kitchen_setup.set_kitchen_js({u'sink_area_dish_washer_door_joint': 0})

        kitchen_setup.send_and_check_joint_goal(gaya_pose)

    def test_align_planes1(self, zero_pose):
        """
        :type zero_pose: PR2
        """
        x_gripper = Vector3Stamped()
        x_gripper.header.frame_id = zero_pose.r_tip
        x_gripper.vector.x = 1
        y_gripper = Vector3Stamped()
        y_gripper.header.frame_id = zero_pose.r_tip
        y_gripper.vector.y = 1

        x_goal = Vector3Stamped()
        x_goal.header.frame_id = u'map'
        x_goal.vector.x = 1
        y_goal = Vector3Stamped()
        y_goal.header.frame_id = u'map'
        y_goal.vector.z = 1
        zero_pose.align_planes(zero_pose.r_tip, x_gripper, root_normal=x_goal)
        zero_pose.align_planes(zero_pose.r_tip, y_gripper, root_normal=y_goal)
        zero_pose.send_and_check_goal()
        map_T_gripper = tf.lookup_pose(u'map', u'r_gripper_tool_frame')
        np.testing.assert_almost_equal(map_T_gripper.pose.orientation.x, 0.7071, decimal=3)
        np.testing.assert_almost_equal(map_T_gripper.pose.orientation.y, 0.0, decimal=3)
        np.testing.assert_almost_equal(map_T_gripper.pose.orientation.z, 0.0, decimal=3)
        np.testing.assert_almost_equal(map_T_gripper.pose.orientation.w, 0.7071, decimal=3)

    def test_wrong_constraint_type(self, zero_pose):
        goal_state = JointState()
        goal_state.name = [u'r_elbow_flex_joint']
        goal_state.position = [-1.0]
        kwargs = {u'goal_state': goal_state}
        zero_pose.set_json_goal(u'jointpos', **kwargs)
        zero_pose.send_and_check_goal(expected_error_codes=[MoveResult.UNKNOWN_CONSTRAINT])

    def test_python_code_in_constraint_type(self, zero_pose):
        goal_state = JointState()
        goal_state.name = [u'r_elbow_flex_joint']
        goal_state.position = [-1.0]
        kwargs = {u'goal_state': goal_state}
        zero_pose.set_json_goal(u'print("asd")', **kwargs)
        zero_pose.send_and_check_goal(expected_error_codes=[MoveResult.UNKNOWN_CONSTRAINT])

    def test_wrong_params1(self, zero_pose):
        goal_state = JointState()
        goal_state.name = u'r_elbow_flex_joint'
        goal_state.position = [-1.0]
        kwargs = {u'goal_state': goal_state}
        zero_pose.set_json_goal(u'JointPositionList', **kwargs)
        zero_pose.send_and_check_goal(expected_error_codes=[MoveResult.CONSTRAINT_INITIALIZATION_ERROR])

    def test_wrong_params2(self, zero_pose):
        goal_state = JointState()
        goal_state.name = [5432]
        goal_state.position = u'test'
        kwargs = {u'goal_state': goal_state}
        zero_pose.set_json_goal(u'JointPositionList', **kwargs)
        zero_pose.send_and_check_goal(expected_error_codes=[MoveResult.CONSTRAINT_INITIALIZATION_ERROR])

    def test_align_planes2(self, zero_pose):
        """
        :type zero_pose: PR2
        """
        x_gripper = Vector3Stamped()
        x_gripper.header.frame_id = zero_pose.r_tip
        x_gripper.vector.y = 1

        x_goal = Vector3Stamped()
        x_goal.header.frame_id = u'map'
        x_goal.vector.y = -1
        # x_goal.vector.z = 0.2
        x_goal.vector = normalize(x_goal.vector)
        zero_pose.align_planes(zero_pose.r_tip, x_gripper, root_normal=x_goal)
        zero_pose.send_and_check_goal()

        map_T_gripper = tf.transform_vector(u'map', x_gripper)
        np.testing.assert_almost_equal(map_T_gripper.vector.x, x_goal.vector.x, decimal=2)
        np.testing.assert_almost_equal(map_T_gripper.vector.y, x_goal.vector.y, decimal=2)
        np.testing.assert_almost_equal(map_T_gripper.vector.z, x_goal.vector.z, decimal=2)

    def test_grasp_fridge_handle(self, kitchen_setup):
        """
        :type kitchen_setup: PR2
        """
        handle_name = u'iai_kitchen/iai_fridge_door_handle'
        bar_axis = Vector3Stamped()
        bar_axis.header.frame_id = handle_name
        bar_axis.vector.z = 1

        bar_center = PointStamped()
        bar_center.header.frame_id = handle_name

        tip_grasp_axis = Vector3Stamped()
        tip_grasp_axis.header.frame_id = kitchen_setup.r_tip
        tip_grasp_axis.vector.z = 1

        kitchen_setup.set_json_goal(u'GraspBar',
                                    root_link=kitchen_setup.default_root,
                                    tip_link=kitchen_setup.r_tip,
                                    tip_grasp_axis=tip_grasp_axis,
                                    bar_center=bar_center,
                                    bar_axis=bar_axis,
                                    bar_length=.4)
        #
        x_gripper = Vector3Stamped()
        x_gripper.header.frame_id = kitchen_setup.r_tip
        x_gripper.vector.x = 1

        x_goal = Vector3Stamped()
        x_goal.header.frame_id = u'iai_kitchen/iai_fridge_door_handle'
        x_goal.vector.x = -1
        kitchen_setup.align_planes(kitchen_setup.r_tip, x_gripper, root_normal=x_goal)
        # kitchen_setup.allow_all_collisions()
<<<<<<< HEAD
=======
        kitchen_setup.send_and_check_goal()

    def test_open_fridge(self, kitchen_setup):
        """
        :type kitchen_setup: PR2
        """
        percentage = 50
        handle_frame_id = u'iai_kitchen/iai_fridge_door_handle'
        handle_name = u'iai_fridge_door_handle'
        bar_axis = Vector3Stamped()
        bar_axis.header.frame_id = handle_frame_id
        bar_axis.vector.z = 1

        bar_center = PointStamped()
        bar_center.header.frame_id = handle_frame_id

        tip_grasp_axis = Vector3Stamped()
        tip_grasp_axis.header.frame_id = kitchen_setup.r_tip
        tip_grasp_axis.vector.z = 1

        kitchen_setup.set_json_goal(u'GraspBar',
                                    root_link=kitchen_setup.default_root,
                                    tip_link=kitchen_setup.r_tip,
                                    tip_grasp_axis=tip_grasp_axis,
                                    bar_center=bar_center,
                                    bar_axis=bar_axis,
                                    bar_length=.4)
        x_gripper = Vector3Stamped()
        x_gripper.header.frame_id = kitchen_setup.r_tip
        x_gripper.vector.x = 1

        x_goal = Vector3Stamped()
        x_goal.header.frame_id = handle_frame_id
        x_goal.vector.x = -1
        kitchen_setup.align_planes(kitchen_setup.r_tip, x_gripper, root_normal=x_goal, weight=WEIGHT_BELOW_CA)
        # kitchen_setup.allow_all_collisions()
        kitchen_setup.set_json_goal(u'AvoidJointLimits', percentage=percentage)
        kitchen_setup.limit_cartesian_velocity(u'odom_combined', u'base_footprint', max_linear_velocity=0.1,
                                                       max_angular_velocity=0.2)
        kitchen_setup.send_and_check_goal()

        kitchen_setup.set_json_goal(u'OpenDoor',
                                    tip_link=kitchen_setup.r_tip,
                                    object_name=u'kitchen',
                                    object_link_name=handle_name,
                                    angle_goal=1.5)
        kitchen_setup.allow_all_collisions()
        kitchen_setup.set_json_goal(u'AvoidJointLimits', percentage=percentage)
        kitchen_setup.send_and_check_goal()
        kitchen_setup.set_kitchen_js({u'iai_fridge_door_joint': 1.5})

        kitchen_setup.set_json_goal(u'OpenDoor',
                                    tip_link=kitchen_setup.r_tip,
                                    object_name=u'kitchen',
                                    object_link_name=handle_name,
                                    angle_goal=0)
        kitchen_setup.allow_all_collisions()
        kitchen_setup.set_json_goal(u'AvoidJointLimits', percentage=percentage)
        kitchen_setup.send_and_check_goal()
        kitchen_setup.set_kitchen_js({u'iai_fridge_door_joint': 0})

>>>>>>> 6712c9f3
        kitchen_setup.send_and_check_goal()

    def test_open_close_fridge2(self, kitchen_setup):
        """
        :type kitchen_setup: PR2
        """
        handle_frame_id = u'iai_kitchen/iai_fridge_door_handle'
        handle_name = u'iai_fridge_door_handle'
        bar_axis = Vector3Stamped()
        bar_axis.header.frame_id = handle_frame_id
        bar_axis.vector.z = 1

        bar_center = PointStamped()
        bar_center.header.frame_id = handle_frame_id

        tip_grasp_axis = Vector3Stamped()
        tip_grasp_axis.header.frame_id = kitchen_setup.r_tip
        tip_grasp_axis.vector.z = 1

        kitchen_setup.set_json_goal(u'GraspBar',
                                    root_link=kitchen_setup.default_root,
                                    tip_link=kitchen_setup.r_tip,
                                    tip_grasp_axis=tip_grasp_axis,
                                    bar_center=bar_center,
                                    bar_axis=bar_axis,
                                    bar_length=.4)
        x_gripper = Vector3Stamped()
        x_gripper.header.frame_id = kitchen_setup.r_tip
        x_gripper.vector.x = 1

        x_goal = Vector3Stamped()
        x_goal.header.frame_id = handle_frame_id
        x_goal.vector.x = -1
        # kitchen_setup.align_planes(kitchen_setup.r_tip, x_gripper, root_normal=x_goal)
        kitchen_setup.allow_all_collisions()
        kitchen_setup.send_and_check_goal()

        kitchen_setup.set_json_goal(u'Open',
                                    tip_link=kitchen_setup.r_tip,
                                    object_name=u'kitchen',
                                    object_link_name=handle_name)
        kitchen_setup.allow_all_collisions()

        kitchen_setup.send_and_check_goal()
        kitchen_setup.set_kitchen_js({u'iai_fridge_door_joint': np.pi / 2})

        kitchen_setup.set_json_goal(u'Close',
                                    tip_link=kitchen_setup.r_tip,
                                    object_name=u'kitchen',
                                    object_link_name=handle_name)
        kitchen_setup.allow_all_collisions()
        kitchen_setup.send_and_check_goal()
        kitchen_setup.set_kitchen_js({u'iai_fridge_door_joint': 0})

    def test_close_fridge_with_elbow(self, kitchen_setup):
        """
        :type kitchen_setup: PR2
        """
        base_pose = PoseStamped()
        base_pose.header.frame_id = u'map'
        base_pose.pose.position.y = -1.5
        base_pose.pose.orientation.w = 1
        kitchen_setup.teleport_base(base_pose)

        handle_frame_id = u'iai_kitchen/iai_fridge_door_handle'
        handle_name = u'iai_fridge_door_handle'

        kitchen_setup.set_kitchen_js({u'iai_fridge_door_joint': np.pi / 2})

        elbow = u'r_elbow_flex_link'

        tip_axis = Vector3Stamped()
        tip_axis.header.frame_id = kitchen_setup.r_tip
        tip_axis.vector.x = 1

        env_axis = Vector3Stamped()
        env_axis.header.frame_id = handle_frame_id
        env_axis.vector.z = 1
        kitchen_setup.align_planes(elbow, tip_axis, root_normal=env_axis, weight=WEIGHT_ABOVE_CA)
        kitchen_setup.send_and_check_goal()
        elbow_pose = PoseStamped()
        elbow_pose.header.frame_id = handle_frame_id
        elbow_pose.pose.position.x += 0.1
        elbow_pose.pose.orientation.w = 1
        kitchen_setup.set_translation_goal(elbow_pose, elbow)
        kitchen_setup.align_planes(elbow, tip_axis, root_normal=env_axis, weight=WEIGHT_ABOVE_CA)
        kitchen_setup.allow_all_collisions()
        kitchen_setup.send_and_check_goal()

        kitchen_setup.set_json_goal(u'Close',
                                    tip_link=elbow,
                                    object_name=u'kitchen',
                                    object_link_name=handle_name)
        kitchen_setup.allow_all_collisions()
        kitchen_setup.send_and_check_goal()
        kitchen_setup.set_kitchen_js({u'iai_fridge_door_joint': 0})

    def test_open_close_oven(self, kitchen_setup):
        """
        :type kitchen_setup: PR2
        """
        goal_angle = 0.5
        handle_frame_id = u'iai_kitchen/oven_area_oven_door_handle'
        handle_name = u'oven_area_oven_door_handle'
        bar_axis = Vector3Stamped()
        bar_axis.header.frame_id = handle_frame_id
        bar_axis.vector.y = 1

        bar_center = PointStamped()
        bar_center.header.frame_id = handle_frame_id

        tip_grasp_axis = Vector3Stamped()
        tip_grasp_axis.header.frame_id = kitchen_setup.l_tip
        tip_grasp_axis.vector.z = 1

        kitchen_setup.set_json_goal(u'GraspBar',
                                    root_link=kitchen_setup.default_root,
                                    tip_link=kitchen_setup.l_tip,
                                    tip_grasp_axis=tip_grasp_axis,
                                    bar_center=bar_center,
                                    bar_axis=bar_axis,
                                    bar_length=.3)
        # kitchen_setup.allow_collision([], u'kitchen', [handle_name])
        kitchen_setup.allow_all_collisions()

        x_gripper = Vector3Stamped()
        x_gripper.header.frame_id = kitchen_setup.l_tip
        x_gripper.vector.x = 1

        x_goal = Vector3Stamped()
        x_goal.header.frame_id = handle_frame_id
        x_goal.vector.x = -1
        kitchen_setup.align_planes(kitchen_setup.l_tip, x_gripper, root_normal=x_goal)
        # kitchen_setup.allow_all_collisions()

        kitchen_setup.send_and_check_goal()

        kitchen_setup.set_json_goal(u'OpenDoor',
                                    tip_link=kitchen_setup.l_tip,
                                    object_name=u'kitchen',
                                    object_link_name=handle_name,
                                    angle_goal=goal_angle)
        kitchen_setup.allow_all_collisions()
        kitchen_setup.send_and_check_goal()
        kitchen_setup.set_kitchen_js({u'oven_area_oven_door_joint': goal_angle})

        kitchen_setup.set_json_goal(u'OpenDoor',
                                    tip_link=kitchen_setup.l_tip,
                                    object_name=u'kitchen',
                                    object_link_name=handle_name,
                                    angle_goal=0)
        kitchen_setup.allow_all_collisions()
        kitchen_setup.send_and_check_goal()
        kitchen_setup.set_kitchen_js({u'oven_area_oven_door_joint': 0})

<<<<<<< HEAD
=======
    def test_open_close_dishwasher(self, kitchen_setup):
        """
        :type kitchen_setup: PR2
        """
        p = PoseStamped()
        p.header.frame_id = u'map'
        p.pose.orientation.w = 1
        p.pose.position.x = 0.5
        p.pose.position.y = 0.2
        kitchen_setup.teleport_base(p)

        hand = kitchen_setup.r_tip

        goal_angle = np.pi / 4
        handle_frame_id = u'iai_kitchen/sink_area_dish_washer_door_handle'
        handle_name = u'sink_area_dish_washer_door_handle'
        bar_axis = Vector3Stamped()
        bar_axis.header.frame_id = handle_frame_id
        bar_axis.vector.y = 1

        bar_center = PointStamped()
        bar_center.header.frame_id = handle_frame_id

        tip_grasp_axis = Vector3Stamped()
        tip_grasp_axis.header.frame_id = hand
        tip_grasp_axis.vector.z = 1

        kitchen_setup.set_json_goal(u'GraspBar',
                                    root_link=kitchen_setup.default_root,
                                    tip_link=hand,
                                    tip_grasp_axis=tip_grasp_axis,
                                    bar_center=bar_center,
                                    bar_axis=bar_axis,
                                    bar_length=.3)
        # kitchen_setup.allow_collision([], u'kitchen', [handle_name])
        # kitchen_setup.allow_all_collisions()

        x_gripper = Vector3Stamped()
        x_gripper.header.frame_id = hand
        x_gripper.vector.x = 1

        x_goal = Vector3Stamped()
        x_goal.header.frame_id = handle_frame_id
        x_goal.vector.x = -1
        kitchen_setup.align_planes(hand, x_gripper, root_normal=x_goal)
        # kitchen_setup.allow_all_collisions()

        kitchen_setup.send_and_check_goal()

        kitchen_setup.set_json_goal(u'Open',
                                    tip_link=hand,
                                    object_name=u'kitchen',
                                    object_link_name=handle_name,
                                    goal_joint_state=goal_angle,
                                    # weight=100
                                    )
        # kitchen_setup.allow_all_collisions()
        kitchen_setup.send_and_check_goal()
        kitchen_setup.set_kitchen_js({u'sink_area_dish_washer_door_joint': goal_angle})

        kitchen_setup.set_json_goal(u'Close',
                                    tip_link=hand,
                                    object_name=u'kitchen',
                                    object_link_name=handle_name)
        kitchen_setup.allow_all_collisions()
        kitchen_setup.send_and_check_goal()
        kitchen_setup.set_kitchen_js({u'sink_area_dish_washer_door_joint': 0})

>>>>>>> 6712c9f3
    def test_grasp_dishwasher_handle(self, kitchen_setup):
        """
        :type kitchen_setup: PR2
        """
        handle_name = u'iai_kitchen/sink_area_dish_washer_door_handle'
        bar_axis = Vector3Stamped()
        bar_axis.header.frame_id = handle_name
        bar_axis.vector.y = 1

        bar_center = PointStamped()
        bar_center.header.frame_id = handle_name

        tip_grasp_axis = Vector3Stamped()
        tip_grasp_axis.header.frame_id = kitchen_setup.r_tip
        tip_grasp_axis.vector.z = 1

        kitchen_setup.grasp_bar(root_link=kitchen_setup.default_root,
                                    tip_link=kitchen_setup.r_tip,
                                    tip_grasp_axis=tip_grasp_axis,
                                    bar_center=bar_center,
                                    bar_axis=bar_axis,
                                    bar_length=.3)
        kitchen_setup.allow_collision([], u'kitchen', [u'sink_area_dish_washer_door_handle'])
        # kitchen_setup.allow_all_collisions()
        kitchen_setup.send_and_check_goal()

<<<<<<< HEAD
=======
    def test_open_drawer(self, kitchen_setup):
        """"
        :type kitchen_setup: Boxy
        """
        handle_frame_id = u'iai_kitchen/sink_area_left_middle_drawer_handle'
        handle_name = u'sink_area_left_middle_drawer_handle'
        bar_axis = Vector3Stamped()
        bar_axis.header.frame_id = handle_frame_id
        bar_axis.vector.y = 1

        bar_center = PointStamped()
        bar_center.header.frame_id = handle_frame_id

        tip_grasp_axis = Vector3Stamped()
        tip_grasp_axis.header.frame_id = kitchen_setup.l_tip
        tip_grasp_axis.vector.z = 1

        kitchen_setup.set_json_goal(u'GraspBar',
                                    root_link=kitchen_setup.default_root,
                                    tip_link=kitchen_setup.l_tip,
                                    tip_grasp_axis=tip_grasp_axis,
                                    bar_center=bar_center,
                                    bar_axis=bar_axis,
                                    bar_length=0.4)  # TODO: check for real length
        x_gripper = Vector3Stamped()
        x_gripper.header.frame_id = kitchen_setup.l_tip
        x_gripper.vector.x = 1

        x_goal = Vector3Stamped()
        x_goal.header.frame_id = handle_frame_id
        x_goal.vector.x = -1

        kitchen_setup.align_planes(kitchen_setup.l_tip,
                                   x_gripper,
                                   root_normal=x_goal)
        # kitchen_setup.allow_all_collisions()
        kitchen_setup.send_and_check_goal()

        kitchen_setup.set_json_goal(u'Open',
                                    tip_link=kitchen_setup.l_tip,
                                    object_name=u'kitchen',
                                    object_link_name=handle_name)
        kitchen_setup.allow_all_collisions()  # makes execution faster
        kitchen_setup.send_and_check_goal()  # send goal to Giskard
        # Update kitchen object
        kitchen_setup.set_kitchen_js({u'sink_area_left_middle_drawer_main_joint': 0.48})

        # Close drawer partially
        kitchen_setup.set_json_goal(u'OpenDrawer',
                                    tip_link=kitchen_setup.l_tip,
                                    object_name=u'kitchen',
                                    object_link_name=handle_name,
                                    distance_goal=0.2)
        kitchen_setup.allow_all_collisions()  # makes execution faster
        kitchen_setup.send_and_check_goal()  # send goal to Giskard
        # Update kitchen object
        kitchen_setup.set_kitchen_js({u'sink_area_left_middle_drawer_main_joint': 0.2})

        kitchen_setup.set_json_goal(u'Close',
                                    tip_link=kitchen_setup.l_tip,
                                    object_name=u'kitchen',
                                    object_link_name=handle_name)
        kitchen_setup.allow_all_collisions()  # makes execution faster
        kitchen_setup.send_and_check_goal()  # send goal to Giskard
        # Update kitchen object
        kitchen_setup.set_kitchen_js({u'sink_area_left_middle_drawer_main_joint': 0.0})

        # TODO: calculate real and desired value and compare

        pass

>>>>>>> 6712c9f3

class TestCartGoals(object):

    def test_rotate_gripper(self, zero_pose):
        """
        :type zero_pose: PR2
        """
        r_goal = PoseStamped()
        r_goal.header.frame_id = zero_pose.r_tip
        r_goal.pose.orientation = Quaternion(*quaternion_about_axis(pi, [1, 0, 0]))
        zero_pose.set_and_check_cart_goal(r_goal, zero_pose.r_tip)

    def test_keep_position1(self, zero_pose):
        """
        :type zero_pose: PR2
        """
        zero_pose.allow_self_collision()
        r_goal = PoseStamped()
        r_goal.header.frame_id = zero_pose.r_tip
        r_goal.pose.position.x = -.1
        r_goal.pose.orientation.w = 1
        zero_pose.set_and_check_cart_goal(r_goal, zero_pose.r_tip, u'torso_lift_link')

        zero_pose.allow_self_collision()
        js = {u'torso_lift_joint': 0.1}
        r_goal = PoseStamped()
        r_goal.header.frame_id = zero_pose.r_tip
        r_goal.pose.orientation.w = 1
        expected_pose = tf.lookup_pose(u'torso_lift_link', zero_pose.r_tip)
        expected_pose.header.stamp = rospy.Time()
        zero_pose.set_cart_goal(r_goal, zero_pose.r_tip, u'torso_lift_link')
        zero_pose.set_joint_goal(js)
        zero_pose.send_and_check_goal()
        zero_pose.check_cart_goal(zero_pose.r_tip, expected_pose)

    def test_keep_position2(self, zero_pose):
        """
        :type zero_pose: PR2
        """
        zero_pose.allow_self_collision()
        r_goal = PoseStamped()
        r_goal.header.frame_id = zero_pose.r_tip
        r_goal.pose.position.x = -.1
        r_goal.pose.orientation.w = 1
        zero_pose.set_and_check_cart_goal(r_goal, zero_pose.r_tip, u'torso_lift_link')

        zero_pose.allow_self_collision()
        js = {u'torso_lift_joint': 0.1}
        r_goal = PoseStamped()
        r_goal.header.frame_id = zero_pose.r_tip
        r_goal.pose.orientation.w = 1
        expected_pose = tf.lookup_pose(zero_pose.default_root, zero_pose.r_tip)
        expected_pose.header.stamp = rospy.Time()
        zero_pose.set_cart_goal(r_goal, zero_pose.r_tip, zero_pose.default_root)
        zero_pose.set_joint_goal(js)
        zero_pose.send_and_check_goal()
        zero_pose.check_cart_goal(zero_pose.r_tip, expected_pose)

    def test_keep_position3(self, zero_pose):
        """
        :type zero_pose: PR2
        """
        js = {
            u'r_elbow_flex_joint': -1.58118094489,
            u'r_forearm_roll_joint': -0.904933033043,
            u'r_shoulder_lift_joint': 0.822412440711,
            u'r_shoulder_pan_joint': -1.07866800992,
            u'r_upper_arm_roll_joint': -1.34905471854,
            u'r_wrist_flex_joint': -1.20182042644,
            u'r_wrist_roll_joint': 0.190433188769,
        }
        zero_pose.send_and_check_joint_goal(js)

        r_goal = PoseStamped()
        r_goal.header.frame_id = zero_pose.r_tip
        r_goal.pose.position.x = 0.3
        r_goal.pose.orientation = Quaternion(*quaternion_from_matrix([[-1, 0, 0, 0],
                                                                      [0, 1, 0, 0],
                                                                      [0, 0, -1, 0],
                                                                      [0, 0, 0, 1]]))
        zero_pose.set_and_check_cart_goal(r_goal, zero_pose.l_tip, u'torso_lift_link')

        r_goal = PoseStamped()
        r_goal.header.frame_id = zero_pose.r_tip
        r_goal.pose.orientation.w = 1
        zero_pose.set_cart_goal(r_goal, zero_pose.r_tip, zero_pose.l_tip)

        l_goal = PoseStamped()
        l_goal.header.frame_id = zero_pose.r_tip
        l_goal.pose.position.y = -.1
        l_goal.pose.orientation.w = 1
        zero_pose.set_and_check_cart_goal(l_goal, zero_pose.r_tip, zero_pose.default_root)

    def test_cart_goal_1eef(self, zero_pose):
        """
        :type zero_pose: PR2
        """
        p = PoseStamped()
        p.header.stamp = rospy.get_rostime()
        p.header.frame_id = zero_pose.r_tip
        p.pose.position = Point(-0.1, 0, 0)
        p.pose.orientation = Quaternion(0, 0, 0, 1)
        zero_pose.allow_self_collision()
        zero_pose.set_and_check_cart_goal(p, zero_pose.r_tip, u'base_footprint')

    def test_cart_goal_1eef2(self, zero_pose):
        """
        :type zero_pose: PR2
        """
        p = PoseStamped()
        p.header.stamp = rospy.get_rostime()
        p.header.frame_id = zero_pose.default_root
        p.pose.position = Point(0.599, -0.009, 0.983)
        p.pose.orientation = Quaternion(0.524, -0.495, 0.487, -0.494)
        zero_pose.allow_self_collision()
        zero_pose.set_and_check_cart_goal(p, zero_pose.l_tip, zero_pose.default_root)

    def test_cart_goal_1eef3(self, zero_pose):
        """
        :type zero_pose: PR2
        """
        self.test_cart_goal_1eef(zero_pose)
        self.test_cart_goal_1eef2(zero_pose)

    def test_cart_goal_1eef4(self, zero_pose):
        """
        :type zero_pose: PR2
        """
        p = PoseStamped()
        p.header.stamp = rospy.get_rostime()
        p.header.frame_id = u'map'
        p.pose.position = Point(2., 0, 1.)
        p.pose.orientation = Quaternion(0, 0, 0, 1)
        zero_pose.allow_all_collisions()
        zero_pose.set_and_check_cart_goal(p, zero_pose.r_tip, zero_pose.default_root)

    def test_cart_goal_2eef(self, zero_pose):
        """
        :type zero_pose: PR2
        """
        root = u'base_link'
        r_goal = PoseStamped()
        r_goal.header.frame_id = zero_pose.r_tip
        r_goal.header.stamp = rospy.get_rostime()
        r_goal.pose.position = Point(-0.1, 0, 0)
        r_goal.pose.orientation = Quaternion(0, 0, 0, 1)
        zero_pose.set_cart_goal(r_goal, zero_pose.r_tip, root)
        l_goal = PoseStamped()
        l_goal.header.frame_id = zero_pose.l_tip
        l_goal.header.stamp = rospy.get_rostime()
        l_goal.pose.position = Point(-0.05, 0, 0)
        l_goal.pose.orientation = Quaternion(0, 0, 0, 1)
        zero_pose.set_cart_goal(l_goal, zero_pose.l_tip, root)
        zero_pose.allow_self_collision()
        zero_pose.send_and_check_goal()
        zero_pose.check_cart_goal(zero_pose.r_tip, r_goal)
        zero_pose.check_cart_goal(zero_pose.l_tip, l_goal)

    def test_cart_goal_2eef2(self, zero_pose):
        """
        :type zero_pose: PR2
        """
        root = u'odom_combined'

        r_goal = PoseStamped()
        r_goal.header.frame_id = zero_pose.r_tip
        r_goal.header.stamp = rospy.get_rostime()
        r_goal.pose.position = Point(0, -0.1, 0)
        r_goal.pose.orientation = Quaternion(0, 0, 0, 1)
        zero_pose.set_cart_goal(r_goal, zero_pose.r_tip, root)
        l_goal = PoseStamped()
        l_goal.header.frame_id = zero_pose.l_tip
        l_goal.header.stamp = rospy.get_rostime()
        l_goal.pose.position = Point(-0.05, 0, 0)
        l_goal.pose.orientation = Quaternion(0, 0, 0, 1)
        zero_pose.set_cart_goal(l_goal, zero_pose.l_tip, root)
        zero_pose.allow_self_collision()
        zero_pose.send_and_check_goal()
        zero_pose.check_cart_goal(zero_pose.r_tip, r_goal)
        zero_pose.check_cart_goal(zero_pose.l_tip, l_goal)

    def test_wiggle1(self, kitchen_setup):
        # fixme also broken on master
        tray_pose = PoseStamped()
        tray_pose.header.frame_id = u'iai_kitchen/sink_area_surface'
        tray_pose.pose.position = Point(0.1, -0.4, 0.07)
        tray_pose.pose.orientation.w = 1

        l_goal = deepcopy(tray_pose)
        l_goal.pose.position.y -= 0.18
        l_goal.pose.position.z += 0.05
        l_goal.pose.orientation = Quaternion(*quaternion_from_matrix([[0, -1, 0, 0],
                                                                      [1, 0, 0, 0],
                                                                      [0, 0, 1, 0],
                                                                      [0, 0, 0, 1]]))

        r_goal = deepcopy(tray_pose)
        r_goal.pose.position.y += 0.18
        r_goal.pose.position.z += 0.05
        r_goal.pose.orientation = Quaternion(*quaternion_from_matrix([[0, 1, 0, 0],
                                                                      [-1, 0, 0, 0],
                                                                      [0, 0, 1, 0],
                                                                      [0, 0, 0, 1]]))

        kitchen_setup.set_cart_goal(l_goal, kitchen_setup.l_tip, weight=WEIGHT_BELOW_CA)
        kitchen_setup.set_cart_goal(r_goal, kitchen_setup.r_tip, weight=WEIGHT_BELOW_CA)
        # kitchen_setup.allow_collision([], tray_name, [])
        # kitchen_setup.allow_all_collisions()
        kitchen_setup.set_json_goal(u'CartesianVelocityLimit',
                                    root_link=kitchen_setup.default_root,
                                    tip_link=u'base_footprint',
                                    max_linear_velocity=0.1,
                                    max_angular_velocity=0.2
                                    )
        kitchen_setup.send_and_check_goal()

    def test_wiggle2(self, zero_pose):
        """
        :type zero_pose: PR2
        """
        goal_js = {
            u'l_upper_arm_roll_joint': 1.63487737202,
            u'l_shoulder_pan_joint': 1.36222920328,
            u'l_shoulder_lift_joint': 0.229120778526,
            u'l_forearm_roll_joint': 13.7578920265,
            u'l_elbow_flex_joint': -1.48141189643,
            u'l_wrist_flex_joint': -1.22662876066,
            u'l_wrist_roll_joint': -53.6150824007,
        }
        zero_pose.allow_all_collisions()
        zero_pose.send_and_check_joint_goal(goal_js)

        p = PoseStamped()
        p.header.frame_id = zero_pose.l_tip
        p.header.stamp = rospy.get_rostime()
        p.pose.position.x = -0.1
        p.pose.orientation.w = 1
        # zero_pose.allow_all_collisions()
        zero_pose.set_and_check_cart_goal(p, zero_pose.l_tip, zero_pose.default_root)

        p = PoseStamped()
        p.header.frame_id = zero_pose.l_tip
        p.header.stamp = rospy.get_rostime()
        p.pose.position.x = 0.2
        p.pose.orientation.w = 1
        # zero_pose.allow_all_collisions()
        zero_pose.set_and_check_cart_goal(p, zero_pose.l_tip, zero_pose.default_root)

    def test_wiggle3(self, zero_pose):
        """
        :type zero_pose: PR2
        """
        goal_js = {
            u'r_upper_arm_roll_joint': -0.0812729778068,
            u'r_shoulder_pan_joint': -1.20939684714,
            u'r_shoulder_lift_joint': 0.135095147908,
            u'r_forearm_roll_joint': -1.50201448056,
            u'r_elbow_flex_joint': -0.404527363115,
            u'r_wrist_flex_joint': -1.11738043795,
            u'r_wrist_roll_joint': 8.0946050982,
        }
        zero_pose.allow_all_collisions()
        zero_pose.send_and_check_joint_goal(goal_js)

        p = PoseStamped()
        p.header.frame_id = zero_pose.r_tip
        p.header.stamp = rospy.get_rostime()
        p.pose.position.x = 0.5
        p.pose.orientation.w = 1
        zero_pose.set_cart_goal(p, zero_pose.r_tip, zero_pose.default_root)
        zero_pose.send_and_check_goal()

    def test_wiggle4(self, pocky_pose_setup):
        """
        :type pocky_pose_setup: PR2
        """
        p = PoseStamped()
        p.header.frame_id = u'map'
        p.pose.position.x = 1.1
        p.pose.position.y = 0
        p.pose.position.z = 0.6
        p.pose.orientation.w = 1
        pocky_pose_setup.add_box(size=[1, 1, 0.01], pose=p)

        p = PoseStamped()
        p.header.frame_id = pocky_pose_setup.r_tip
        p.pose.position = Point(0.1, 0, 0)
        p.pose.orientation = Quaternion(0, 0, 0, 1)
        pocky_pose_setup.set_and_check_cart_goal(p, pocky_pose_setup.r_tip, pocky_pose_setup.default_root,
                                                 expected_error_codes=[MoveResult.SHAKING])

        # box_setup.avoid_collision()

        # collision_entry = CollisionEntry()
        # collision_entry.type = CollisionEntry.AVOID_COLLISION
        # collision_entry.min_dist = 0.05
        # collision_entry.body_b = u'box'
        # pocky_pose_setup.add_collision_entries([collision_entry])
        #
        # pocky_pose_setup.send_and_check_goal(expected_error_code=MoveResult.INSOLVABLE)

    def test_interrupt1(self, zero_pose):
        p = PoseStamped()
        p.header.frame_id = u'base_footprint'
        p.pose.position = Point(2, 0, 0)
        p.pose.orientation = Quaternion(0, 0, 0, 1)
        zero_pose.set_cart_goal(p, u'base_footprint')
        result = zero_pose.send_goal_and_dont_wait(stop_after=20)
        assert result.error_codes[0] == MoveResult.PREEMPTED

    def test_interrupt_way_points1(self, zero_pose):
        p = PoseStamped()
        p.header.frame_id = u'base_footprint'
        p.pose.position = Point(0, 0, 0)
        p.pose.orientation = Quaternion(0, 0, 0, 1)
        zero_pose.set_cart_goal(deepcopy(p), u'base_footprint')
        zero_pose.add_cmd()
        p.pose.position.x += 1
        zero_pose.set_cart_goal(deepcopy(p), u'base_footprint')
        zero_pose.add_cmd()
        p.pose.position.x += 1
        zero_pose.set_cart_goal(p, u'base_footprint')
        result = zero_pose.send_goal_and_dont_wait(stop_after=10)
        assert result.error_codes[0] == MoveResult.SUCCESS
        assert result.error_codes[1] == MoveResult.PREEMPTED
        assert result.error_codes[2] == MoveResult.PREEMPTED

    def test_hot_init_failed(self, zero_pose):
        """
        :type zero_pose: PR2
        """
        r_goal = PoseStamped()
        r_goal.header.frame_id = zero_pose.r_tip
        r_goal.header.stamp = rospy.get_rostime()
        r_goal.pose.position = Point(-0.0, 0, 0)
        r_goal.pose.orientation = Quaternion(0, 0, 0, 1)
        zero_pose.set_cart_goal(r_goal, zero_pose.r_tip, zero_pose.default_root)
        l_goal = PoseStamped()
        l_goal.header.frame_id = zero_pose.l_tip
        l_goal.header.stamp = rospy.get_rostime()
        l_goal.pose.position = Point(-0.0, 0, 0)
        l_goal.pose.orientation = Quaternion(0, 0, 0, 1)
        zero_pose.set_cart_goal(l_goal, zero_pose.l_tip, zero_pose.default_root)
        zero_pose.allow_self_collision()
        zero_pose.send_and_check_goal()
        zero_pose.check_cart_goal(zero_pose.r_tip, r_goal)
        zero_pose.check_cart_goal(zero_pose.l_tip, l_goal)

        zero_pose.allow_all_collisions()
        zero_pose.send_and_check_joint_goal(default_pose)

        goal_js = {
            u'r_upper_arm_roll_joint': -0.0812729778068,
            u'r_shoulder_pan_joint': -1.20939684714,
            u'r_shoulder_lift_joint': 0.135095147908,
            u'r_forearm_roll_joint': -1.50201448056,
            u'r_elbow_flex_joint': -0.404527363115,
            u'r_wrist_flex_joint': -1.11738043795,
            u'r_wrist_roll_joint': 8.0946050982,
        }
        zero_pose.allow_all_collisions()
        zero_pose.send_and_check_joint_goal(goal_js)

    def test_root_link_not_equal_chain_root(self, zero_pose):
        """
        :type zero_pose: PR2
        """
        p = PoseStamped()
        p.header.stamp = rospy.get_rostime()
        p.header.frame_id = u'base_footprint'
        p.pose.position.x = 0.8
        p.pose.position.y = -0.5
        p.pose.position.z = 1
        p.pose.orientation.w = 1
        zero_pose.allow_self_collision()
        zero_pose.set_cart_goal(p, zero_pose.r_tip, u'torso_lift_link')
        zero_pose.send_and_check_goal()

    def test_waypoints(self, zero_pose):
        """
        :type zero_pose: PR2
        """
        p = PoseStamped()
        p.header.frame_id = zero_pose.r_tip
        p.header.stamp = rospy.get_rostime()
        p.pose.position = Point(-0.1, 0, 0)
        p.pose.orientation = Quaternion(0, 0, 0, 1)
        zero_pose.set_cart_goal(p, zero_pose.r_tip, zero_pose.default_root)

        zero_pose.add_cmd()
        p = PoseStamped()
        p.header.frame_id = zero_pose.r_tip
        p.header.stamp = rospy.get_rostime()
        p.pose.position = Point(0.0, -0.1, -0.1)
        p.pose.orientation = Quaternion(0, 0, 0, 1)
        zero_pose.set_cart_goal(p, zero_pose.r_tip, zero_pose.default_root)

        zero_pose.add_cmd()
        p = PoseStamped()
        p.header.frame_id = zero_pose.r_tip
        p.header.stamp = rospy.get_rostime()
        p.pose.position = Point(0.1, 0.1, 0.1)
        p.pose.orientation = Quaternion(0, 0, 0, 1)
        zero_pose.set_cart_goal(p, zero_pose.r_tip, zero_pose.default_root)

        zero_pose.send_and_check_goal()

    def test_waypoints2(self, zero_pose):
        """
        :type zero_pose: PR2
        """
        zero_pose.set_joint_goal(pocky_pose)
        zero_pose.add_cmd()
        zero_pose.set_joint_goal(pick_up_pose)
        zero_pose.add_cmd()
        zero_pose.set_joint_goal(gaya_pose)

        traj = zero_pose.send_and_check_goal()
        for i, p in enumerate(traj.points):
            js = {joint_name: position for joint_name, position in zip(traj.joint_names, p.positions)}
            try:
                zero_pose.compare_joint_state(js, pocky_pose)
                break
            except AssertionError:
                pass
        else:  # if no break
            assert False, u'pocky pose not in trajectory'

        traj.points = traj.points[i:]
        for i, p in enumerate(traj.points):
            js = {joint_name: position for joint_name, position in zip(traj.joint_names, p.positions)}
            try:
                zero_pose.compare_joint_state(js, pick_up_pose)
                break
            except AssertionError:
                pass
        else:  # if no break
            assert False, u'pick_up_pose not in trajectory'

        traj.points = traj.points[i:]
        for i, p in enumerate(traj.points):
            js = {joint_name: position for joint_name, position in zip(traj.joint_names, p.positions)}
            try:
                zero_pose.compare_joint_state(js, gaya_pose)
                break
            except AssertionError:
                pass
        else:  # if no break
            assert False, u'gaya_pose not in trajectory'

        pass

    def test_waypoints_with_fail(self, zero_pose):
        """
        :type zero_pose: PR2
        """
        zero_pose.set_joint_goal(pocky_pose)
        zero_pose.add_cmd()
        zero_pose.set_json_goal(u'muh')
        zero_pose.add_cmd()
        zero_pose.set_joint_goal(gaya_pose)

        traj = zero_pose.send_and_check_goal(expected_error_codes=[MoveResult.SUCCESS,
                                                                   MoveResult.UNKNOWN_CONSTRAINT,
                                                                   MoveResult.SUCCESS],
                                             goal_type=MoveGoal.PLAN_AND_EXECUTE_AND_SKIP_FAILURES)

        for i, p in enumerate(traj.points):
            js = {joint_name: position for joint_name, position in zip(traj.joint_names, p.positions)}
            try:
                zero_pose.compare_joint_state(js, pocky_pose)
                break
            except AssertionError:
                pass
        else:  # if no break
            assert False, u'pocky pose not in trajectory'

        traj.points = traj.points[i:]
        for i, p in enumerate(traj.points):
            js = {joint_name: position for joint_name, position in zip(traj.joint_names, p.positions)}
            try:
                zero_pose.compare_joint_state(js, gaya_pose)
                break
            except AssertionError:
                pass
        else:  # if no break
            assert False, u'gaya_pose not in trajectory'

    def test_waypoints_with_fail1(self, zero_pose):
        """
        :type zero_pose: PR2
        """
        zero_pose.set_json_goal(u'muh')
        zero_pose.add_cmd()
        zero_pose.set_joint_goal(pocky_pose)
        zero_pose.add_cmd()
        zero_pose.set_joint_goal(gaya_pose)

        traj = zero_pose.send_and_check_goal(expected_error_codes=[MoveResult.UNKNOWN_CONSTRAINT,
                                                                   MoveResult.SUCCESS,
                                                                   MoveResult.SUCCESS],
                                             goal_type=MoveGoal.PLAN_AND_EXECUTE_AND_SKIP_FAILURES)

        for i, p in enumerate(traj.points):
            js = {joint_name: position for joint_name, position in zip(traj.joint_names, p.positions)}
            try:
                zero_pose.compare_joint_state(js, pocky_pose)
                break
            except AssertionError:
                pass
        else:  # if no break
            assert False, u'pocky pose not in trajectory'

        traj.points = traj.points[i:]
        for i, p in enumerate(traj.points):
            js = {joint_name: position for joint_name, position in zip(traj.joint_names, p.positions)}
            try:
                zero_pose.compare_joint_state(js, gaya_pose)
                break
            except AssertionError:
                pass
        else:  # if no break
            assert False, u'gaya_pose not in trajectory'

    def test_waypoints_with_fail2(self, zero_pose):
        """
        :type zero_pose: PR2
        """
        zero_pose.set_joint_goal(pocky_pose)
        zero_pose.add_cmd()
        zero_pose.set_joint_goal(gaya_pose)
        zero_pose.add_cmd()
        zero_pose.set_json_goal(u'muh')

        traj = zero_pose.send_and_check_goal(expected_error_codes=[MoveResult.SUCCESS,
                                                                   MoveResult.SUCCESS,
                                                                   MoveResult.UNKNOWN_CONSTRAINT, ],
                                             goal_type=MoveGoal.PLAN_AND_EXECUTE_AND_SKIP_FAILURES)

        for i, p in enumerate(traj.points):
            js = {joint_name: position for joint_name, position in zip(traj.joint_names, p.positions)}
            try:
                zero_pose.compare_joint_state(js, pocky_pose)
                break
            except AssertionError:
                pass
        else:  # if no break
            assert False, u'pocky pose not in trajectory'

        traj.points = traj.points[i:]
        for i, p in enumerate(traj.points):
            js = {joint_name: position for joint_name, position in zip(traj.joint_names, p.positions)}
            try:
                zero_pose.compare_joint_state(js, gaya_pose)
                break
            except AssertionError:
                pass
        else:  # if no break
            assert False, u'gaya_pose not in trajectory'

    def test_waypoints_with_fail3(self, zero_pose):
        """
        :type zero_pose: PR2
        """
        zero_pose.set_joint_goal(pocky_pose)
        zero_pose.add_cmd()
        zero_pose.set_json_goal(u'muh')
        zero_pose.add_cmd()
        zero_pose.set_joint_goal(gaya_pose)

        traj = zero_pose.send_and_check_goal(expected_error_codes=[MoveResult.SUCCESS,
                                                                   MoveResult.UNKNOWN_CONSTRAINT,
                                                                   MoveResult.ERROR],
                                             goal_type=MoveGoal.PLAN_AND_EXECUTE)

        for i, p in enumerate(traj.points):
            js = {joint_name: position for joint_name, position in zip(traj.joint_names, p.positions)}
            try:
                zero_pose.compare_joint_state(js, default_pose)
                break
            except AssertionError:
                pass
        else:  # if no break
            assert False, u'pocky pose not in trajectory'

    def test_skip_failures1(self, zero_pose):
        """
        :type zero_pose: PR2
        """
        zero_pose.set_json_goal(u'muh')
        zero_pose.send_and_check_goal(expected_error_codes=[MoveResult.UNKNOWN_CONSTRAINT, ],
                                      goal_type=MoveGoal.PLAN_AND_EXECUTE_AND_SKIP_FAILURES)

    def test_skip_failures2(self, zero_pose):
        """
        :type zero_pose: PR2
        """
        zero_pose.set_joint_goal(pocky_pose)
        traj = zero_pose.send_and_check_goal(expected_error_codes=[MoveResult.SUCCESS, ],
                                             goal_type=MoveGoal.PLAN_AND_EXECUTE_AND_SKIP_FAILURES)

        for i, p in enumerate(traj.points):
            js = {joint_name: position for joint_name, position in zip(traj.joint_names, p.positions)}
            try:
                zero_pose.compare_joint_state(js, pocky_pose)
                break
            except AssertionError:
                pass
        else:  # if no break
            assert False, u'pocky pose not in trajectory'

    # TODO test translation and orientation goal in different frame


class TestCollisionAvoidanceGoals(object):
    def test_bug2020_09_02_11_52_21_dump(self, kitchen_setup):
        map_T_odom = tf.pose_to_kdl(convert_dictionary_to_ros_message(u'geometry_msgs/PoseStamped',
                                                                      {
                                                                          "header": {
                                                                              "frame_id": "map",
                                                                              "seq": 0,
                                                                              "stamp": {
                                                                                  "nsecs": 0,
                                                                                  "secs": 0
                                                                              }
                                                                          },
                                                                          "pose": {
                                                                              "orientation": {
                                                                                  "w": 0.9907124990298876,
                                                                                  "x": -0.004530583180313736,
                                                                                  "y": 0.003707430414081215,
                                                                                  "z": -0.13584724156833777
                                                                              },
                                                                              "position": {
                                                                                  "x": -0.2989784139083874,
                                                                                  "y": -0.644299033123408,
                                                                                  "z": -0.0046400968427768976
                                                                              }
                                                                          }
                                                                      }
                                                                      ).pose)

        odom_T_base_footprint = PoseStamped()
        odom_T_base_footprint.pose.position = Point(
            -1.4807876704123586,
            0.44216787977956584,
            0
        )
        odom_T_base_footprint.pose.orientation = Quaternion(*quaternion_about_axis(
            0.2796229462716709,
            [0, 0, 1]))
        odom_T_base_footprint = tf.pose_to_kdl(odom_T_base_footprint.pose)
        map_T_base_footprint = tf.kdl_to_pose_stamped(map_T_odom * odom_T_base_footprint, u'map')

        kitchen_setup.teleport_base(map_T_base_footprint)

        js = {
            "l_elbow_flex_joint": -2.121008899318323,
            "l_forearm_roll_joint": -1.8527228579572208,
            "l_shoulder_lift_joint": -0.26381383840391553,
            "l_shoulder_pan_joint": 2.1042434286298475,
            "l_upper_arm_roll_joint": 1.3839220687489173,
            "l_wrist_flex_joint": -0.09996131931979324,
            "l_wrist_roll_joint": -6.282344219090744,
            "r_elbow_flex_joint": -2.1208641286069394,
            "r_forearm_roll_joint": -17.08314793464878,
            "r_shoulder_lift_joint": -0.25706741673108136,
            "r_shoulder_pan_joint": -1.712587449591307,
            "r_upper_arm_roll_joint": -1.4633501125737376,
            "r_wrist_flex_joint": -0.10002450226778681,
            "r_wrist_roll_joint": 25.183178835783142,
            "torso_lift_joint": 0.2631247287575463,
        }
        kitchen_setup.send_and_check_joint_goal(js)

        box_pose = convert_dictionary_to_ros_message(u'geometry_msgs/PoseStamped',
                                                     {
                                                         "header": {
                                                             "frame_id": "r_wrist_roll_link",
                                                             "seq": 0,
                                                             "stamp": {
                                                                 "nsecs": 0,
                                                                 "secs": 0
                                                             }
                                                         },
                                                         "pose": {
                                                             "orientation": {
                                                                 "w": 0.7110270195399259,
                                                                 "x": -0.013000494027886993,
                                                                 "y": -0.7030267155229984,
                                                                 "z": -0.005000190010958694
                                                             },
                                                             "position": {
                                                                 "x": 0.195,
                                                                 "y": 0.042,
                                                                 "z": -0.025
                                                             }
                                                         }
                                                     }
                                                     )
        kitchen_setup.attach_box(u'bowl_1',
                                 size=[0.171740325292, 0.171745332082, 0.10578233401],
                                 frame_id='r_wrist_roll_link', pose=box_pose)

        wrong_odom_T_goal = convert_dictionary_to_ros_message(u'geometry_msgs/PoseStamped',
                                                              {
                                                                  "header": {
                                                                      "frame_id": "odom_combined",
                                                                      "seq": 0,
                                                                      "stamp": {
                                                                          "nsecs": 0,
                                                                          "secs": 0
                                                                      }
                                                                  },
                                                                  "pose": {
                                                                      "orientation": {
                                                                          "w": 1,
                                                                          "x": 0,
                                                                          "y": 0,
                                                                          "z": 0,
                                                                      },
                                                                      "position": {
                                                                          "x": 0,
                                                                          "y": 2,
                                                                          "z": 0
                                                                      }
                                                                  }
                                                              }
                                                              )

        map_T_cart_goal = tf.kdl_to_pose_stamped(map_T_odom * tf.pose_to_kdl(wrong_odom_T_goal.pose), u'map')
        kitchen_setup.avoid_all_collisions(0.2)
        kitchen_setup.set_and_check_cart_goal(map_T_cart_goal, u'base_footprint',
                                              expected_error_codes=[MoveResult.SHAKING])

    def test_bug2020_09_01_11_22_51_dump(self, kitchen_setup):
        map_T_odom = tf.pose_to_kdl(convert_dictionary_to_ros_message(u'geometry_msgs/PoseStamped',
                                                                      {
                                                                          "header": {
                                                                              "frame_id": "map",
                                                                              "seq": 0,
                                                                              "stamp": {
                                                                                  "nsecs": 0,
                                                                                  "secs": 0
                                                                              }
                                                                          },
                                                                          "pose": {
                                                                              "orientation": {
                                                                                  "w": 0.2402549656091816,
                                                                                  "x": -0.0024454268609120245,
                                                                                  "y": -0.002852994168366019,
                                                                                  "z": 0.9707025454854202
                                                                              },
                                                                              "position": {
                                                                                  "x": -2.1180501887755714,
                                                                                  "y": 0.7919687518861623,
                                                                                  "z": -0.017022869821609603
                                                                              }
                                                                          }
                                                                      }
                                                                      ).pose)

        odom_T_base_footprint = PoseStamped()
        odom_T_base_footprint.pose.position = Point(
            -2.3774013091929227,
            -1.3334991298858108,
            0
        )
        odom_T_base_footprint.pose.orientation = Quaternion(*quaternion_about_axis(
            -1.7025919013405562,
            [0, 0, 1]))
        odom_T_base_footprint = tf.pose_to_kdl(odom_T_base_footprint.pose)
        map_T_base_footprint = tf.kdl_to_pose_stamped(map_T_odom * odom_T_base_footprint, u'map')

        kitchen_setup.teleport_base(map_T_base_footprint)

        js = {
            "l_elbow_flex_joint": -1.727087793643744,
            "l_forearm_roll_joint": -1.852954246305023,
            "l_shoulder_lift_joint": -0.023564256787264204,
            "l_shoulder_pan_joint": 1.5953626112926687,
            "l_upper_arm_roll_joint": 1.384242778401657,
            "l_wrist_flex_joint": -0.4799682274696515,
            "l_wrist_roll_joint": -6.283649486693731,
            "r_elbow_flex_joint": -1.2901697866882575,
            "r_forearm_roll_joint": -8.797767517806948,
            "r_shoulder_lift_joint": -0.007343203726731174,
            "r_shoulder_pan_joint": -0.015571898911165505,
            "r_upper_arm_roll_joint": -0.28570426771329305,
            "r_wrist_flex_joint": -1.1989728061433444,
            "r_wrist_roll_joint": 15.769936954395696,
            "torso_lift_joint": 0.26230693418016243,
        }
        kitchen_setup.send_and_check_joint_goal(js)

        kitchen_setup.set_kitchen_js(
            {
                "fridge_area_lower_drawer_main_joint": 0.0,
                "iai_fridge_door_joint": 0.0,
                "kitchen_island_left_lower_drawer_main_joint": 0.0,
                "kitchen_island_left_upper_drawer_main_joint": 0.0,
                "kitchen_island_middle_lower_drawer_main_joint": 0.0,
                "kitchen_island_middle_upper_drawer_main_joint": 0.0,
                "kitchen_island_right_lower_drawer_main_joint": 0.0,
                "kitchen_island_right_upper_drawer_main_joint": 0.0,
                "oven_area_area_left_drawer_main_joint": 0.0,
                "oven_area_area_middle_lower_drawer_main_joint": 0.0,
                "oven_area_area_middle_upper_drawer_main_joint": 0.0,
                "oven_area_area_right_drawer_main_joint": 0.48,
                "oven_area_oven_door_joint": 0.0,
                "oven_area_oven_knob_oven_joint": 0.0,
                "oven_area_oven_knob_stove_1_joint": 0.0,
                "oven_area_oven_knob_stove_2_joint": 0.0,
                "oven_area_oven_knob_stove_3_joint": 0.0,
                "oven_area_oven_knob_stove_4_joint": 0.0,
                "sink_area_dish_washer_door_joint": 0.0,
                "sink_area_dish_washer_main_joint": 0.0,
                "sink_area_dish_washer_tray_main": 0.0,
                "sink_area_left_bottom_drawer_main_joint": 0.0,
                "sink_area_left_middle_drawer_main_joint": 0.0,
                "sink_area_left_upper_drawer_main_joint": 0.0,
                "sink_area_trash_drawer_main_joint": 0.0
            }
        )

        box_pose = convert_dictionary_to_ros_message(u'geometry_msgs/PoseStamped',
                                                     {
                                                         "header": {
                                                             "frame_id": "r_wrist_roll_link",
                                                             "seq": 0,
                                                             "stamp": {
                                                                 "nsecs": 0,
                                                                 "secs": 0
                                                             }
                                                         },
                                                         "pose": {
                                                             "orientation": {
                                                                 "w": 0.9999890001814967,
                                                                 "x": -0.0029999670005432843,
                                                                 "y": -0.0029999670005467277,
                                                                 "z": 0.001999978000361496
                                                             },
                                                             "position": {
                                                                 "x": 0.208,
                                                                 "y": 0.01,
                                                                 "z": -0.033
                                                             }
                                                         }
                                                     }
                                                     )
        kitchen_setup.attach_box(u'bowl_1',
                                 size=[0.152831586202, 0.06345692873, 0.228943316142],
                                 frame_id='r_wrist_roll_link', pose=box_pose)

        wrong_odom_T_goal = convert_dictionary_to_ros_message(u'geometry_msgs/PoseStamped',
                                                              {
                                                                  "header": {
                                                                      "frame_id": "odom_combined",
                                                                      "seq": 0,
                                                                      "stamp": {
                                                                          "nsecs": 0,
                                                                          "secs": 0
                                                                      }
                                                                  },
                                                                  "pose": {
                                                                      "orientation": {
                                                                          "w": 0.8487663514523268,
                                                                          "x": -0.0026119368041485624,
                                                                          "y": 0.009552505316512186,
                                                                          "z": -0.5286753547595905
                                                                      },
                                                                      "position": {
                                                                          "x": -2.475719357850976,
                                                                          "y": -2.0207340645247847,
                                                                          "z": 1.4500665049676453
                                                                      }
                                                                  }
                                                              }
                                                              )

        map_T_cart_goal = tf.kdl_to_pose_stamped(map_T_odom * tf.pose_to_kdl(wrong_odom_T_goal.pose), u'map')

        kitchen_setup.set_json_goal(u'AvoidJointLimits', percentage=40)
        kitchen_setup.set_and_check_cart_goal(map_T_cart_goal, kitchen_setup.r_tip)

    def test_bug2020_09_08_09_09_53_dump(self, kitchen_setup):
        map_T_odom = tf.pose_to_kdl(convert_dictionary_to_ros_message(u'geometry_msgs/PoseStamped',
                                                                      {
                                                                          "header": {
                                                                              "frame_id": "map",
                                                                              "seq": 0,
                                                                              "stamp": {
                                                                                  "nsecs": 0,
                                                                                  "secs": 0
                                                                              }
                                                                          },
                                                                          "pose": {
                                                                              "orientation": {
                                                                                  "w": 0.9973904146827032,
                                                                                  "x": 0.00024320557199049972,
                                                                                  "y": -0.0049445563148697875,
                                                                                  "z": -0.07202675137033579
                                                                              },
                                                                              "position": {
                                                                                  "x": -0.060075821282061875,
                                                                                  "y": -0.25338950882393374,
                                                                                  "z": -0.002745786211418995
                                                                              }
                                                                          }
                                                                      }
                                                                      ).pose)

        odom_T_base_footprint = PoseStamped()
        odom_T_base_footprint.pose.position = Point(
            0.12146126817667068,
            1.294902645008183,
            0
        )
        odom_T_base_footprint.pose.orientation = Quaternion(*quaternion_about_axis(
            0.31502998439474206,
            [0, 0, 1]))
        odom_T_base_footprint = tf.pose_to_kdl(odom_T_base_footprint.pose)
        map_T_base_footprint = tf.kdl_to_pose_stamped(map_T_odom * odom_T_base_footprint, u'map')

        kitchen_setup.teleport_base(map_T_base_footprint)

        js = {
            "l_elbow_flex_joint": -1.727087793643744,
            "l_forearm_roll_joint": 23.279522538583297,
            "l_shoulder_lift_joint": -0.02364885171036865,
            "l_shoulder_pan_joint": 1.5954455179100255,
            "l_upper_arm_roll_joint": 1.3836013590961775,
            "l_wrist_flex_joint": -0.47992471854955054,
            "l_wrist_roll_joint": -25.132627361160118,
            "r_elbow_flex_joint": -0.5385202531849814,
            "r_forearm_roll_joint": -58.22706206949578,
            "r_shoulder_lift_joint": 0.2722430171334916,
            "r_shoulder_pan_joint": -0.2927287207355688,
            "r_upper_arm_roll_joint": -1.6156871976251295,
            "r_wrist_flex_joint": -1.3164468904122453,
            "r_wrist_roll_joint": 42.526965619404066,
            "torso_lift_joint": 0.2623284753355404,
        }
        kitchen_setup.send_and_check_joint_goal(js)

        kitchen_setup.set_kitchen_js(
            {
                "fridge_area_lower_drawer_main_joint": 0.0,
                "iai_fridge_door_joint": 0.0,
                "kitchen_island_left_lower_drawer_main_joint": 0.0,
                "kitchen_island_left_upper_drawer_main_joint": 0.0,
                "kitchen_island_middle_lower_drawer_main_joint": 0.0,
                "kitchen_island_middle_upper_drawer_main_joint": 0.0,
                "kitchen_island_right_lower_drawer_main_joint": 0.0,
                "kitchen_island_right_upper_drawer_main_joint": 0.0,
                "oven_area_area_left_drawer_main_joint": 0.0,
                "oven_area_area_middle_lower_drawer_main_joint": 0.0,
                "oven_area_area_middle_upper_drawer_main_joint": 0.0,
                "oven_area_area_right_drawer_main_joint": 0.0,
                "oven_area_oven_door_joint": 0.0,
                "oven_area_oven_knob_oven_joint": 0.0,
                "oven_area_oven_knob_stove_1_joint": 0.0,
                "oven_area_oven_knob_stove_2_joint": 0.0,
                "oven_area_oven_knob_stove_3_joint": 0.0,
                "oven_area_oven_knob_stove_4_joint": 0.0,
                "sink_area_dish_washer_door_joint": 0.0,
                "sink_area_dish_washer_main_joint": 0.0,
                "sink_area_dish_washer_tray_main": 0.0,
                "sink_area_left_bottom_drawer_main_joint": 0.0,
                "sink_area_left_middle_drawer_main_joint": 0.48,
                "sink_area_left_upper_drawer_main_joint": 0
            }
        )

        box_pose = convert_dictionary_to_ros_message(u'geometry_msgs/PoseStamped',
                                                     {
                                                         "header": {
                                                             "frame_id": "map",
                                                             "seq": 0,
                                                             "stamp": {
                                                                 "nsecs": 0,
                                                                 "secs": 0
                                                             }
                                                         },
                                                         "pose": {
                                                             "orientation": {
                                                                 "w": 0.8058056165210137,
                                                                 "x": 2.2993024607250623e-05,
                                                                 "y": -2.226165262633548e-05,
                                                                 "z": -0.5921801308376775
                                                             },
                                                             "position": {
                                                                 "x": 1.0608560562133789,
                                                                 "y": 0.8797644933064779,
                                                                 "z": 0.48437986373901365
                                                             }
                                                         }
                                                     }
                                                     )
        kitchen_setup.add_box(u'bowl_1',
                              size=[0.171740325292, 0.171745332082, 0.10578233401], pose=box_pose)

        wrong_odom_T_goal = convert_dictionary_to_ros_message(u'geometry_msgs/PoseStamped',
                                                              {
                                                                  "header": {
                                                                      "frame_id": "odom_combined",
                                                                      "seq": 0,
                                                                      "stamp": {
                                                                          "nsecs": 935841084,
                                                                          "secs": 1599556173
                                                                      }
                                                                  },
                                                                  "pose": {
                                                                      "orientation": {
                                                                          "w": 0.5957425979708209,
                                                                          "x": 0.37446614102720405,
                                                                          "y": 0.6011850022426514,
                                                                          "z": -0.37873795523713827
                                                                      },
                                                                      "position": {
                                                                          "x": 0.8881003806839934,
                                                                          "y": 1.252664054414375,
                                                                          "z": 0.4769618101890212
                                                                      }
                                                                  }
                                                              }
                                                              )

        map_T_cart_goal = tf.kdl_to_pose_stamped(map_T_odom * tf.pose_to_kdl(wrong_odom_T_goal.pose), u'map')

        kitchen_setup.set_json_goal(u'AvoidJointLimits', percentage=40)
        kitchen_setup.avoid_all_collisions(0.1)
        kitchen_setup.allow_collision([
            "r_gripper_l_finger_tip_link",
            "r_gripper_r_finger_tip_link",
            "r_gripper_l_finger_link",
            "r_gripper_r_finger_link",
            "r_gripper_l_finger_tip_frame",
            "r_gripper_palm_link"
        ], 'bowl_1', [])
        kitchen_setup.allow_collision([
            "r_gripper_l_finger_tip_link",
            "r_gripper_r_finger_tip_link",
            "r_gripper_l_finger_link",
            "r_gripper_r_finger_link",
            "r_gripper_l_finger_tip_frame",
            "r_gripper_palm_link"
        ], 'kitchen', [])
        kitchen_setup.set_and_check_cart_goal(map_T_cart_goal, kitchen_setup.r_tip,
                                              expected_error_codes=[MoveResult.SHAKING])

    def test_bug2020_09_08_10_01_32_dump(self, kitchen_setup):
        map_T_odom = tf.pose_to_kdl(convert_dictionary_to_ros_message(u'geometry_msgs/PoseStamped',
                                                                      {
                                                                          "header": {
                                                                              "frame_id": "map",
                                                                              "seq": 0,
                                                                              "stamp": {
                                                                                  "nsecs": 0,
                                                                                  "secs": 0
                                                                              }
                                                                          },
                                                                          "pose": {
                                                                              "orientation": {
                                                                                  "w": 0.87164687748554,
                                                                                  "x": -0.0009706537169409304,
                                                                                  "y": 0.0014611973254151415,
                                                                                  "z": -0.49013125150662035
                                                                              },
                                                                              "position": {
                                                                                  "x": -0.9453400065712703,
                                                                                  "y": 0.018803105577148,
                                                                                  "z": 0.0039435292503660615
                                                                              }
                                                                          }
                                                                      }
                                                                      ).pose)

        odom_T_base_footprint = PoseStamped()
        odom_T_base_footprint.pose.position = Point(
            -0.13824759683245186,
            1.338527401416233,
            0
        )
        odom_T_base_footprint.pose.orientation = Quaternion(*quaternion_about_axis(
            -2.168491195651172,
            [0, 0, 1]))
        odom_T_base_footprint = tf.pose_to_kdl(odom_T_base_footprint.pose)
        map_T_base_footprint = tf.kdl_to_pose_stamped(map_T_odom * odom_T_base_footprint, u'map')

        kitchen_setup.teleport_base(map_T_base_footprint)

        js = {
            "l_elbow_flex_joint": -1.727087793643744,
            "l_forearm_roll_joint": 29.562930970240128,
            "l_shoulder_lift_joint": -0.02364885171036865,
            "l_shoulder_pan_joint": 1.5953626112926687,
            "l_upper_arm_roll_joint": 1.3837617139225473,
            "l_wrist_flex_joint": -0.48370999459821595,
            "l_wrist_roll_joint": -25.132844905760614,
            "r_elbow_flex_joint": -0.8486191169684979,
            "r_forearm_roll_joint": -70.33561430998711,
            "r_shoulder_lift_joint": 0.23299097281302453,
            "r_shoulder_pan_joint": -0.06539877594271382,
            "r_upper_arm_roll_joint": -2.303769757578311,
            "r_wrist_flex_joint": -0.8650853532990554,
            "r_wrist_roll_joint": 46.15404323458665,
            "torso_lift_joint": 0.2617033422141643,
        }
        kitchen_setup.send_and_check_joint_goal(js)

        kitchen_setup.set_kitchen_js(
            {
                "fridge_area_lower_drawer_main_joint": 0.0,
                "iai_fridge_door_joint": 0.0,
                "kitchen_island_left_lower_drawer_main_joint": 0.0,
                "kitchen_island_left_upper_drawer_main_joint": 0.48,
                "kitchen_island_middle_lower_drawer_main_joint": 0.0,
                "kitchen_island_middle_upper_drawer_main_joint": 0.0,
                "kitchen_island_right_lower_drawer_main_joint": 0.0,
                "kitchen_island_right_upper_drawer_main_joint": 0.0,
                "oven_area_area_left_drawer_main_joint": 0.0,
                "oven_area_area_middle_lower_drawer_main_joint": 0.0,
                "oven_area_area_middle_upper_drawer_main_joint": 0.0,
                "oven_area_area_right_drawer_main_joint": 0.0,
                "oven_area_oven_door_joint": 0.0,
                "oven_area_oven_knob_oven_joint": 0.0,
                "oven_area_oven_knob_stove_1_joint": 0.0,
                "oven_area_oven_knob_stove_2_joint": 0.0,
                "oven_area_oven_knob_stove_3_joint": 0.0,
                "oven_area_oven_knob_stove_4_joint": 0.0,
                "sink_area_dish_washer_door_joint": 0.0,
                "sink_area_dish_washer_main_joint": 0.0,
                "sink_area_dish_washer_tray_main": 0.0,
                "sink_area_left_bottom_drawer_main_joint": 0.0,
                "sink_area_left_middle_drawer_main_joint": 0.0,
                "sink_area_left_upper_drawer_main_joint": 0.0,
                "sink_area_trash_drawer_main_joint": 0.0
            }
        )

        box_pose = convert_dictionary_to_ros_message(u'geometry_msgs/PoseStamped',
                                                     {
                                                         "header": {
                                                             "frame_id": "map",
                                                             "seq": 0,
                                                             "stamp": {
                                                                 "nsecs": 0,
                                                                 "secs": 0
                                                             }
                                                         },
                                                         "pose": {
                                                             "orientation": {
                                                                 "w": 0.9989048744924449,
                                                                 "x": -0.006304425623536842,
                                                                 "y": 0.00309621704223198,
                                                                 "z": 0.04625710078266182
                                                             },
                                                             "position": {
                                                                 "x": -0.4601353963216146,
                                                                 "y": 0.9215604782104492,
                                                                 "z": 0.4846065521240234
                                                             }
                                                         }
                                                     }
                                                     )
        kitchen_setup.add_box(u'bowl_1',
                              size=[0.0556323369344, 0.0556323369344, 0.105665334066], pose=box_pose)

        wrong_odom_T_goal = convert_dictionary_to_ros_message(u'geometry_msgs/PoseStamped',
                                                              {
                                                                  "header": {
                                                                      "frame_id": "odom_combined",
                                                                      "seq": 0,
                                                                      "stamp": {
                                                                          "nsecs": 917441130,
                                                                          "secs": 1599559276
                                                                      }
                                                                  },
                                                                  "pose": {
                                                                      "orientation": {
                                                                          "w": 0.6929397605331455,
                                                                          "x": 0.15709194634891274,
                                                                          "y": 0.685000298795508,
                                                                          "z": -0.1610317299566266
                                                                      },
                                                                      "position": {
                                                                          "x": -0.5333840771704949,
                                                                          "y": 0.8550977845704844,
                                                                          "z": 0.5024671620545541
                                                                      }
                                                                  }
                                                              }
                                                              )

        map_T_cart_goal = tf.kdl_to_pose_stamped(map_T_odom * tf.pose_to_kdl(wrong_odom_T_goal.pose), u'map')

        kitchen_setup.set_json_goal(u'AvoidJointLimits', percentage=40)
        # kitchen_setup.avoid_all_collisions(0.05)
        kitchen_setup.allow_collision([
            "r_gripper_l_finger_tip_link",
            "r_gripper_r_finger_tip_link",
            "r_gripper_l_finger_link",
            "r_gripper_r_finger_link",
            "r_gripper_l_finger_tip_frame",
            "r_gripper_palm_link"
        ], 'bowl_1', [])
        kitchen_setup.allow_collision([
            "r_gripper_l_finger_tip_link",
            "r_gripper_r_finger_tip_link",
            "r_gripper_l_finger_link",
            "r_gripper_r_finger_link",
            "r_gripper_l_finger_tip_frame",
            "r_gripper_palm_link"
        ], 'kitchen', [])
        kitchen_setup.set_and_check_cart_goal(map_T_cart_goal, kitchen_setup.r_tip)

    def test_bug2020_09_15_11_23_35_dump_grasp_wiggle_drawer(self, kitchen_setup):
        # fixme  AssertionError: in goal 0; got: SUCCESS, expected: SHAKING | error_massage: None
        map_T_odom = tf.pose_to_kdl(convert_dictionary_to_ros_message(u'geometry_msgs/PoseStamped',
                                                                      {
                                                                          "header": {
                                                                              "frame_id": "map",
                                                                              "seq": 0,
                                                                              "stamp": {
                                                                                  "nsecs": 0,
                                                                                  "secs": 0
                                                                              }
                                                                          },
                                                                          "pose": {
                                                                              "orientation": {
                                                                                  "w": 0.8160261838115752,
                                                                                  "x": -0.0023231211294409216,
                                                                                  "y": 6.790936736852906e-05,
                                                                                  "z": -0.5780102644680742
                                                                              },
                                                                              "position": {
                                                                                  "x": -0.24385805687427703,
                                                                                  "y": -0.42599976704485054,
                                                                                  "z": 0.0015019955625650764
                                                                              }
                                                                          }
                                                                      }
                                                                      ).pose)

        odom_T_base_footprint = PoseStamped()
        odom_T_base_footprint.pose.position = Point(
            -0.5126761856270632,
            0.04739263008351229,
            0
        )
        odom_T_base_footprint.pose.orientation = Quaternion(*quaternion_about_axis(
            3.0674680749162633,
            [0, 0, 1]))
        odom_T_base_footprint = tf.pose_to_kdl(odom_T_base_footprint.pose)
        map_T_base_footprint = tf.kdl_to_pose_stamped(map_T_odom * odom_T_base_footprint, u'map')

        kitchen_setup.teleport_base(map_T_base_footprint)

        js = {
            "l_elbow_flex_joint": -2.12086412860694,
            "l_forearm_roll_joint": 10.713341993226086,
            "l_shoulder_lift_joint": -0.26482897748116896,
            "l_shoulder_pan_joint": 1.965374844556896,
            "l_upper_arm_roll_joint": 1.3837617139225473,
            "l_wrist_flex_joint": -0.10000482823989382,
            "l_wrist_roll_joint": -7.146912844735454e-05,
            "r_elbow_flex_joint": -2.1211536700297065,
            "r_forearm_roll_joint": -4.516678153856816,
            "r_shoulder_lift_joint": -0.25706741673108136,
            "r_shoulder_pan_joint": -1.7130019826780922,
            "r_upper_arm_roll_joint": -1.4633501125737374,
            "r_wrist_flex_joint": -0.10001410944881695,
            "r_wrist_roll_joint": 12.616569004141143,
            "torso_lift_joint": 0.26241453005319815,
        }
        kitchen_setup.send_and_check_joint_goal(js)

        kitchen_setup.set_kitchen_js(
            {
                "fridge_area_lower_drawer_main_joint": 0.0,
                "iai_fridge_door_joint": 0.0,
                "kitchen_island_left_lower_drawer_main_joint": 0.0,
                "kitchen_island_left_upper_drawer_main_joint": 0.48,
                "kitchen_island_middle_lower_drawer_main_joint": 0.0,
                "kitchen_island_middle_upper_drawer_main_joint": 0.0,
                "kitchen_island_right_lower_drawer_main_joint": 0.0,
                "kitchen_island_right_upper_drawer_main_joint": 0.0,
                "oven_area_area_left_drawer_main_joint": 0.0,
                "oven_area_area_middle_lower_drawer_main_joint": 0.0,
                "oven_area_area_middle_upper_drawer_main_joint": 0.0,
                "oven_area_area_right_drawer_main_joint": 0.0,
                "oven_area_oven_door_joint": 0.0,
                "oven_area_oven_knob_oven_joint": 0.0,
                "oven_area_oven_knob_stove_1_joint": 0.0,
                "oven_area_oven_knob_stove_2_joint": 0.0,
                "oven_area_oven_knob_stove_3_joint": 0.0,
                "oven_area_oven_knob_stove_4_joint": 0.0,
                "sink_area_dish_washer_door_joint": 0.0,
                "sink_area_dish_washer_main_joint": 0.0,
                "sink_area_dish_washer_tray_main": 0.0,
                "sink_area_left_bottom_drawer_main_joint": 0.0,
                "sink_area_left_middle_drawer_main_joint": 0.0,
                "sink_area_left_upper_drawer_main_joint": 0.0,
                "sink_area_trash_drawer_main_joint": 0.0
            }
        )

        box_pose = convert_dictionary_to_ros_message(u'geometry_msgs/PoseStamped',
                                                     {
                                                         "header": {
                                                             "frame_id": "map",
                                                             "seq": 0,
                                                             "stamp": {
                                                                 "nsecs": 0,
                                                                 "secs": 0
                                                             }
                                                         },
                                                         "pose": {
                                                             "orientation": {
                                                                 "w": 0.9882279918997449,
                                                                 "x": -0.007652552213539503,
                                                                 "y": 0.0018437565017171212,
                                                                 "z": -0.15278571606135005
                                                             },
                                                             "position": {
                                                                 "x": -0.4951539675394694,
                                                                 "y": 0.878000005086263,
                                                                 "z": 0.5103498776753743
                                                             }
                                                         }
                                                     }
                                                     )
        kitchen_setup.add_box(u'bowl_1',
                              size=[0.0858103354772, 0.0858093341192, 0.155754343669], pose=box_pose)

        wrong_odom_T_goal = convert_dictionary_to_ros_message(u'geometry_msgs/PoseStamped',
                                                              {
                                                                  "header": {
                                                                      "frame_id": "odom_combined",
                                                                      "seq": 0,
                                                                      "stamp": {
                                                                          "nsecs": 687142849,
                                                                          "secs": 1600169000
                                                                      }
                                                                  },
                                                                  "pose": {
                                                                      "orientation": {
                                                                          "w": 0.6741574547197648,
                                                                          "x": 0.2227110833246904,
                                                                          "y": 0.6671277357205174,
                                                                          "z": -0.22550420426923523
                                                                      },
                                                                      "position": {
                                                                          "x": -1.3306134040577549,
                                                                          "y": 0.17057334456353979,
                                                                          "z": 0.6237496353389539
                                                                      }
                                                                  }
                                                              }
                                                              )

        map_T_cart_goal = tf.kdl_to_pose_stamped(map_T_odom * tf.pose_to_kdl(wrong_odom_T_goal.pose), u'map')

        kitchen_setup.set_json_goal(u'AvoidJointLimits', percentage=40)
        kitchen_setup.avoid_all_collisions(0.1)
        kitchen_setup.set_json_goal(u'CartesianVelocityLimit',
                                    root_link=u'odom_combined',
                                    tip_link=u'base_footprint',
                                    max_linear_velocity=0.1,
                                    max_angular_velocity=0.2,
                                    )
        kitchen_setup.set_and_check_cart_goal(map_T_cart_goal, kitchen_setup.r_tip,
                                              expected_error_codes=[MoveResult.SHAKING])

    def test_bug2020_09_16_14_21_09_dump_grasp_wiggle_drawer(self, kitchen_setup):
        map_T_odom = tf.pose_to_kdl(convert_dictionary_to_ros_message(u'geometry_msgs/PoseStamped',
                                                                      {
                                                                          "header": {
                                                                              "frame_id": "map",
                                                                              "seq": 0,
                                                                              "stamp": {
                                                                                  "nsecs": 0,
                                                                                  "secs": 0
                                                                              }
                                                                          },
                                                                          "pose": {
                                                                              "orientation": {
                                                                                  "w": 0.9968175080018548,
                                                                                  "x": 0.0011748416001041227,
                                                                                  "y": -0.004088826846478855,
                                                                                  "z": 0.0796037498061895
                                                                              },
                                                                              "position": {
                                                                                  "x": -0.08506470011480943,
                                                                                  "y": 0.012034760341859746,
                                                                                  "z": -0.006754371386816493
                                                                              }
                                                                          }
                                                                      }
                                                                      ).pose)

        odom_T_base_footprint = PoseStamped()
        odom_T_base_footprint.pose.position = Point(
            0.5904346300256861,
            1.0826631089335181,
            0
        )
        odom_T_base_footprint.pose.orientation = Quaternion(*quaternion_about_axis(
            -0.8210085042084164,
            [0, 0, 1]))
        odom_T_base_footprint = tf.pose_to_kdl(odom_T_base_footprint.pose)
        map_T_base_footprint = tf.kdl_to_pose_stamped(map_T_odom * odom_T_base_footprint, u'map')

        kitchen_setup.teleport_base(map_T_base_footprint)

        js = {
            "l_elbow_flex_joint": -2.098424668342493,
            "l_forearm_roll_joint": 86.11817677502071,
            "l_shoulder_lift_joint": -0.2643214079425423,
            "l_shoulder_pan_joint": 1.9710954011545279,
            "l_upper_arm_roll_joint": 1.3941847776365899,
            "l_wrist_flex_joint": -0.10004833715999412,
            "l_wrist_roll_joint": 0.0011032717142405168,
            "r_elbow_flex_joint": -2.1211536700297065,
            "r_forearm_roll_joint": -42.215798260797946,
            "r_shoulder_lift_joint": -0.25689822688487246,
            "r_shoulder_pan_joint": -1.7125874495913074,
            "r_upper_arm_roll_joint": -1.4633501125737374,
            "r_wrist_flex_joint": -0.10014463620911673,
            "r_wrist_roll_joint": 25.184338119509484,
            "torso_lift_joint": 0.26079355811100835,
        }
        kitchen_setup.send_and_check_joint_goal(js)

        kitchen_setup.set_kitchen_js(
            {
                "fridge_area_lower_drawer_main_joint": 0.0,
                "iai_fridge_door_joint": 0.0,
                "kitchen_island_left_lower_drawer_main_joint": 0.0,
                "kitchen_island_left_upper_drawer_main_joint": 0.0,
                "kitchen_island_middle_lower_drawer_main_joint": 0.0,
                "kitchen_island_middle_upper_drawer_main_joint": 0.0,
                "kitchen_island_right_lower_drawer_main_joint": 0.0,
                "kitchen_island_right_upper_drawer_main_joint": 0.0,
                "oven_area_area_left_drawer_main_joint": 0.0,
                "oven_area_area_middle_lower_drawer_main_joint": 0.0,
                "oven_area_area_middle_upper_drawer_main_joint": 0.0,
                "oven_area_area_right_drawer_main_joint": 0.0,
                "oven_area_oven_door_joint": 0.0,
                "oven_area_oven_knob_oven_joint": 0.0,
                "oven_area_oven_knob_stove_1_joint": 0.0,
                "oven_area_oven_knob_stove_2_joint": 0.0,
                "oven_area_oven_knob_stove_3_joint": 0.0,
                "oven_area_oven_knob_stove_4_joint": 0.0,
                "sink_area_dish_washer_door_joint": 0.0,
                "sink_area_dish_washer_main_joint": 0.0,
                "sink_area_dish_washer_tray_main": 0.0,
                "sink_area_left_bottom_drawer_main_joint": 0.0,
                "sink_area_left_middle_drawer_main_joint": 0.0,
                "sink_area_left_upper_drawer_main_joint": 0.48,
                "sink_area_trash_drawer_main_joint": 0.0
            }
        )

        wrong_odom_T_goal = convert_dictionary_to_ros_message(u'geometry_msgs/PoseStamped',
                                                              {
                                                                  "header": {
                                                                      "frame_id": "odom_combined",
                                                                      "seq": 0,
                                                                      "stamp": {
                                                                          "nsecs": 978833199,
                                                                          "secs": 1600266051
                                                                      }
                                                                  },
                                                                  "pose": {
                                                                      "orientation": {
                                                                          "w": -0.09828102468482453,
                                                                          "x": -0.6993380143702271,
                                                                          "y": -0.08220840563426661,
                                                                          "z": 0.7032133567930817
                                                                      },
                                                                      "position": {
                                                                          "x": 1.4459541048718576,
                                                                          "y": 0.9500928201148762,
                                                                          "z": 0.9194207479813763
                                                                      }
                                                                  }
                                                              }
                                                              )

        map_T_cart_goal = tf.kdl_to_pose_stamped(map_T_odom * tf.pose_to_kdl(wrong_odom_T_goal.pose), u'map')

        kitchen_setup.set_json_goal(u'AvoidJointLimits', percentage=40)
        # kitchen_setup.avoid_all_collisions(0.1)
        kitchen_setup.set_json_goal(u'CartesianVelocityLimit',
                                    root_link=u'odom_combined',
                                    tip_link=u'base_footprint',
                                    max_linear_velocity=0.05,
                                    max_angular_velocity=0.1,
                                    )
        kitchen_setup.set_and_check_cart_goal(map_T_cart_goal, kitchen_setup.r_tip)

    def test_bug2020_09_22_10_18_17_dump_shaking_fridge(self, kitchen_setup):
        # fixme shaking detected shaking of joint: 'l_wrist_roll_joint' at 10.0 hertz: 0.310023530937 > 0.23
        map_T_odom = tf.pose_to_kdl(convert_dictionary_to_ros_message(u'geometry_msgs/PoseStamped',
                                                                      {
                                                                          "header": {
                                                                              "frame_id": "map",
                                                                              "seq": 0,
                                                                              "stamp": {
                                                                                  "nsecs": 0,
                                                                                  "secs": 0
                                                                              }
                                                                          },
                                                                          "pose": {
                                                                              "orientation": {
                                                                                  "w": 0.2193882926886813,
                                                                                  "x": -0.0023274834025038566,
                                                                                  "y": -0.008655212394012138,
                                                                                  "z": 0.9755964571228061
                                                                              },
                                                                              "position": {
                                                                                  "x": 0.02668980573710477,
                                                                                  "y": -0.6692684739103011,
                                                                                  "z": 0.0014505867624489428
                                                                              }
                                                                          }
                                                                      }
                                                                      ).pose)

        odom_T_base_footprint = PoseStamped()
        odom_T_base_footprint.pose.position = Point(
            -0.38675678965051236,
            0.09772457084285956,
            0
        )
        odom_T_base_footprint.pose.orientation = Quaternion(*quaternion_about_axis(
            -2.9095261862586757,
            [0, 0, 1]))
        odom_T_base_footprint = tf.pose_to_kdl(odom_T_base_footprint.pose)
        map_T_base_footprint = tf.kdl_to_pose_stamped(map_T_odom * odom_T_base_footprint, u'map')

        kitchen_setup.teleport_base(map_T_base_footprint)

        js = {
            "l_elbow_flex_joint": -0.8455789320294437,
            "l_forearm_roll_joint": 113.1755732252759,
            "l_shoulder_lift_joint": 0.2904520977764714,
            "l_shoulder_pan_joint": 0.2007904007308109,
            "l_upper_arm_roll_joint": 1.4884734155420831,
            "l_wrist_flex_joint": -0.7362792757763624,
            "l_wrist_roll_joint": -1.3458893856491017,
            "r_elbow_flex_joint": -1.727087793643744,
            "r_forearm_roll_joint": -61.06550293198588,
            "r_shoulder_lift_joint": -0.023670023885890915,
            "r_shoulder_pan_joint": -1.595440399265886,
            "r_upper_arm_roll_joint": -1.4631897577473676,
            "r_wrist_flex_joint": -0.47993399975846973,
            "r_wrist_roll_joint": 31.466634601610018,
            "torso_lift_joint": 0.26236881004994694,
        }
        kitchen_setup.allow_all_collisions()
        kitchen_setup.send_and_check_joint_goal(js)

        kitchen_setup.set_kitchen_js(
            {
                "fridge_area_lower_drawer_main_joint": 0.0,
                "iai_fridge_door_joint": 1.5707,
                "kitchen_island_left_lower_drawer_main_joint": 0.0,
                "kitchen_island_left_upper_drawer_main_joint": 0.0,
                "kitchen_island_middle_lower_drawer_main_joint": 0.0,
                "kitchen_island_middle_upper_drawer_main_joint": 0.0,
                "kitchen_island_right_lower_drawer_main_joint": 0.0,
                "kitchen_island_right_upper_drawer_main_joint": 0.0,
                "oven_area_area_left_drawer_main_joint": 0.0,
                "oven_area_area_middle_lower_drawer_main_joint": 0.0,
                "oven_area_area_middle_upper_drawer_main_joint": 0.0,
                "oven_area_area_right_drawer_main_joint": 0.0,
                "oven_area_oven_door_joint": 0.0,
                "oven_area_oven_knob_oven_joint": 0.0,
                "oven_area_oven_knob_stove_1_joint": 0.0,
                "oven_area_oven_knob_stove_2_joint": 0.0,
                "oven_area_oven_knob_stove_3_joint": 0.0,
                "oven_area_oven_knob_stove_4_joint": 0.0,
                "sink_area_dish_washer_door_joint": 0.0,
                "sink_area_dish_washer_main_joint": 0.0,
                "sink_area_dish_washer_tray_main": 0.0,
                "sink_area_left_bottom_drawer_main_joint": 0.0,
                "sink_area_left_middle_drawer_main_joint": 0.0,
                "sink_area_left_upper_drawer_main_joint": 0.0,
                "sink_area_trash_drawer_main_joint": 0.0
            }
        )

        tip = "l_wrist_roll_link"
        box_pose = convert_dictionary_to_ros_message(u'geometry_msgs/PoseStamped',
                                                     {
                                                         "header": {
                                                             "frame_id": "l_wrist_roll_link",
                                                             "seq": 0,
                                                             "stamp": {
                                                                 "nsecs": 0,
                                                                 "secs": 0
                                                             }
                                                         },
                                                         "pose": {
                                                             "orientation": {
                                                                 "w": 0.000999970501792039,
                                                                 "x": 0.006999793509130254,
                                                                 "y": -0.002999911503917002,
                                                                 "z": 0.9999705013053104
                                                             },
                                                             "position": {
                                                                 "x": 0.22,
                                                                 "y": 0.007,
                                                                 "z": -0.031
                                                             }
                                                         }
                                                     }
                                                     )
        kitchen_setup.attach_box(u'bowl_1',
                                 size=[0.0695257345835, 0.0704464276632, 0.199114735921],
                                 frame_id=tip, pose=box_pose)

        kitchen_setup.set_json_goal(u'CartesianVelocityLimit',
                                    root_link=u'base_footprint',
                                    tip_link=tip,
                                    max_linear_velocity=0.05,
                                    max_angular_velocity=0.25,
                                    # hard=False,
                                    weight=WEIGHT_BELOW_CA,
                                    )

        kitchen_setup.send_and_check_joint_goal(gaya_pose)

    def test_bug2020_09_22_14_15_44_dump_shaking_fridge(self, kitchen_setup):
        map_T_odom = tf.pose_to_kdl(convert_dictionary_to_ros_message(u'geometry_msgs/PoseStamped',
                                                                      {
                                                                          "header": {
                                                                              "frame_id": "map",
                                                                              "seq": 0,
                                                                              "stamp": {
                                                                                  "nsecs": 0,
                                                                                  "secs": 0
                                                                              }
                                                                          },
                                                                          "pose": {
                                                                              "orientation": {
                                                                                  "w": 0.5653827135915083,
                                                                                  "x": -0.0028604266427044666,
                                                                                  "y": -0.008027907133118711,
                                                                                  "z": 0.8247846736199614
                                                                              },
                                                                              "position": {
                                                                                  "x": -0.37898651855755205,
                                                                                  "y": -0.2566121796947799,
                                                                                  "z": -0.0057903495420781196
                                                                              }
                                                                          }
                                                                      }
                                                                      ).pose)

        odom_T_base_footprint = PoseStamped()
        odom_T_base_footprint.pose.position = Point(
            -0.7757012410466074,
            -0.5520039046144408,
            0
        )
        odom_T_base_footprint.pose.orientation = Quaternion(*quaternion_about_axis(
            -2.406811212054331,
            [0, 0, 1]))
        odom_T_base_footprint = tf.pose_to_kdl(odom_T_base_footprint.pose)
        map_T_base_footprint = tf.kdl_to_pose_stamped(map_T_odom * odom_T_base_footprint, u'map')

        kitchen_setup.teleport_base(map_T_base_footprint)

        js = {
            "l_elbow_flex_joint": -1.0220544292059641,
            "l_forearm_roll_joint": 119.48443437519097,
            "l_shoulder_lift_joint": 0.34476203840953135,
            "l_shoulder_pan_joint": 0.2865987496952911,
            "l_upper_arm_roll_joint": 1.4642598367602302,
            "l_wrist_flex_joint": -0.4885829936493704,
            "l_wrist_roll_joint": 4.94650116591454,
            "r_elbow_flex_joint": -1.7269430229323608,
            "r_forearm_roll_joint": -61.06509800237723,
            "r_shoulder_lift_joint": -0.023670023885890915,
            "r_shoulder_pan_joint": -1.595440399265886,
            "r_upper_arm_roll_joint": -1.4718489183713415,
            "r_wrist_flex_joint": -0.47997750867857025,
            "r_wrist_roll_joint": 31.466765128370312,
            "torso_lift_joint": 0.2623769429351407,
        }
        kitchen_setup.allow_all_collisions()
        kitchen_setup.send_and_check_joint_goal(js)

        kitchen_setup.set_kitchen_js(
            {
                "fridge_area_lower_drawer_main_joint": 0.0,
                "iai_fridge_door_joint": 1.5707,
                "kitchen_island_left_lower_drawer_main_joint": 0.0,
                "kitchen_island_left_upper_drawer_main_joint": 0.0,
                "kitchen_island_middle_lower_drawer_main_joint": 0.0,
                "kitchen_island_middle_upper_drawer_main_joint": 0.0,
                "kitchen_island_right_lower_drawer_main_joint": 0.0,
                "kitchen_island_right_upper_drawer_main_joint": 0.0,
                "oven_area_area_left_drawer_main_joint": 0.0,
                "oven_area_area_middle_lower_drawer_main_joint": 0.0,
                "oven_area_area_middle_upper_drawer_main_joint": 0.0,
                "oven_area_area_right_drawer_main_joint": 0.0,
                "oven_area_oven_door_joint": 0.0,
                "oven_area_oven_knob_oven_joint": 0.0,
                "oven_area_oven_knob_stove_1_joint": 0.0,
                "oven_area_oven_knob_stove_2_joint": 0.0,
                "oven_area_oven_knob_stove_3_joint": 0.0,
                "oven_area_oven_knob_stove_4_joint": 0.0,
                "sink_area_dish_washer_door_joint": 0.0,
                "sink_area_dish_washer_main_joint": 0.0,
                "sink_area_dish_washer_tray_main": 0.0,
                "sink_area_left_bottom_drawer_main_joint": 0.0,
                "sink_area_left_middle_drawer_main_joint": 0.0,
                "sink_area_left_upper_drawer_main_joint": 0.0,
                "sink_area_trash_drawer_main_joint": 0.0
            }
        )

        tip = "l_wrist_roll_link"
        box_pose = convert_dictionary_to_ros_message(u'geometry_msgs/PoseStamped',
                                                     {
                                                         "header": {
                                                             "frame_id": "l_wrist_roll_link",
                                                             "seq": 0,
                                                             "stamp": {
                                                                 "nsecs": 0,
                                                                 "secs": 0
                                                             }
                                                         },
                                                         "pose": {
                                                             "orientation": {
                                                                 "w": 0.001999896006030089,
                                                                 "x": 0.005999688024340295,
                                                                 "y": -0.007999584032438233,
                                                                 "z": 0.9999480040556527
                                                             },
                                                             "position": {
                                                                 "x": 0.224,
                                                                 "y": -0.004,
                                                                 "z": -0.026
                                                             }
                                                         }
                                                     }
                                                     )
        kitchen_setup.attach_box(u'bowl_1',
                                 size=[0.0695257345835, 0.0704464276632, 0.199114735921],
                                 frame_id=tip, pose=box_pose)

        kitchen_setup.set_json_goal(u'CartesianVelocityLimit',
                                    root_link=u'base_footprint',
                                    tip_link='l_wrist_roll_link',
                                    max_linear_velocity=0.05,
                                    max_angular_velocity=0.25,
                                    # hard=False,
                                    # weight=WEIGHT_BELOW_CA,
                                    )

        kitchen_setup.set_json_goal(u'CartesianVelocityLimit',
                                    root_link=u'base_footprint',
                                    tip_link='r_wrist_roll_link',
                                    max_linear_velocity=0.05,
                                    max_angular_velocity=0.25,
                                    # hard=False,
                                    # weight=WEIGHT_BELOW_CA,
                                    )
        kitchen_setup.send_and_check_joint_goal({
            "l_shoulder_pan_joint": 1.9652919379395388,
            "l_shoulder_lift_joint": -0.26499816732737785,
            "l_upper_arm_roll_joint": 1.3837617139225473,
            "l_elbow_flex_joint": -2.1224566064321584,
            "l_forearm_roll_joint": 16.99646118944817,
            "l_wrist_flex_joint": -0.07350789589924167,
            "l_wrist_roll_joint": 0.0,
            "r_shoulder_pan_joint": -1.712587449591307,
            "r_shoulder_lift_joint": -0.2567290370386635,
            "r_upper_arm_roll_joint": -1.4633501125737374,
            "r_elbow_flex_joint": -2.1221670650093913,
            "r_forearm_roll_joint": 1.7663253481913623,
            "r_wrist_flex_joint": -0.07942669250968948,
            "r_wrist_roll_joint": 0.05106258161229582
        })

    def test_bug2020_09_22_16_31_19_dump_shaking_fridge(self, kitchen_setup):
        # fixme shaking detected shaking of joint: 'l_shoulder_lift_joint' at 10.0 hertz: 0.245926307205 > 0.23
        # shaking of joint: 'l_wrist_roll_joint' at 10.0 hertz: 0.261248685913 > 0.23
        map_T_odom = tf.pose_to_kdl(convert_dictionary_to_ros_message(u'geometry_msgs/PoseStamped',
                                                                      {
                                                                          "header": {
                                                                              "frame_id": "map",
                                                                              "seq": 0,
                                                                              "stamp": {
                                                                                  "nsecs": 0,
                                                                                  "secs": 0
                                                                              }
                                                                          },
                                                                          "pose": {
                                                                              "orientation": {
                                                                                  "w": 0.9961110256200812,
                                                                                  "x": 0.006263023182666383,
                                                                                  "y": -0.005177686432095072,
                                                                                  "z": -0.087731355523178
                                                                              },
                                                                              "position": {
                                                                                  "x": -0.02804723533322183,
                                                                                  "y": 1.521016808728904,
                                                                                  "z": 0.024661551440549212
                                                                              }
                                                                          }
                                                                      }
                                                                      ).pose)

        odom_T_base_footprint = PoseStamped()
        odom_T_base_footprint.pose.position = Point(
            0.749872459564353,
            -2.3662978157179393,
            0
        )
        odom_T_base_footprint.pose.orientation = Quaternion(*quaternion_about_axis(
            -0.02447645526466663,
            [0, 0, 1]))
        odom_T_base_footprint = tf.pose_to_kdl(odom_T_base_footprint.pose)
        map_T_base_footprint = tf.kdl_to_pose_stamped(map_T_odom * odom_T_base_footprint, u'map')

        kitchen_setup.teleport_base(map_T_base_footprint)

        js = {
            "l_elbow_flex_joint": -1.1999776334963197,
            "l_forearm_roll_joint": 125.80793083810454,
            "l_shoulder_lift_joint": 0.3304654964048785,
            "l_shoulder_pan_joint": 0.31122201505031577,
            "l_upper_arm_roll_joint": 1.501462156478044,
            "l_wrist_flex_joint": -0.4758783889802891,
            "l_wrist_roll_joint": 17.44974655277518,
            "r_elbow_flex_joint": -1.727087793643744,
            "r_forearm_roll_joint": -67.3347966744268,
            "r_shoulder_lift_joint": -0.023585428962786495,
            "r_shoulder_pan_joint": -1.595440399265886,
            "r_upper_arm_roll_joint": -1.4726506925031908,
            "r_wrist_flex_joint": -0.4799775086785738,
            "r_wrist_roll_joint": 37.75032336915375,
            "torso_lift_joint": 0.2481805522141022,
        }
        kitchen_setup.allow_all_collisions()
        kitchen_setup.send_and_check_joint_goal(js)

        kitchen_setup.set_kitchen_js(
            {
                "fridge_area_lower_drawer_main_joint": 0.0,
                "iai_fridge_door_joint": 1.5707,
                "kitchen_island_left_lower_drawer_main_joint": 0.0,
                "kitchen_island_left_upper_drawer_main_joint": 0.0,
                "kitchen_island_middle_lower_drawer_main_joint": 0.0,
                "kitchen_island_middle_upper_drawer_main_joint": 0.0,
                "kitchen_island_right_lower_drawer_main_joint": 0.0,
                "kitchen_island_right_upper_drawer_main_joint": 0.0,
                "oven_area_area_left_drawer_main_joint": 0.0,
                "oven_area_area_middle_lower_drawer_main_joint": 0.0,
                "oven_area_area_middle_upper_drawer_main_joint": 0.0,
                "oven_area_area_right_drawer_main_joint": 0.0,
                "oven_area_oven_door_joint": 0.0,
                "oven_area_oven_knob_oven_joint": 0.0,
                "oven_area_oven_knob_stove_1_joint": 0.0,
                "oven_area_oven_knob_stove_2_joint": 0.0,
                "oven_area_oven_knob_stove_3_joint": 0.0,
                "oven_area_oven_knob_stove_4_joint": 0.0,
                "sink_area_dish_washer_door_joint": 0.0,
                "sink_area_dish_washer_main_joint": 0.0,
                "sink_area_dish_washer_tray_main": 0.0,
                "sink_area_left_bottom_drawer_main_joint": 0.0,
                "sink_area_left_middle_drawer_main_joint": 0.0,
                "sink_area_left_upper_drawer_main_joint": 0.0,
                "sink_area_trash_drawer_main_joint": 0.0
            }
        )

        tip = "l_wrist_roll_link"
        box_pose = convert_dictionary_to_ros_message(u'geometry_msgs/PoseStamped',
                                                     {
                                                         "header": {
                                                             "frame_id": "l_wrist_roll_link",
                                                             "seq": 0,
                                                             "stamp": {
                                                                 "nsecs": 0,
                                                                 "secs": 0
                                                             }
                                                         },
                                                         "pose": {
                                                             "orientation": {
                                                                 "w": 0.003999824012358274,
                                                                 "x": 0.005999736017402663,
                                                                 "y": -0.005999736017408128,
                                                                 "z": 0.9999560029037843
                                                             },
                                                             "position": {
                                                                 "x": 0.229,
                                                                 "y": -0.006,
                                                                 "z": -0.028
                                                             }
                                                         }
                                                     }
                                                     )
        kitchen_setup.attach_box(u'bowl_1',
                                 size=[0.0695257345835, 0.0704464276632, 0.199114735921],
                                 frame_id=tip, pose=box_pose)

        kitchen_setup.set_json_goal(u'CartesianVelocityLimit',
                                    root_link=u'odom_combined',
                                    # root_link=u'base_footprint',
                                    tip_link='l_wrist_roll_link',
                                    max_linear_velocity=0.05,
                                    max_angular_velocity=0.25,
                                    )

        kitchen_setup.set_json_goal(u'CartesianVelocityLimit',
                                    root_link=u'odom_combined',
                                    # root_link=u'base_footprint',
                                    tip_link='r_wrist_roll_link',
                                    max_linear_velocity=0.05,
                                    max_angular_velocity=0.25,
                                    )

        # kitchen_setup.add_json_goal(u'CartesianVelocityLimit',
        #                             root_link=u'odom_combined',
        #                             tip_link='base_footprint',
        #                             max_linear_velocity=1,
        #                             max_angular_velocity=1,
        #                             )

        # base_goal = PoseStamped()
        # base_goal.header.frame_id = 'base_footprint'
        # base_goal.pose.orientation.w = 1
        # kitchen_setup.set_cart_goal(base_goal, 'base_footprint')

        kitchen_setup.send_and_check_joint_goal({
            "l_shoulder_pan_joint": 1.9652919379395388,
            "l_shoulder_lift_joint": -0.26499816732737785,
            "l_upper_arm_roll_joint": 1.3837617139225473,
            "l_elbow_flex_joint": -2.1224566064321584,
            "l_forearm_roll_joint": 16.99646118944817,
            "l_wrist_flex_joint": -0.07350789589924167,
            "l_wrist_roll_joint": 0.0,
            "r_shoulder_pan_joint": -1.712587449591307,
            "r_shoulder_lift_joint": -0.2567290370386635,
            "r_upper_arm_roll_joint": -1.4633501125737374,
            "r_elbow_flex_joint": -2.1221670650093913,
            "r_forearm_roll_joint": 1.7663253481913623,
            "r_wrist_flex_joint": -0.07942669250968948,
            "r_wrist_roll_joint": 0.05106258161229582
        })

    def test_bug2020_09_23_14_41_39_dump_shaking_dishwasher_pregrasp(self, kitchen_setup):
        map_T_odom = tf.pose_to_kdl(convert_dictionary_to_ros_message(u'geometry_msgs/PoseStamped',
                                                                      {
                                                                          "header": {
                                                                              "frame_id": "map",
                                                                              "seq": 0,
                                                                              "stamp": {
                                                                                  "nsecs": 0,
                                                                                  "secs": 0
                                                                              }
                                                                          },
                                                                          "pose": {
                                                                              "orientation": {
                                                                                  "w": 0.11408216549397629,
                                                                                  "x": -0.002433897841084015,
                                                                                  "y": -0.004554878786011255,
                                                                                  "z": 0.9934578947981384
                                                                              },
                                                                              "position": {
                                                                                  "x": -0.16320947833792052,
                                                                                  "y": -0.21081622263243344,
                                                                                  "z": -0.006415371063977849
                                                                              }
                                                                          }
                                                                      }
                                                                      ).pose)

        odom_T_base_footprint = PoseStamped()
        odom_T_base_footprint.pose.position = Point(
            -0.28343443012929864,
            -0.5648738290845918,
            0
        )
        odom_T_base_footprint.pose.orientation = Quaternion(*quaternion_about_axis(
            -2.967321533971128,
            [0, 0, 1]))
        odom_T_base_footprint = tf.pose_to_kdl(odom_T_base_footprint.pose)
        map_T_base_footprint = tf.kdl_to_pose_stamped(map_T_odom * odom_T_base_footprint, u'map')

        kitchen_setup.teleport_base(map_T_base_footprint)

        js = {
            "l_elbow_flex_joint": -2.121443211452474,
            "l_forearm_roll_joint": 130.0879211074026,
            "l_shoulder_lift_joint": -0.2985823517998466,
            "l_shoulder_pan_joint": 1.9855211525746432,
            "l_upper_arm_roll_joint": 1.3622741671889826,
            "l_wrist_flex_joint": -0.10043991744088698,
            "l_wrist_roll_joint": 25.13268219072186,
            "r_elbow_flex_joint": -2.1211536700297065,
            "r_forearm_roll_joint": -48.49943808080258,
            "r_shoulder_lift_joint": -0.2567290370386635,
            "r_shoulder_pan_joint": -1.715406274581445,
            "r_upper_arm_roll_joint": -1.4633501125737374,
            "r_wrist_flex_joint": -0.1007102521704093,
            "r_wrist_roll_joint": 25.183946539228586,
            "torso_lift_joint": 0.16467285637205487,
        }
        kitchen_setup.allow_all_collisions()
        kitchen_setup.send_and_check_joint_goal(js)

        kitchen_setup.set_kitchen_js(
            {
                "fridge_area_lower_drawer_main_joint": 0.0,
                "iai_fridge_door_joint": 0.0,
                "kitchen_island_left_lower_drawer_main_joint": 0.0,
                "kitchen_island_left_upper_drawer_main_joint": 0.0,
                "kitchen_island_middle_lower_drawer_main_joint": 0.0,
                "kitchen_island_middle_upper_drawer_main_joint": 0.0,
                "kitchen_island_right_lower_drawer_main_joint": 0.0,
                "kitchen_island_right_upper_drawer_main_joint": 0.0,
                "oven_area_area_left_drawer_main_joint": 0.0,
                "oven_area_area_middle_lower_drawer_main_joint": 0.0,
                "oven_area_area_middle_upper_drawer_main_joint": 0.0,
                "oven_area_area_right_drawer_main_joint": 0.0,
                "oven_area_oven_door_joint": 0.0,
                "oven_area_oven_knob_oven_joint": 0.0,
                "oven_area_oven_knob_stove_1_joint": 0.0,
                "oven_area_oven_knob_stove_2_joint": 0.0,
                "oven_area_oven_knob_stove_3_joint": 0.0,
                "oven_area_oven_knob_stove_4_joint": 0.0,
                "sink_area_dish_washer_door_joint": 0.95,
                "sink_area_dish_washer_main_joint": 0.0,
                "sink_area_dish_washer_tray_main": 0.0,
                "sink_area_left_bottom_drawer_main_joint": 0.0,
                "sink_area_left_middle_drawer_main_joint": 0.0,
                "sink_area_left_upper_drawer_main_joint": 0.0,
                "sink_area_trash_drawer_main_joint": 0.0
            }
        )

        tip = "l_wrist_roll_link"
        # box_pose = convert_dictionary_to_ros_message(u'geometry_msgs/PoseStamped',
        #                                              {
        #                                                  "header": {
        #                                                      "frame_id": "l_wrist_roll_link",
        #                                                      "seq": 0,
        #                                                      "stamp": {
        #                                                          "nsecs": 0,
        #                                                          "secs": 0
        #                                                      }
        #                                                  },
        #                                                  "pose": {
        #                                                      "orientation": {
        #                                                          "w": 0.22845752187233953,
        #                                                          "x": 0.5246708312712841,
        #                                                          "y": 0.09269007153360943,
        #                                                          "z": 0.8148228213250679
        #                                                      },
        #                                                      "position": {
        #                                                          "x": 1.24302126566569,
        #                                                          "y": 0.34845867156982424,
        #                                                          "z": 0.6850657145182292
        #                                                      }
        #                                                  }
        #                                              }
        #                                              )
        # kitchen_setup.add_box(u'bowl_1',
        #                       size=[0.10578233401, 0.171745332082, 0.171740325292],
        #                       pose=box_pose)

        wrong_odom_T_goal = convert_dictionary_to_ros_message(u'geometry_msgs/PoseStamped',
                                                              {
                                                                  "header": {
                                                                      "frame_id": "odom_combined",
                                                                      "seq": 0,
                                                                      "stamp": {
                                                                          "nsecs": 0,
                                                                          "secs": 0
                                                                      }
                                                                  },
                                                                  "pose": {
                                                                      "orientation": {
                                                                          "w": -0.24653031696884192,
                                                                          "x": -0.39295171047859817,
                                                                          "y": 0.5914696789782642,
                                                                          "z": -0.6595266473901238
                                                                      },
                                                                      "position": {
                                                                          "x": -0.7612966899290812,
                                                                          "y": -0.6022479234367364,
                                                                          "z": 0.3707253045365369
                                                                      }
                                                                  }
                                                              }
                                                              )

        map_T_cart_goal = tf.kdl_to_pose_stamped(map_T_odom * tf.pose_to_kdl(wrong_odom_T_goal.pose), u'map')

        # base_goal = PoseStamped()
        # base_goal.header.frame_id = u'base_footprint'
        # base_goal.pose.position.y += 0.3
        # base_goal.pose.orientation.w = 1
        # kitchen_setup.move_base(base_goal)

        kitchen_setup.set_json_goal(u'AvoidJointLimits', percentage=40)

        kitchen_setup.set_json_goal(u'CartesianVelocityLimit',
                                    root_link=u'odom_combined',
                                    tip_link='base_footprint',
                                    max_linear_velocity=0.05,
                                    max_angular_velocity=0.1,
                                    )
        avoidance_hint = Vector3Stamped()
        avoidance_hint.header.frame_id = u'base_footprint'
        avoidance_hint.vector.y = 1

        kitchen_setup.set_json_goal(u'CollisionAvoidanceHint',
                                    link_name=u'base_link',
                                    max_threshold=0.05,
                                    spring_threshold=0.1,
                                    max_linear_velocity=1,
                                    body_b=u'pr2',
                                    link_b=u'r_wrist_flex_link',
                                    weight=WEIGHT_COLLISION_AVOIDANCE,
                                    avoidance_hint=avoidance_hint)
        kitchen_setup.set_and_check_cart_goal(map_T_cart_goal, kitchen_setup.r_tip)

    def test_bug2020_09_24_12_42_38_dump_cereal_shaking(self, kitchen_setup):
        map_T_odom = utils.pose_to_kdl(convert_dictionary_to_ros_message(u'geometry_msgs/PoseStamped',
                                                                         {
                                                                             "header": {
                                                                                 "frame_id": "map",
                                                                                 "seq": 0,
                                                                                 "stamp": {
                                                                                     "nsecs": 0,
                                                                                     "secs": 0
                                                                                 }
                                                                             },
                                                                             "pose": {
                                                                                 "orientation": {
                                                                                     "w": 0.9244367729204006,
                                                                                     "x": 0.0030363552712611747,
                                                                                     "y": -0.0011548192616205582,
                                                                                     "z": 0.3813215176352568
                                                                                 },
                                                                                 "position": {
                                                                                     "x": 0.33601843640452117,
                                                                                     "y": 0.6726240499464146,
                                                                                     "z": -0.002390805709227884
                                                                                 }
                                                                             }
                                                                         }
                                                                         ).pose)

        odom_T_base_footprint = PoseStamped()
        odom_T_base_footprint.pose.position = Point(
            0.250466603803726,
            0.2679258445571168,
            0
        )
        odom_T_base_footprint.pose.orientation = Quaternion(*quaternion_about_axis(
            -0.18458974948173348,
            [0, 0, 1]))
        odom_T_base_footprint = utils.pose_to_kdl(odom_T_base_footprint.pose)
        map_T_base_footprint = utils.kdl_to_pose_stamped(map_T_odom * odom_T_base_footprint, u'map')

        kitchen_setup.teleport_base(map_T_base_footprint)

        js = {
            "head_pan_joint": 0.13790879609620701,
            "head_tilt_joint": 0.29296063589059607,
            "l_elbow_flex_joint": -2.121153670029707,
            "l_forearm_roll_joint": 167.79311515847354,
            "l_shoulder_lift_joint": -0.26152977548009537,
            "l_shoulder_pan_joint": 1.9668671636693216,
            "l_upper_arm_roll_joint": 1.384082423575287,
            "l_wrist_flex_joint": -0.10096202448208258,
            "l_wrist_roll_joint": 25.13233411936106,
            "r_elbow_flex_joint": -2.121008899318323,
            "r_forearm_roll_joint": -54.76560808054815,
            "r_shoulder_lift_joint": -0.28557590581728254,
            "r_shoulder_pan_joint": -1.7038822547688237,
            "r_upper_arm_roll_joint": -1.4841962400018227,
            "r_wrist_flex_joint": -0.1102822145923199,
            "r_wrist_roll_joint": 0.0619830915629791,
            "torso_lift_joint": 0.3249810356561252,
        }
        kitchen_setup.allow_all_collisions()
        kitchen_setup.send_and_check_joint_goal(js)

        kitchen_setup.set_kitchen_js(
            {
                "fridge_area_lower_drawer_main_joint": 0.0,
                "iai_fridge_door_joint": 0.0,
                "kitchen_island_left_lower_drawer_main_joint": 0.0,
                "kitchen_island_left_upper_drawer_main_joint": 0.0,
                "kitchen_island_middle_lower_drawer_main_joint": 0.0,
                "kitchen_island_middle_upper_drawer_main_joint": 0.0,
                "kitchen_island_right_lower_drawer_main_joint": 0.0,
                "kitchen_island_right_upper_drawer_main_joint": 0.0,
                "oven_area_area_left_drawer_main_joint": 0.0,
                "oven_area_area_middle_lower_drawer_main_joint": 0.0,
                "oven_area_area_middle_upper_drawer_main_joint": 0.0,
                "oven_area_area_right_drawer_main_joint": 0.48,
                "oven_area_oven_door_joint": 0.0,
                "oven_area_oven_knob_oven_joint": 0.0,
                "oven_area_oven_knob_stove_1_joint": 0.0,
                "oven_area_oven_knob_stove_2_joint": 0.0,
                "oven_area_oven_knob_stove_3_joint": 0.0,
                "oven_area_oven_knob_stove_4_joint": 0.0,
                "sink_area_dish_washer_door_joint": 0.0,
                "sink_area_dish_washer_main_joint": 0.0,
                "sink_area_dish_washer_tray_main": 0.0,
                "sink_area_left_bottom_drawer_main_joint": 0.0,
                "sink_area_left_middle_drawer_main_joint": 0.0,
                "sink_area_left_upper_drawer_main_joint": 0.0,
                "sink_area_trash_drawer_main_joint": 0.0
            }
        )

        tip = "l_wrist_roll_link"
        box_pose = convert_dictionary_to_ros_message(u'geometry_msgs/PoseStamped',
                                                     {
                                                         "header": {
                                                             "frame_id": "r_wrist_roll_link",
                                                             "seq": 0,
                                                             "stamp": {
                                                                 "nsecs": 0,
                                                                 "secs": 0
                                                             }
                                                         },
                                                         "pose": {
                                                             "orientation": {
                                                                 "w": -0.003999918000550195,
                                                                 "x": -0.003999918002514649,
                                                                 "y": 0.002999938501901191,
                                                                 "z": 0.9999795006303613
                                                             },
                                                             "position": {
                                                                 "x": 0.188,
                                                                 "y": 0.016,
                                                                 "z": -0.034
                                                             }
                                                         }
                                                     }
                                                     )
        kitchen_setup.attach_box(u'bowl_1',
                                 size=[0.152831586202, 0.06345692873, 0.228943316142],
                                 frame_id=u'r_wrist_roll_link',
                                 pose=box_pose)

        wrong_odom_T_goal = convert_dictionary_to_ros_message(u'geometry_msgs/PoseStamped',
                                                              {
                                                                  "header": {
                                                                      "frame_id": "odom_combined",
                                                                      "seq": 0,
                                                                      "stamp": {
                                                                          "nsecs": 572013378,
                                                                          "secs": 1600951355
                                                                      }
                                                                  },
                                                                  "pose": {
                                                                      "orientation": {
                                                                          "w": 0.9233107716447588,
                                                                          "x": -0.001343573090303712,
                                                                          "y": 0.0028855260882010617,
                                                                          "z": 0.3840404764022997
                                                                      },
                                                                      "position": {
                                                                          "x": 1.0246044281713114,
                                                                          "y": 0.14666530903909242,
                                                                          "z": 1.4647596925502677
                                                                      }
                                                                  }
                                                              }
                                                              )

        map_T_cart_goal = utils.kdl_to_pose_stamped(map_T_odom * utils.pose_to_kdl(wrong_odom_T_goal.pose), u'map')

        # base_goal = PoseStamped()
        # base_goal.header.frame_id = u'base_footprint'
        # base_goal.pose.position.y += 0.3
        # base_goal.pose.orientation.w = 1
        # kitchen_setup.move_base(base_goal)

        kitchen_setup.set_json_goal(u'AvoidJointLimits', percentage=40)

        kitchen_setup.set_json_goal(u'CartesianVelocityLimit',
                                    root_link=u'odom_combined',
                                    tip_link='base_footprint',
                                    max_linear_velocity=0.05,
                                    max_angular_velocity=0.1,
                                    )
        # avoidance_hint = Vector3Stamped()
        # avoidance_hint.header.frame_id = u'base_footprint'
        # avoidance_hint.vector.y = 1
        #
        # kitchen_setup.add_json_goal(u'CollisionAvoidanceHint',
        #                             link_name=u'base_link',
        #                             max_threshold=0.05,
        #                             spring_threshold=0.1,
        #                             max_velocity=1,
        #                             body_b=u'pr2',
        #                             link_b=u'r_wrist_flex_link',
        #                             weight=WEIGHT_COLLISION_AVOIDANCE,
        #                             avoidance_hint=avoidance_hint)
        kitchen_setup.set_cart_goal(map_T_cart_goal, kitchen_setup.r_tip)
        kitchen_setup.send_and_check_goal(goal_type=MoveGoal.PLAN_AND_EXECUTE_AND_CUT_OFF_SHAKING)

    def test_bug2020_09_24_23_37_34_dump_shaky_navigation(self, kitchen_setup):
        map_T_odom = tf.pose_to_kdl(convert_dictionary_to_ros_message(u'geometry_msgs/PoseStamped',
                                                                      {
                                                                          "header": {
                                                                              "frame_id": "map",
                                                                              "seq": 0,
                                                                              "stamp": {
                                                                                  "nsecs": 0,
                                                                                  "secs": 0
                                                                              }
                                                                          },
                                                                          "pose": {
                                                                              "orientation": {
                                                                                  "w": 0.9998619603433222,
                                                                                  "x": 0.0,
                                                                                  "y": 0.0,
                                                                                  "z": 0.01661506119184534
                                                                              },
                                                                              "position": {
                                                                                  "x": -0.2916058355299374,
                                                                                  "y": -0.12452888287703048,
                                                                                  "z": 0.0
                                                                              }
                                                                          }
                                                                      }
                                                                      ).pose)

        odom_T_base_footprint = PoseStamped()
        odom_T_base_footprint.pose.position = Point(
            0.26437903064558654,
            1.9169635448789215,
            0
        )
        odom_T_base_footprint.pose.orientation = Quaternion(*quaternion_about_axis(
            -2.668025563175793,
            [0, 0, 1]))
        odom_T_base_footprint = tf.pose_to_kdl(odom_T_base_footprint.pose)
        map_T_base_footprint = tf.kdl_to_pose_stamped(map_T_odom * odom_T_base_footprint, u'map')

        kitchen_setup.teleport_base(map_T_base_footprint)

        js = {
            "head_pan_joint": -0.060430420100428574,
            "head_tilt_joint": 1.1056797645197434,
            "l_elbow_flex_joint": -1.9330965159425042,
            "l_forearm_roll_joint": 76.74538681768225,
            "l_shoulder_lift_joint": -0.1149267737400752,
            "l_shoulder_pan_joint": 1.0535678668647663,
            "l_upper_arm_roll_joint": 1.4567231599208457,
            "l_wrist_flex_joint": -1.9148799812342445,
            "l_wrist_roll_joint": -34.79822097912522,
            "r_elbow_flex_joint": -2.121008899318323,
            "r_forearm_roll_joint": -17.083321475909628,
            "r_shoulder_lift_joint": -0.25664444211555915,
            "r_shoulder_pan_joint": -1.712670356208664,
            "r_upper_arm_roll_joint": -1.4633501125737376,
            "r_wrist_flex_joint": -0.10001076260880781,
            "r_wrist_roll_joint": -6.23214323691832,
            "torso_lift_joint": 0.32500004902286184,
        }
        kitchen_setup.allow_all_collisions()
        kitchen_setup.send_and_check_joint_goal(js)

        kitchen_setup.set_kitchen_js(
            {
                "fridge_area_lower_drawer_main_joint": 0.0,
                "iai_fridge_door_joint": 0.0,
                "kitchen_island_left_lower_drawer_main_joint": 0.0,
                "kitchen_island_left_upper_drawer_main_joint": 0.48,
                "kitchen_island_middle_lower_drawer_main_joint": 0.0,
                "kitchen_island_middle_upper_drawer_main_joint": 0.0,
                "kitchen_island_right_lower_drawer_main_joint": 0.0,
                "kitchen_island_right_upper_drawer_main_joint": 0.0,
                "oven_area_area_left_drawer_main_joint": 0.0,
                "oven_area_area_middle_lower_drawer_main_joint": 0.0,
                "oven_area_area_middle_upper_drawer_main_joint": 0.0,
                "oven_area_area_right_drawer_main_joint": 0.0,
                "oven_area_oven_door_joint": 0.0,
                "oven_area_oven_knob_oven_joint": 0.0,
                "oven_area_oven_knob_stove_1_joint": 0.0,
                "oven_area_oven_knob_stove_2_joint": 0.0,
                "oven_area_oven_knob_stove_3_joint": 0.0,
                "oven_area_oven_knob_stove_4_joint": 0.0,
                "sink_area_dish_washer_door_joint": 0.0,
                "sink_area_dish_washer_main_joint": 0.0,
                "sink_area_dish_washer_tray_main": 0.0,
                "sink_area_left_bottom_drawer_main_joint": 0.0,
                "sink_area_left_middle_drawer_main_joint": 0.0,
                "sink_area_left_upper_drawer_main_joint": 0.0,
                "sink_area_trash_drawer_main_joint": 0.0
            }
        )

        tip = "l_wrist_roll_link"
        box_pose = convert_dictionary_to_ros_message(u'geometry_msgs/PoseStamped',
                                                     {
                                                         "header": {
                                                             "frame_id": "l_wrist_roll_link",
                                                             "seq": 0,
                                                             "stamp": {
                                                                 "nsecs": 0,
                                                                 "secs": 0
                                                             }
                                                         },
                                                         "pose": {
                                                             "orientation": {
                                                                 "w": -0.49697863037765766,
                                                                 "x": 0.5049782864014414,
                                                                 "y": 0.49397875937069785,
                                                                 "z": -0.5039783293968079
                                                             },
                                                             "position": {
                                                                 "x": 0.258,
                                                                 "y": 0.067,
                                                                 "z": -0.016
                                                             }
                                                         }
                                                     }
                                                     )
        kitchen_setup.add_mesh(u'bowl_1',
                               path=u'package://giskardpy/test/urdfs/meshes/cup_11.obj',
                               pose=box_pose)
        kitchen_setup.attach_object(u'bowl_1',
                                    frame_id=tip)

        map_T_cart_goal = convert_dictionary_to_ros_message(u'geometry_msgs/PoseStamped',
                                                            {"header": {"stamp": {"secs": 1600990649,
                                                                                  "nsecs": 781974.0772247314},
                                                                        "frame_id": "map", "seq": 0}, "pose": {
                                                                "position": {"x": -2.4800000190734863,
                                                                             "y": 0.440000057220459, "z": 0.0},
                                                                "orientation": {"x": 0.0, "y": 0.0,
                                                                                "z": -0.971928447021743,
                                                                                "w": 0.23527663264740736}}}
                                                            )

        goal_point = convert_dictionary_to_ros_message(u'geometry_msgs/PointStamped',
                                                       {"header": {"stamp": {"secs": 0, "nsecs": 0.0},
                                                                   "frame_id": "base_footprint",
                                                                   "seq": 0},
                                                        "point": {"x": 1.0, "y": 0.0, "z": 0.0}})
        kitchen_setup.set_json_goal(u'Pointing',
                                    root_link=u'base_footprint',
                                    tip_link=u'narrow_stereo_optical_frame',
                                    goal_point=goal_point)

        # kitchen_setup.add_json_goal(u'AvoidJointLimits', percentage=40)

        kitchen_setup.set_json_goal(u'CartesianVelocityLimit',
                                    root_link=u'odom_combined',
                                    tip_link='base_footprint',
                                    max_linear_velocity=0.25,
                                    max_angular_velocity=0.4,
                                    )

        avoidance_hint = Vector3Stamped()
        avoidance_hint.header.frame_id = u'base_footprint'
        avoidance_hint.vector.y = 1
        kitchen_setup.set_json_goal(u'CollisionAvoidanceHint',
                                    link_name=u'base_link',
                                    max_threshold=0.05,
                                    spring_threshold=0.1,
                                    max_linear_velocity=1,
                                    body_b=u'pr2',
                                    link_b=u'r_wrist_flex_link',
                                    weight=WEIGHT_COLLISION_AVOIDANCE,
                                    avoidance_hint=avoidance_hint)
        kitchen_setup.set_cart_goal(map_T_cart_goal, u'base_footprint', linear_velocity=0.25,
                                    weight=WEIGHT_BELOW_CA)
        kitchen_setup.set_joint_goal({
            "l_shoulder_pan_joint": 1.0251308971113202,
            "l_shoulder_lift_joint": -0.051142201719316396,
            "l_upper_arm_roll_joint": 1.4663444495030389,
            "l_elbow_flex_joint": -1.9328069745197372,
            "l_forearm_roll_joint": 76.74521327642138,
            "l_wrist_flex_joint": -1.8806384611158626,
            "l_wrist_roll_joint": -34.788866561303806,
            "r_shoulder_pan_joint": -1.712587449591307,
            "r_shoulder_lift_joint": -0.25664444211555915,
            "r_upper_arm_roll_joint": -1.4633501125737376,
            "r_elbow_flex_joint": -2.121153670029707,
            "r_forearm_roll_joint": -17.083263628822678,
            "r_wrist_flex_joint": -0.10001076260880781,
            "r_wrist_roll_joint": -6.23214323691832
        })
        kitchen_setup.avoid_all_collisions(0.2)
        kitchen_setup.send_and_check_goal()

    def test_bug2020_09_23_14_41_39_dump_shaking_dishwasher(self, kitchen_setup):
        # fixme
        map_T_odom = tf.pose_to_kdl(convert_dictionary_to_ros_message(u'geometry_msgs/PoseStamped',
                                                                      {
                                                                          "header": {
                                                                              "frame_id": "map",
                                                                              "seq": 0,
                                                                              "stamp": {
                                                                                  "nsecs": 0,
                                                                                  "secs": 0
                                                                              }
                                                                          },
                                                                          "pose": {
                                                                              "orientation": {
                                                                                  "w": 0.09031727466666487,
                                                                                  "x": -0.0004497013398613231,
                                                                                  "y": 0.0004948283836485173,
                                                                                  "z": 0.9959128188804289
                                                                              },
                                                                              "position": {
                                                                                  "x": -0.12686795283770538,
                                                                                  "y": -0.2572401017912599,
                                                                                  "z": 0.0006729246475819154
                                                                              }
                                                                          }
                                                                      }
                                                                      ).pose)

        odom_T_base_footprint = PoseStamped()
        odom_T_base_footprint.pose.position = Point(
            -0.4493578039830778,
            -1.2370549411982148,
            0
        )
        odom_T_base_footprint.pose.orientation = Quaternion(*quaternion_about_axis(
            2.6732432670398554,
            [0, 0, 1]))
        odom_T_base_footprint = tf.pose_to_kdl(odom_T_base_footprint.pose)
        map_T_base_footprint = tf.kdl_to_pose_stamped(map_T_odom * odom_T_base_footprint, u'map')

        kitchen_setup.teleport_base(map_T_base_footprint)

        js = {
            "l_elbow_flex_joint": -2.120719357895556,
            "l_forearm_roll_joint": 130.09538338161923,
            "l_shoulder_lift_joint": -0.28267850625620894,
            "l_shoulder_pan_joint": 1.8997128036101634,
            "l_upper_arm_roll_joint": 1.36580197336912,
            "l_wrist_flex_joint": -0.10104904232228185,
            "l_wrist_roll_joint": 25.131899030160067,
            "r_elbow_flex_joint": -2.121008899318323,
            "r_forearm_roll_joint": -48.49920669245478,
            "r_shoulder_lift_joint": -0.2955581067436082,
            "r_shoulder_pan_joint": -1.6014925823329464,
            "r_upper_arm_roll_joint": -1.4224596318494167,
            "r_wrist_flex_joint": -0.10388640333767984,
            "r_wrist_roll_joint": 25.18512128007127,
            "torso_lift_joint": 0.14616438794053993,
        }
        kitchen_setup.allow_all_collisions()
        kitchen_setup.send_and_check_joint_goal(js)

        kitchen_setup.set_kitchen_js(
            {
                "fridge_area_lower_drawer_main_joint": 0.0,
                "iai_fridge_door_joint": 0.0,
                "kitchen_island_left_lower_drawer_main_joint": 0.0,
                "kitchen_island_left_upper_drawer_main_joint": 0.0,
                "kitchen_island_middle_lower_drawer_main_joint": 0.0,
                "kitchen_island_middle_upper_drawer_main_joint": 0.0,
                "kitchen_island_right_lower_drawer_main_joint": 0.0,
                "kitchen_island_right_upper_drawer_main_joint": 0.0,
                "oven_area_area_left_drawer_main_joint": 0.0,
                "oven_area_area_middle_lower_drawer_main_joint": 0.0,
                "oven_area_area_middle_upper_drawer_main_joint": 0.0,
                "oven_area_area_right_drawer_main_joint": 0.0,
                "oven_area_oven_door_joint": 0.0,
                "oven_area_oven_knob_oven_joint": 0.0,
                "oven_area_oven_knob_stove_1_joint": 0.0,
                "oven_area_oven_knob_stove_2_joint": 0.0,
                "oven_area_oven_knob_stove_3_joint": 0.0,
                "oven_area_oven_knob_stove_4_joint": 0.0,
                "sink_area_dish_washer_door_joint": 0.95,
                "sink_area_dish_washer_main_joint": 0.0,
                "sink_area_dish_washer_tray_main": 0.0,
                "sink_area_left_bottom_drawer_main_joint": 0.0,
                "sink_area_left_middle_drawer_main_joint": 0.0,
                "sink_area_left_upper_drawer_main_joint": 0.0,
                "sink_area_trash_drawer_main_joint": 0.0
            }
        )

        tip = "l_wrist_roll_link"
        box_pose = convert_dictionary_to_ros_message(u'geometry_msgs/PoseStamped',
                                                     {
                                                         "header": {
                                                             "frame_id": "l_wrist_roll_link",
                                                             "seq": 0,
                                                             "stamp": {
                                                                 "nsecs": 0,
                                                                 "secs": 0
                                                             }
                                                         },
                                                         "pose": {
                                                             "orientation": {
                                                                 "w": 0.22845752187233953,
                                                                 "x": 0.5246708312712841,
                                                                 "y": 0.09269007153360943,
                                                                 "z": 0.8148228213250679
                                                             },
                                                             "position": {
                                                                 "x": 1.24302126566569,
                                                                 "y": 0.34845867156982424,
                                                                 "z": 0.6850657145182292
                                                             }
                                                         }
                                                     }
                                                     )
        kitchen_setup.add_box(u'bowl_1',
                              size=[0.10578233401, 0.171745332082, 0.171740325292],
                              pose=box_pose)

        wrong_odom_T_goal = convert_dictionary_to_ros_message(u'geometry_msgs/PoseStamped',
                                                              {
                                                                  "header": {
                                                                      "frame_id": "odom_combined",
                                                                      "seq": 0,
                                                                      "stamp": {
                                                                          "nsecs": 346399307,
                                                                          "secs": 1600872096
                                                                      }
                                                                  },
                                                                  "pose": {
                                                                      "orientation": {
                                                                          "w": -0.2651488857595898,
                                                                          "x": -0.3784163478285344,
                                                                          "y": 0.5968816112245744,
                                                                          "z": -0.6559188227057068
                                                                      },
                                                                      "position": {
                                                                          "x": -0.8011662710392221,
                                                                          "y": -0.6108487047237943,
                                                                          "z": 0.4534888328274996
                                                                      }
                                                                  }
                                                              }
                                                              )

        map_T_cart_goal = tf.kdl_to_pose_stamped(map_T_odom * tf.pose_to_kdl(wrong_odom_T_goal.pose), u'map')

        kitchen_setup.set_json_goal(u'AvoidJointLimits', percentage=40)
        kitchen_setup.set_json_goal(u'CartesianVelocityLimit',
                                    root_link=u'odom_combined',
                                    tip_link='base_footprint',
                                    max_linear_velocity=0.05,
                                    max_angular_velocity=0.1,
                                    )

        kitchen_setup.set_and_check_cart_goal(map_T_cart_goal, kitchen_setup.r_tip)

    def test_bug2020_09_16_15_09_36_dump_grasp_wiggle_drawer(self, kitchen_setup):
        map_T_odom = tf.pose_to_kdl(convert_dictionary_to_ros_message(u'geometry_msgs/PoseStamped',
                                                                      {
                                                                          "header": {
                                                                              "frame_id": "map",
                                                                              "seq": 0,
                                                                              "stamp": {
                                                                                  "nsecs": 0,
                                                                                  "secs": 0
                                                                              }
                                                                          },
                                                                          "pose": {
                                                                              "orientation": {
                                                                                  "w": 0.9727439238312539,
                                                                                  "x": 0.0022333636476489127,
                                                                                  "y": -0.004829125045602607,
                                                                                  "z": 0.23182094445387627
                                                                              },
                                                                              "position": {
                                                                                  "x": 0.024580947578082497,
                                                                                  "y": 0.1013560658118105,
                                                                                  "z": 5.192380582593782e-05
                                                                              }
                                                                          }
                                                                      }
                                                                      ).pose)

        odom_T_base_footprint = PoseStamped()
        odom_T_base_footprint.pose.position = Point(
            0.14115931987581143,
            -0.7236910043884692,
            0
        )
        odom_T_base_footprint.pose.orientation = Quaternion(*quaternion_about_axis(
            -1.3665574203571444,
            [0, 0, 1]))
        odom_T_base_footprint = tf.pose_to_kdl(odom_T_base_footprint.pose)
        map_T_base_footprint = tf.kdl_to_pose_stamped(map_T_odom * odom_T_base_footprint, u'map')

        kitchen_setup.teleport_base(map_T_base_footprint)

        js = {
            "l_elbow_flex_joint": -2.1147837587288314,
            "l_forearm_roll_joint": 98.677242128683,
            "l_shoulder_lift_joint": -0.25273190347723196,
            "l_shoulder_pan_joint": 2.134670157199861,
            "l_upper_arm_roll_joint": 1.3845634880543967,
            "l_wrist_flex_joint": -0.1070532732960286,
            "l_wrist_roll_joint": -0.0011156832108381032,
            "r_elbow_flex_joint": -2.1194164214931046,
            "r_forearm_roll_joint": -48.49857037449833,
            "r_shoulder_lift_joint": -0.25224550611412744,
            "r_shoulder_pan_joint": -1.7388688472934715,
            "r_upper_arm_roll_joint": -1.4655950801429158,
            "r_wrist_flex_joint": -0.10005761836891214,
            "r_wrist_roll_joint": 31.466591092689917,
            "torso_lift_joint": 0.2624334335160808,
        }
        kitchen_setup.send_and_check_joint_goal(js)

        kitchen_setup.set_kitchen_js(
            {
                "fridge_area_lower_drawer_main_joint": 0.0,
                "iai_fridge_door_joint": 1.5707,
                "kitchen_island_left_lower_drawer_main_joint": 0.0,
                "kitchen_island_left_upper_drawer_main_joint": 0.0,
                "kitchen_island_middle_lower_drawer_main_joint": 0.0,
                "kitchen_island_middle_upper_drawer_main_joint": 0.0,
                "kitchen_island_right_lower_drawer_main_joint": 0.0,
                "kitchen_island_right_upper_drawer_main_joint": 0.0,
                "oven_area_area_left_drawer_main_joint": 0.0,
                "oven_area_area_middle_lower_drawer_main_joint": 0.0,
                "oven_area_area_middle_upper_drawer_main_joint": 0.0,
                "oven_area_area_right_drawer_main_joint": 0.0,
                "oven_area_oven_door_joint": 0.0,
                "oven_area_oven_knob_oven_joint": 0.0,
                "oven_area_oven_knob_stove_1_joint": 0.0,
                "oven_area_oven_knob_stove_2_joint": 0.0,
                "oven_area_oven_knob_stove_3_joint": 0.0,
                "oven_area_oven_knob_stove_4_joint": 0.0,
                "sink_area_dish_washer_door_joint": 0.0,
                "sink_area_dish_washer_main_joint": 0.0,
                "sink_area_dish_washer_tray_main": 0.0,
                "sink_area_left_bottom_drawer_main_joint": 0.0,
                "sink_area_left_middle_drawer_main_joint": 0.0,
                "sink_area_left_upper_drawer_main_joint": 0.0,
                "sink_area_trash_drawer_main_joint": 0.0
            }
        )

        box_pose = convert_dictionary_to_ros_message(u'geometry_msgs/PoseStamped',
                                                     {
                                                         "header": {
                                                             "frame_id": "map",
                                                             "seq": 0,
                                                             "stamp": {
                                                                 "nsecs": 0,
                                                                 "secs": 0
                                                             }
                                                         },
                                                         "pose": {
                                                             "orientation": {
                                                                 "w": 0.6634436986211376,
                                                                 "x": -0.692860946417934,
                                                                 "y": 0.17933559041317249,
                                                                 "z": -0.21823133070186967
                                                             },
                                                             "position": {
                                                                 "x": 0.926089096069336,
                                                                 "y": -1.0452009836832683,
                                                                 "z": 0.0329125980536143
                                                             }
                                                         }
                                                     }
                                                     )
        kitchen_setup.add_box(u'bowl_1',
                              size=[0.0695257345835, 0.199114735921, 0.0704464276632], pose=box_pose)

        wrong_odom_T_goal = convert_dictionary_to_ros_message(u'geometry_msgs/PoseStamped',
                                                              {
                                                                  "header": {
                                                                      "frame_id": "odom_combined",
                                                                      "seq": 0,
                                                                      "stamp": {
                                                                          "nsecs": 962248325,
                                                                          "secs": 1600268947
                                                                      }
                                                                  },
                                                                  "pose": {
                                                                      "orientation": {
                                                                          "w": 0.6756608321219002,
                                                                          "x": -0.21033058845437325,
                                                                          "y": 0.6877822510017452,
                                                                          "z": 0.161861492207766
                                                                      },
                                                                      "position": {
                                                                          "x": 0.44265312758557507,
                                                                          "y": -1.328706668357887,
                                                                          "z": 0.16673579458516688
                                                                      }
                                                                  }
                                                              }
                                                              )

        map_T_cart_goal = tf.kdl_to_pose_stamped(map_T_odom * tf.pose_to_kdl(wrong_odom_T_goal.pose), u'map')

        kitchen_setup.set_json_goal(u'AvoidJointLimits', percentage=40)
        # kitchen_setup.avoid_all_collisions(0.1)
        kitchen_setup.set_json_goal(u'CartesianVelocityLimit',
                                    root_link=u'odom_combined',
                                    tip_link=u'base_footprint',
                                    max_linear_velocity=0.05,
                                    max_angular_velocity=0.1,
                                    )
        kitchen_setup.set_and_check_cart_goal(map_T_cart_goal, 'l_gripper_tool_frame')

    def test_bug2020_09_09_13_41_21_dump_corner_drawer_shaking(self, kitchen_setup):
        map_T_odom = tf.pose_to_kdl(convert_dictionary_to_ros_message(u'geometry_msgs/PoseStamped',
                                                                      {
                                                                          "header": {
                                                                              "frame_id": "map",
                                                                              "seq": 0,
                                                                              "stamp": {
                                                                                  "nsecs": 0,
                                                                                  "secs": 0
                                                                              }
                                                                          },
                                                                          "pose": {
                                                                              "orientation": {
                                                                                  "w": 0.8779201932099772,
                                                                                  "x": 0.005801928233696417,
                                                                                  "y": 0.0021891835979195693,
                                                                                  "z": -0.47876683203632847
                                                                              },
                                                                              "position": {
                                                                                  "x": -1.2813072440232847,
                                                                                  "y": -0.000900015892780554,
                                                                                  "z": -0.0053088233454366375
                                                                              }
                                                                          }
                                                                      }
                                                                      ).pose)

        odom_T_base_footprint = PoseStamped()
        odom_T_base_footprint.pose.position = Point(
            0.5065161536263582,
            1.2428430519008682,
            0
        )
        odom_T_base_footprint.pose.orientation = Quaternion(*quaternion_about_axis(
            -2.9179043687346833,
            [0, 0, 1]))
        odom_T_base_footprint = tf.pose_to_kdl(odom_T_base_footprint.pose)
        map_T_base_footprint = tf.kdl_to_pose_stamped(map_T_odom * odom_T_base_footprint, u'map')

        kitchen_setup.teleport_base(map_T_base_footprint)

        js = {
            "l_elbow_flex_joint": -2.121008899318323,
            "l_forearm_roll_joint": 60.97875833969833,
            "l_shoulder_lift_joint": -0.26499816732737785,
            "l_shoulder_pan_joint": 1.965291937939539,
            "l_upper_arm_roll_joint": 1.3837617139225473,
            "l_wrist_flex_joint": -0.09896061415750301,
            "l_wrist_roll_joint": -31.415924548422947,
            "r_elbow_flex_joint": -2.121153670029707,
            "r_forearm_roll_joint": -67.34873782238188,
            "r_shoulder_lift_joint": -0.25672903703866357,
            "r_shoulder_pan_joint": -1.712587449591307,
            "r_upper_arm_roll_joint": -1.4633501125737376,
            "r_wrist_flex_joint": -0.09998099334768273,
            "r_wrist_roll_joint": 50.31658512943495,
            "torso_lift_joint": 0.2623074836994323,
        }
        kitchen_setup.send_and_check_joint_goal(js)

        kitchen_setup.set_kitchen_js(
            {
                "fridge_area_lower_drawer_main_joint": 0.0,
                "iai_fridge_door_joint": 0.0,
                "kitchen_island_left_lower_drawer_main_joint": 0.0,
                "kitchen_island_left_upper_drawer_main_joint": 0.48,
                "kitchen_island_middle_lower_drawer_main_joint": 0.0,
                "kitchen_island_middle_upper_drawer_main_joint": 0.0,
                "kitchen_island_right_lower_drawer_main_joint": 0.0,
                "kitchen_island_right_upper_drawer_main_joint": 0.0,
                "oven_area_area_left_drawer_main_joint": 0.0,
                "oven_area_area_middle_lower_drawer_main_joint": 0.0,
                "oven_area_area_middle_upper_drawer_main_joint": 0.0,
                "oven_area_area_right_drawer_main_joint": 0.0,
                "oven_area_oven_door_joint": 0.0,
                "oven_area_oven_knob_oven_joint": 0.0,
                "oven_area_oven_knob_stove_1_joint": 0.0,
                "oven_area_oven_knob_stove_2_joint": 0.0,
                "oven_area_oven_knob_stove_3_joint": 0.0,
                "oven_area_oven_knob_stove_4_joint": 0.0,
                "sink_area_dish_washer_door_joint": 0.0,
                "sink_area_dish_washer_main_joint": 0.0,
                "sink_area_dish_washer_tray_main": 0.0,
                "sink_area_left_bottom_drawer_main_joint": 0.0,
                "sink_area_left_middle_drawer_main_joint": 0.0,
                "sink_area_left_upper_drawer_main_joint": 0.0,
                "sink_area_trash_drawer_main_joint": 0.0
            }
        )

        map_T_cart_goal = convert_dictionary_to_ros_message(u'geometry_msgs/PoseStamped',
                                                            {"header": {"stamp":
                                                                            {"secs": 0,
                                                                             "nsecs": 43884.0},
                                                                        "frame_id": "map", "seq": 0},
                                                             "pose": {
                                                                 "position":
                                                                     {"x": -0.32000017166137695,
                                                                      "y": 0.31999969482421875, "z": 0.0},
                                                                 "orientation":
                                                                     {"x": 0.0, "y": 0.0,
                                                                      "z": 0.8443331886423444,
                                                                      "w": 0.5358185015068547}}}
                                                            )

        avoidance_hint = Vector3Stamped()
        avoidance_hint.header.frame_id = 'map'
        avoidance_hint.vector.y = -1
        kitchen_setup.set_json_goal(u'CollisionAvoidanceHint',
                                    link_name=u'base_link',
                                    max_threshold=0.3,
                                    # spring_threshold=0.5,
                                    max_linear_velocity=1,
                                    body_b=u'kitchen',
                                    link_b=u'kitchen_island',
                                    weight=WEIGHT_COLLISION_AVOIDANCE,
                                    avoidance_hint=avoidance_hint)
        kitchen_setup.set_json_goal(u'CartesianVelocityLimit',
                                    root_link=u'odom_combined',
                                    tip_link=u'base_footprint',
                                    max_linear_velocity=0.5,
                                    max_angular_velocity=0.2,
                                    )
        kitchen_setup.set_joint_goal(gaya_pose)
        kitchen_setup.avoid_all_collisions(0.2)
        kitchen_setup.set_cart_goal(map_T_cart_goal, 'base_footprint', linear_velocity=0.5,
                                    weight=WEIGHT_BELOW_CA)
        kitchen_setup.send_and_check_goal()

    def test_bug2020_09_15_09_59_29_dump_corner_drawer_shaking(self, kitchen_setup):
        map_T_odom = tf.pose_to_kdl(convert_dictionary_to_ros_message(u'geometry_msgs/PoseStamped',
                                                                      {
                                                                          "header": {
                                                                              "frame_id": "map",
                                                                              "seq": 0,
                                                                              "stamp": {
                                                                                  "nsecs": 0,
                                                                                  "secs": 0
                                                                              }
                                                                          },
                                                                          "pose": {
                                                                              "orientation": {
                                                                                  "w": 0.7579127413061545,
                                                                                  "x": 0.002869387844298475,
                                                                                  "y": 0.0003542513596710703,
                                                                                  "z": -0.6523495364336234
                                                                              },
                                                                              "position": {
                                                                                  "x": -0.32870411899363455,
                                                                                  "y": -0.28615040678711406,
                                                                                  "z": -0.005243998544918415
                                                                              }
                                                                          }
                                                                      }
                                                                      ).pose)

        odom_T_base_footprint = PoseStamped()
        odom_T_base_footprint.pose.position = Point(
            -0.25354562842435296,
            1.0658860186856896,
            0
        )
        odom_T_base_footprint.pose.orientation = Quaternion(*quaternion_about_axis(
            2.692050598317841,
            [0, 0, 1]))
        odom_T_base_footprint = tf.pose_to_kdl(odom_T_base_footprint.pose)
        map_T_base_footprint = tf.kdl_to_pose_stamped(map_T_odom * odom_T_base_footprint, u'map')

        kitchen_setup.teleport_base(map_T_base_footprint)

        js = {
            "head_pan_joint": 0.1268085020535231,
            "head_tilt_joint": 0.903331038339086,
            "l_elbow_flex_joint": -2.121008899318323,
            "l_forearm_roll_joint": 4.430280644090958,
            "l_shoulder_lift_joint": -0.2654211419429001,
            "l_shoulder_pan_joint": 1.965374844556896,
            "l_upper_arm_roll_joint": 1.3837617139225473,
            "l_wrist_flex_joint": -0.10174518504387692,
            "l_wrist_roll_joint": -7.146912844735454e-05,
            "r_elbow_flex_joint": -2.120429816472789,
            "r_forearm_roll_joint": 1.7662675011044127,
            "r_shoulder_lift_joint": -0.26104337811699074,
            "r_shoulder_pan_joint": -1.7173960333980123,
            "r_upper_arm_roll_joint": -1.4633501125737374,
            "r_wrist_flex_joint": -0.11341485683949104,
            "r_wrist_roll_joint": 0.05058375449688546,
            "torso_lift_joint": 0.2329842562296531,
        }
        kitchen_setup.send_and_check_joint_goal(js)

        kitchen_setup.set_kitchen_js(
            {
                "fridge_area_lower_drawer_main_joint": 0.0,
                "iai_fridge_door_joint": 0.0,
                "kitchen_island_left_lower_drawer_main_joint": 0.0,
                "kitchen_island_left_upper_drawer_main_joint": 0.0,
                "kitchen_island_middle_lower_drawer_main_joint": 0.0,
                "kitchen_island_middle_upper_drawer_main_joint": 0.0,
                "kitchen_island_right_lower_drawer_main_joint": 0.0,
                "kitchen_island_right_upper_drawer_main_joint": 0.0,
                "oven_area_area_left_drawer_main_joint": 0.0,
                "oven_area_area_middle_lower_drawer_main_joint": 0.0,
                "oven_area_area_middle_upper_drawer_main_joint": 0.0,
                "oven_area_area_right_drawer_main_joint": 0.0,
                "oven_area_oven_door_joint": 0.0,
                "oven_area_oven_knob_oven_joint": 0.0,
                "oven_area_oven_knob_stove_1_joint": 0.0,
                "oven_area_oven_knob_stove_2_joint": 0.0,
                "oven_area_oven_knob_stove_3_joint": 0.0,
                "oven_area_oven_knob_stove_4_joint": 0.0,
                "sink_area_dish_washer_door_joint": 0.0,
                "sink_area_dish_washer_main_joint": 0.0,
                "sink_area_dish_washer_tray_main": 0.0,
                "sink_area_left_bottom_drawer_main_joint": 0.0,
                "sink_area_left_middle_drawer_main_joint": 0.0,
                "sink_area_left_upper_drawer_main_joint": 0.0,
                "sink_area_trash_drawer_main_joint": 0.0
            }
        )

        map_T_cart_goal = convert_dictionary_to_ros_message(u'geometry_msgs/PoseStamped',
                                                            {"header": {"stamp": {"secs": 1600163934,
                                                                                  "nsecs": 326478.0044555664},
                                                                        "frame_id": "map", "seq": 0}, "pose": {
                                                                "position": {"x": -0.440000057220459,
                                                                             "y": 0.15999984741210938, "z": 0.0},
                                                                "orientation": {"x": 0.0, "y": 0.0,
                                                                                "z": 0.9524610762750731,
                                                                                "w": 0.30466029964688424}}}
                                                            )

        avoidance_hint = Vector3Stamped()
        avoidance_hint.header.frame_id = 'map'
        avoidance_hint.vector.y = -1
        kitchen_setup.set_json_goal(u'CollisionAvoidanceHint',
                                    link_name=u'base_link',
                                    max_threshold=0.25,
                                    spring_threshold=0.3,
                                    max_linear_velocity=1,
                                    body_b=u'kitchen',
                                    link_b=u'kitchen_island',
                                    weight=WEIGHT_COLLISION_AVOIDANCE,
                                    avoidance_hint=avoidance_hint)
        kitchen_setup.set_json_goal(u'CartesianVelocityLimit',
                                    root_link=u'odom_combined',
                                    tip_link=u'base_footprint',
                                    max_linear_velocity=0.5,
                                    max_angular_velocity=0.2,
                                    )
        kitchen_setup.set_joint_goal(gaya_pose)
        kitchen_setup.avoid_all_collisions(0.2)
        kitchen_setup.set_cart_goal(map_T_cart_goal, 'base_footprint', linear_velocity=0.5,
                                    weight=WEIGHT_BELOW_CA)
        kitchen_setup.send_and_check_goal()

    def test_bug2020_09_15_15_35_15_dump_shaky_nav(self, kitchen_setup):
        map_T_odom = tf.pose_to_kdl(convert_dictionary_to_ros_message(u'geometry_msgs/PoseStamped',
                                                                      {
                                                                          "header": {
                                                                              "frame_id": "map",
                                                                              "seq": 0,
                                                                              "stamp": {
                                                                                  "nsecs": 0,
                                                                                  "secs": 0
                                                                              }
                                                                          },
                                                                          "pose": {
                                                                              "orientation": {
                                                                                  "w": 0.9903702071222805,
                                                                                  "x": -0.0034922295028117414,
                                                                                  "y": -0.00012004497948064491,
                                                                                  "z": -0.13840029901294992
                                                                              },
                                                                              "position": {
                                                                                  "x": 0.022483169988823295,
                                                                                  "y": -0.09823512894746209,
                                                                                  "z": 0.0036762520107436565
                                                                              }
                                                                          }
                                                                      }
                                                                      ).pose)

        odom_T_base_footprint = PoseStamped()
        odom_T_base_footprint.pose.position = Point(
            0.4355780076030453,
            -0.10753565484855881,
            0
        )
        odom_T_base_footprint.pose.orientation = Quaternion(*quaternion_about_axis(
            -2.398246925955068,
            [0, 0, 1]))
        odom_T_base_footprint = tf.pose_to_kdl(odom_T_base_footprint.pose)
        map_T_base_footprint = tf.kdl_to_pose_stamped(map_T_odom * odom_T_base_footprint, u'map')

        kitchen_setup.teleport_base(map_T_base_footprint)

        js = {
            "l_elbow_flex_joint": -2.121008899318323,
            "l_forearm_roll_joint": 48.41234640599331,
            "l_shoulder_lift_joint": -0.2649981673273779,
            "l_shoulder_pan_joint": 1.965457751174253,
            "l_upper_arm_roll_joint": 1.3837617139225473,
            "l_wrist_flex_joint": -0.09965675687909759,
            "l_wrist_roll_joint": 6.283225718134377,
            "r_elbow_flex_joint": -2.1211536700297065,
            "r_forearm_roll_joint": -29.64961771544074,
            "r_shoulder_lift_joint": -0.2566444421155591,
            "r_shoulder_pan_joint": -1.7157379010508729,
            "r_upper_arm_roll_joint": -1.4633501125737374,
            "r_wrist_flex_joint": -0.1001446362091114,
            "r_wrist_roll_joint": 25.18355495894769,
        }
        kitchen_setup.send_and_check_joint_goal(js)

        kitchen_setup.set_kitchen_js(
            {
                "fridge_area_lower_drawer_main_joint": 0.0,
                "iai_fridge_door_joint": 0.0,
                "kitchen_island_left_lower_drawer_main_joint": 0.0,
                "kitchen_island_left_upper_drawer_main_joint": 0.0,
                "kitchen_island_middle_lower_drawer_main_joint": 0.0,
                "kitchen_island_middle_upper_drawer_main_joint": 0.0,
                "kitchen_island_right_lower_drawer_main_joint": 0.0,
                "kitchen_island_right_upper_drawer_main_joint": 0.0,
                "oven_area_area_left_drawer_main_joint": 0.0,
                "oven_area_area_middle_lower_drawer_main_joint": 0.0,
                "oven_area_area_middle_upper_drawer_main_joint": 0.0,
                "oven_area_area_right_drawer_main_joint": 0.0,
                "oven_area_oven_door_joint": 0.0,
                "oven_area_oven_knob_oven_joint": 0.0,
                "oven_area_oven_knob_stove_1_joint": 0.0,
                "oven_area_oven_knob_stove_2_joint": 0.0,
                "oven_area_oven_knob_stove_3_joint": 0.0,
                "oven_area_oven_knob_stove_4_joint": 0.0,
                "sink_area_dish_washer_door_joint": 0.0,
                "sink_area_dish_washer_main_joint": 0.0,
                "sink_area_dish_washer_tray_main": 0.0,
                "sink_area_left_bottom_drawer_main_joint": 0.0,
                "sink_area_left_middle_drawer_main_joint": 0.0,
                "sink_area_left_upper_drawer_main_joint": 0.0,
                "sink_area_trash_drawer_main_joint": 0.0
            }
        )

        map_T_cart_goal = convert_dictionary_to_ros_message(u'geometry_msgs/PoseStamped',
                                                            {"header": {"stamp": {"secs": 1600184101,
                                                                                  "nsecs": 976460.9336853027},
                                                                        "frame_id": "map", "seq": 0}, "pose": {
                                                                "position": {"x": 0.48000001907348633,
                                                                             "y": -0.5999999046325684, "z": 0.0},
                                                                "orientation": {"x": 0.0, "y": 0.0,
                                                                                "z": -0.3561185110796128,
                                                                                "w": 0.9344407985883534}}}
                                                            )

        avoidance_hint = Vector3Stamped()
        avoidance_hint.header.frame_id = 'map'
        avoidance_hint.vector.y = -1
        kitchen_setup.set_json_goal(u'CollisionAvoidanceHint',
                                    link_name=u'base_link',
                                    max_threshold=0.25,
                                    spring_threshold=0.3,
                                    max_linear_velocity=1,
                                    body_b=u'kitchen',
                                    link_b=u'kitchen_island',
                                    weight=WEIGHT_COLLISION_AVOIDANCE,
                                    avoidance_hint=avoidance_hint)
        kitchen_setup.set_json_goal(u'CartesianVelocityLimit',
                                    root_link=u'odom_combined',
                                    tip_link=u'base_footprint',
                                    max_linear_velocity=0.5,
                                    max_angular_velocity=0.2,
                                    )
        kitchen_setup.set_joint_goal(
            {
                "l_shoulder_pan_joint": 1.965457751174253,
                "l_shoulder_lift_joint": -0.26482897748116896,
                "l_upper_arm_roll_joint": 1.3837617139225473,
                "l_elbow_flex_joint": -2.121008899318323,
                "l_forearm_roll_joint": 48.412635641428075,
                "l_wrist_flex_joint": -0.09891710523740382,
                "l_wrist_roll_joint": 6.283008173533879,
                "r_shoulder_pan_joint": -1.7159037142855866,
                "r_shoulder_lift_joint": -0.2564752522693502,
                "r_upper_arm_roll_joint": -1.4633501125737374,
                "r_elbow_flex_joint": -2.121443211452474,
                "r_forearm_roll_joint": -29.649386327092937,
                "r_wrist_flex_joint": -0.09992709160861413,
                "r_wrist_roll_joint": 25.182815307305997,
            }
        )

        kitchen_setup.avoid_all_collisions(0.2)
        kitchen_setup.set_and_check_cart_goal(map_T_cart_goal, 'base_footprint', linear_velocity=0.5,
                                              weight=WEIGHT_BELOW_CA, expected_error_codes=[MoveResult.SHAKING])

    def test_bug2020_09_15_15_35_15_dump_shaky_nav_cut_off(self, kitchen_setup):
        map_T_odom = tf.pose_to_kdl(convert_dictionary_to_ros_message(u'geometry_msgs/PoseStamped',
                                                                      {
                                                                          "header": {
                                                                              "frame_id": "map",
                                                                              "seq": 0,
                                                                              "stamp": {
                                                                                  "nsecs": 0,
                                                                                  "secs": 0
                                                                              }
                                                                          },
                                                                          "pose": {
                                                                              "orientation": {
                                                                                  "w": 0.9903702071222805,
                                                                                  "x": -0.0034922295028117414,
                                                                                  "y": -0.00012004497948064491,
                                                                                  "z": -0.13840029901294992
                                                                              },
                                                                              "position": {
                                                                                  "x": 0.022483169988823295,
                                                                                  "y": -0.09823512894746209,
                                                                                  "z": 0.0036762520107436565
                                                                              }
                                                                          }
                                                                      }
                                                                      ).pose)

        odom_T_base_footprint = PoseStamped()
        odom_T_base_footprint.pose.position = Point(
            0.4355780076030453,
            -0.10753565484855881,
            0
        )
        odom_T_base_footprint.pose.orientation = Quaternion(*quaternion_about_axis(
            -2.398246925955068,
            [0, 0, 1]))
        odom_T_base_footprint = tf.pose_to_kdl(odom_T_base_footprint.pose)
        map_T_base_footprint = tf.kdl_to_pose_stamped(map_T_odom * odom_T_base_footprint, u'map')

        kitchen_setup.teleport_base(map_T_base_footprint)

        js = {
            "l_elbow_flex_joint": -2.121008899318323,
            "l_forearm_roll_joint": 48.41234640599331,
            "l_shoulder_lift_joint": -0.2649981673273779,
            "l_shoulder_pan_joint": 1.965457751174253,
            "l_upper_arm_roll_joint": 1.3837617139225473,
            "l_wrist_flex_joint": -0.09965675687909759,
            "l_wrist_roll_joint": 6.283225718134377,
            "r_elbow_flex_joint": -2.1211536700297065,
            "r_forearm_roll_joint": -29.64961771544074,
            "r_shoulder_lift_joint": -0.2566444421155591,
            "r_shoulder_pan_joint": -1.7157379010508729,
            "r_upper_arm_roll_joint": -1.4633501125737374,
            "r_wrist_flex_joint": -0.1001446362091114,
            "r_wrist_roll_joint": 25.18355495894769,
        }
        kitchen_setup.send_and_check_joint_goal(js)

        kitchen_setup.set_kitchen_js(
            {
                "fridge_area_lower_drawer_main_joint": 0.0,
                "iai_fridge_door_joint": 0.0,
                "kitchen_island_left_lower_drawer_main_joint": 0.0,
                "kitchen_island_left_upper_drawer_main_joint": 0.0,
                "kitchen_island_middle_lower_drawer_main_joint": 0.0,
                "kitchen_island_middle_upper_drawer_main_joint": 0.0,
                "kitchen_island_right_lower_drawer_main_joint": 0.0,
                "kitchen_island_right_upper_drawer_main_joint": 0.0,
                "oven_area_area_left_drawer_main_joint": 0.0,
                "oven_area_area_middle_lower_drawer_main_joint": 0.0,
                "oven_area_area_middle_upper_drawer_main_joint": 0.0,
                "oven_area_area_right_drawer_main_joint": 0.0,
                "oven_area_oven_door_joint": 0.0,
                "oven_area_oven_knob_oven_joint": 0.0,
                "oven_area_oven_knob_stove_1_joint": 0.0,
                "oven_area_oven_knob_stove_2_joint": 0.0,
                "oven_area_oven_knob_stove_3_joint": 0.0,
                "oven_area_oven_knob_stove_4_joint": 0.0,
                "sink_area_dish_washer_door_joint": 0.0,
                "sink_area_dish_washer_main_joint": 0.0,
                "sink_area_dish_washer_tray_main": 0.0,
                "sink_area_left_bottom_drawer_main_joint": 0.0,
                "sink_area_left_middle_drawer_main_joint": 0.0,
                "sink_area_left_upper_drawer_main_joint": 0.0,
                "sink_area_trash_drawer_main_joint": 0.0
            }
        )

        map_T_cart_goal = convert_dictionary_to_ros_message(u'geometry_msgs/PoseStamped',
                                                            {"header": {"stamp": {"secs": 1600184101,
                                                                                  "nsecs": 976460.9336853027},
                                                                        "frame_id": "map", "seq": 0}, "pose": {
                                                                "position": {"x": 0.48000001907348633,
                                                                             "y": -0.5999999046325684, "z": 0.0},
                                                                "orientation": {"x": 0.0, "y": 0.0,
                                                                                "z": -0.3561185110796128,
                                                                                "w": 0.9344407985883534}}}
                                                            )

        avoidance_hint = Vector3Stamped()
        avoidance_hint.header.frame_id = 'map'
        avoidance_hint.vector.y = -1
        kitchen_setup.set_json_goal(u'CollisionAvoidanceHint',
                                    link_name=u'base_link',
                                    max_threshold=0.25,
                                    spring_threshold=0.3,
                                    max_linear_velocity=1,
                                    body_b=u'kitchen',
                                    link_b=u'kitchen_island',
                                    weight=WEIGHT_COLLISION_AVOIDANCE,
                                    avoidance_hint=avoidance_hint)
        kitchen_setup.set_json_goal(u'CartesianVelocityLimit',
                                    root_link=u'odom_combined',
                                    tip_link=u'base_footprint',
                                    max_linear_velocity=0.5,
                                    max_angular_velocity=0.2,
                                    )
        kitchen_setup.set_joint_goal(
            {
                "l_shoulder_pan_joint": 1.965457751174253,
                "l_shoulder_lift_joint": -0.26482897748116896,
                "l_upper_arm_roll_joint": 1.3837617139225473,
                "l_elbow_flex_joint": -2.121008899318323,
                "l_forearm_roll_joint": 48.412635641428075,
                "l_wrist_flex_joint": -0.09891710523740382,
                "l_wrist_roll_joint": 6.283008173533879,
                "r_shoulder_pan_joint": -1.7159037142855866,
                "r_shoulder_lift_joint": -0.2564752522693502,
                "r_upper_arm_roll_joint": -1.4633501125737374,
                "r_elbow_flex_joint": -2.121443211452474,
                "r_forearm_roll_joint": -29.649386327092937,
                "r_wrist_flex_joint": -0.09992709160861413,
                "r_wrist_roll_joint": 25.182815307305997,
            }
        )

        kitchen_setup.avoid_all_collisions(0.2)
        kitchen_setup.set_cart_goal(map_T_cart_goal, 'base_footprint', linear_velocity=0.5,
                                    weight=WEIGHT_BELOW_CA)
        kitchen_setup.send_and_check_goal(goal_type=MoveGoal.PLAN_AND_EXECUTE_AND_CUT_OFF_SHAKING)

    def test_bug2020_09_15_10_41_17_dump_wiggling(self, kitchen_setup):
        map_T_odom = tf.pose_to_kdl(convert_dictionary_to_ros_message(u'geometry_msgs/PoseStamped',
                                                                      {
                                                                          "header": {
                                                                              "frame_id": "map",
                                                                              "seq": 0,
                                                                              "stamp": {
                                                                                  "nsecs": 0,
                                                                                  "secs": 0
                                                                              }
                                                                          },
                                                                          "pose": {
                                                                              "orientation": {
                                                                                  "w": 0.7532154668322877,
                                                                                  "x": 0.0013925205455504854,
                                                                                  "y": 0.0020029798643668487,
                                                                                  "z": -0.6577693436781712
                                                                              },
                                                                              "position": {
                                                                                  "x": -0.45177061803897495,
                                                                                  "y": -0.29218384670347713,
                                                                                  "z": 4.1548596924592305e-05
                                                                              }
                                                                          }
                                                                      }
                                                                      ).pose)

        odom_T_base_footprint = PoseStamped()
        odom_T_base_footprint.pose.position = Point(
            -0.10391025295767904,
            1.0221940223228667,
            0
        )
        odom_T_base_footprint.pose.orientation = Quaternion(*quaternion_about_axis(
            2.97736321896431,
            [0, 0, 1]))
        odom_T_base_footprint = tf.pose_to_kdl(odom_T_base_footprint.pose)
        map_T_base_footprint = tf.kdl_to_pose_stamped(map_T_odom * odom_T_base_footprint, u'map')

        kitchen_setup.teleport_base(map_T_base_footprint)

        js = {
            "head_pan_joint": 0.11518460923524085,
            "head_tilt_joint": 0.9514786684689828,
            "l_elbow_flex_joint": -2.121008899318323,
            "l_forearm_roll_joint": 4.430049255743156,
            "l_shoulder_lift_joint": -0.2649981673273779,
            "l_shoulder_pan_joint": 1.9652919379395388,
            "l_upper_arm_roll_joint": 1.3837617139225473,
            "l_wrist_flex_joint": -0.09896061415750401,
            "l_wrist_roll_joint": 1.5548711750357214e-05,
            "r_elbow_flex_joint": -2.0632453854762955,
            "r_forearm_roll_joint": -1.3016527553185637,
            "r_shoulder_lift_joint": -0.30680923151650064,
            "r_shoulder_pan_joint": -1.183809044088452,
            "r_upper_arm_roll_joint": -1.6439096470662296,
            "r_wrist_flex_joint": -1.28493603944117,
            "r_wrist_roll_joint": 4.308453693283392,
            "torso_lift_joint": 0.25,
        }
        kitchen_setup.send_and_check_joint_goal(js)

        kitchen_setup.set_kitchen_js(
            {
                "fridge_area_lower_drawer_main_joint": 0.0,
                "iai_fridge_door_joint": 0.0,
                "kitchen_island_left_lower_drawer_main_joint": 0.0,
                "kitchen_island_left_upper_drawer_main_joint": 0.0,
                "kitchen_island_middle_lower_drawer_main_joint": 0.0,
                "kitchen_island_middle_upper_drawer_main_joint": 0.0,
                "kitchen_island_right_lower_drawer_main_joint": 0.0,
                "kitchen_island_right_upper_drawer_main_joint": 0.0,
                "oven_area_area_left_drawer_main_joint": 0.0,
                "oven_area_area_middle_lower_drawer_main_joint": 0.0,
                "oven_area_area_middle_upper_drawer_main_joint": 0.0,
                "oven_area_area_right_drawer_main_joint": 0.0,
                "oven_area_oven_door_joint": 0.0,
                "oven_area_oven_knob_oven_joint": 0.0,
                "oven_area_oven_knob_stove_1_joint": 0.0,
                "oven_area_oven_knob_stove_2_joint": 0.0,
                "oven_area_oven_knob_stove_3_joint": 0.0,
                "oven_area_oven_knob_stove_4_joint": 0.0,
                "sink_area_dish_washer_door_joint": 0.0,
                "sink_area_dish_washer_main_joint": 0.0,
                "sink_area_dish_washer_tray_main": 0.0,
                "sink_area_left_bottom_drawer_main_joint": 0.0,
                "sink_area_left_middle_drawer_main_joint": 0.48,
                "sink_area_left_upper_drawer_main_joint": 0.0,
                "sink_area_trash_drawer_main_joint": 0.0
            }
        )

        box_pose = convert_dictionary_to_ros_message(u'geometry_msgs/PoseStamped',
                                                     {
                                                         "header": {
                                                             "frame_id": "r_wrist_roll_link",
                                                             "seq": 0,
                                                             "stamp": {
                                                                 "nsecs": 0,
                                                                 "secs": 0
                                                             }
                                                         },
                                                         "pose": {
                                                             "orientation": {
                                                                 "w": 0.7050609904138849,
                                                                 "x": 1.981449345260101e-12,
                                                                 "y": -0.7090613364582498,
                                                                 "z": 0.011000951623944002
                                                             },
                                                             "position": {
                                                                 "x": 0.209,
                                                                 "y": -0.059,
                                                                 "z": 0.003
                                                             }
                                                         }
                                                     }
                                                     )
        kitchen_setup.attach_box(u'bowl_1',
                                 size=[.171740325292, 0.171745332082, 0.10578233401],
                                 frame_id='r_wrist_roll_link', pose=box_pose)

        map_T_cart_goal = convert_dictionary_to_ros_message(u'geometry_msgs/PoseStamped',
                                                            {"header": {"stamp": {"secs": 1600166439,
                                                                                  "nsecs": 617058.9923858643},
                                                                        "frame_id": "map", "seq": 0}, "pose": {
                                                                "position": {"x": -2.4800000190734863,
                                                                             "y": 0.15999984741210938, "z": 0.0},
                                                                "orientation": {"x": 0.0, "y": 0.0,
                                                                                "z": -0.9870874685064221,
                                                                                "w": 0.16018217602961632}}}
                                                            )

        avoidance_hint = Vector3Stamped()
        avoidance_hint.header.frame_id = 'map'
        avoidance_hint.vector.y = -1
        kitchen_setup.set_json_goal(u'CollisionAvoidanceHint',
                                    link_name=u'base_link',
                                    max_threshold=0.25,
                                    spring_threshold=0.3,
                                    max_linear_velocity=1,
                                    body_b=u'kitchen',
                                    link_b=u'kitchen_island',
                                    weight=WEIGHT_COLLISION_AVOIDANCE,
                                    avoidance_hint=avoidance_hint)
        kitchen_setup.set_json_goal(u'CartesianVelocityLimit',
                                    root_link=u'odom_combined',
                                    tip_link=u'base_footprint',
                                    max_linear_velocity=0.5,
                                    max_angular_velocity=0.2,
                                    )
        kitchen_setup.set_joint_goal({
            "l_shoulder_pan_joint": 1.9728364401190246,
            "l_shoulder_lift_joint": -0.262967889172871,
            "l_upper_arm_roll_joint": 1.3837617139225473,
            "l_elbow_flex_joint": -2.121008899318323,
            "l_forearm_roll_joint": 4.430338491177909,
            "l_wrist_flex_joint": -0.08986724985668793,
            "l_wrist_roll_joint": 0.001103271714241405,
            "r_shoulder_pan_joint": -1.183809044088452,
            "r_shoulder_lift_joint": -0.307232206132023,
            "r_upper_arm_roll_joint": -1.6439096470662296,
            "r_elbow_flex_joint": -2.0632453854762955,
            "r_forearm_roll_joint": -7.5851190340623456,
            "r_wrist_flex_joint": -1.28497954836127,
            "r_wrist_roll_joint": 10.590924211064326
            # "torso_lift_joint": 1,
        })

        kitchen_setup.avoid_all_collisions(0.2)
        # tip_normal = Vector3Stamped()
        # tip_normal.header.frame_id = 'map'
        # tip_normal.vector.z = 1
        # kitchen_setup.align_planes('bowl_1', tip_normal, weight=WEIGHT_ABOVE_CA)
        kitchen_setup.set_cart_goal(map_T_cart_goal, 'base_footprint', linear_velocity=0.5,
                                    weight=WEIGHT_BELOW_CA)
        kitchen_setup.send_and_check_goal()

    def test_bug2020_09_11_11_59_57_dump(self, kitchen_setup):
        map_T_odom = tf.pose_to_kdl(convert_dictionary_to_ros_message(u'geometry_msgs/PoseStamped',
                                                                      {
                                                                          "header": {
                                                                              "frame_id": "map",
                                                                              "seq": 0,
                                                                              "stamp": {
                                                                                  "nsecs": 0,
                                                                                  "secs": 0
                                                                              }
                                                                          },
                                                                          "pose": {
                                                                              "orientation": {
                                                                                  "w": 1.0,
                                                                                  "x": 0.0,
                                                                                  "y": 0.0,
                                                                                  "z": 0.0
                                                                              },
                                                                              "position": {
                                                                                  "x": 0.0,
                                                                                  "y": 0.0,
                                                                                  "z": 0.0
                                                                              }
                                                                          }
                                                                      }
                                                                      ).pose)

        odom_T_base_footprint = PoseStamped()
        odom_T_base_footprint.pose.position = Point(
            0.09598632901906967,
            1.7636791467666626,
            0
        )
        odom_T_base_footprint.pose.orientation = Quaternion(*quaternion_about_axis(
            -2.7521222050783707,
            [0, 0, 1]))
        odom_T_base_footprint = tf.pose_to_kdl(odom_T_base_footprint.pose)
        map_T_base_footprint = tf.kdl_to_pose_stamped(map_T_odom * odom_T_base_footprint, u'map')

        kitchen_setup.teleport_base(map_T_base_footprint)

        js = {
            "head_pan_joint": 0.10143902897834778,
            "head_tilt_joint": 0.6765880584716797,
            "l_elbow_flex_joint": -2.1212997436523438,
            "l_forearm_roll_joint": -1.8530672788619995,
            "l_shoulder_lift_joint": -0.26502490043640137,
            "l_shoulder_pan_joint": 1.9651780128479004,
            "l_upper_arm_roll_joint": 1.3837532997131348,
            "l_wrist_flex_joint": -0.10027802735567093,
            "l_wrist_roll_joint": 9.870521171251312e-05,
            "r_elbow_flex_joint": -2.1213154792785645,
            "r_forearm_roll_joint": -17.083274841308594,
            "r_shoulder_lift_joint": -0.2567230463027954,
            "r_shoulder_pan_joint": -1.7125777006149292,
            "r_upper_arm_roll_joint": -1.4633837938308716,
            "r_wrist_flex_joint": -0.10014520585536957,
            "r_wrist_roll_joint": 12.617490768432617,
            "torso_lift_joint": 0.26358458399772644,
        }
        kitchen_setup.send_and_check_joint_goal(js)

        kitchen_setup.set_kitchen_js(
            {
                "fridge_area_lower_drawer_main_joint": 0.0,
                "iai_fridge_door_joint": 0.0,
                "kitchen_island_left_lower_drawer_main_joint": 0.0,
                "kitchen_island_left_upper_drawer_main_joint": 0.0,
                "kitchen_island_middle_lower_drawer_main_joint": 0.0,
                "kitchen_island_middle_upper_drawer_main_joint": 0.0,
                "kitchen_island_right_lower_drawer_main_joint": 0.0,
                "kitchen_island_right_upper_drawer_main_joint": 0.0,
                "oven_area_area_left_drawer_main_joint": 0.0,
                "oven_area_area_middle_lower_drawer_main_joint": 0.0,
                "oven_area_area_middle_upper_drawer_main_joint": 0.0,
                "oven_area_area_right_drawer_main_joint": 0.0,
                "oven_area_oven_door_joint": 0.0,
                "oven_area_oven_knob_oven_joint": 0.0,
                "oven_area_oven_knob_stove_1_joint": 0.0,
                "oven_area_oven_knob_stove_2_joint": 0.0,
                "oven_area_oven_knob_stove_3_joint": 0.0,
                "oven_area_oven_knob_stove_4_joint": 0.0,
                "sink_area_dish_washer_door_joint": 0.0,
                "sink_area_dish_washer_main_joint": 0.0,
                "sink_area_dish_washer_tray_main": 0.0,
                "sink_area_left_bottom_drawer_main_joint": 0.0,
                "sink_area_left_middle_drawer_main_joint": 0.0,
                "sink_area_left_upper_drawer_main_joint": 0.48,
                "sink_area_trash_drawer_main_joint": 0.0
            }
        )

        SM_TableKnife4_pose = convert_dictionary_to_ros_message(u'geometry_msgs/PoseStamped',
                                                                {
                                                                    "header": {
                                                                        "frame_id": "r_wrist_roll_link",
                                                                        "seq": 0,
                                                                        "stamp": {
                                                                            "nsecs": 0,
                                                                            "secs": 0
                                                                        }
                                                                    },
                                                                    "pose": {
                                                                        "orientation": {
                                                                            "w": 0.7071039519219716,
                                                                            "x": -0.002000294064347671,
                                                                            "y": -0.7071039519219521,
                                                                            "z": 0.002000294064347671
                                                                        },
                                                                        "position": {
                                                                            "x": 0.166,
                                                                            "y": 0.003,
                                                                            "z": 0.002
                                                                        }
                                                                    }
                                                                }
                                                                )
        kitchen_setup.attach_box(u'SM_TableKnife4',
                                 size=[0.222074826558, 0.0516345620155, 0.0242430388927],
                                 frame_id='r_wrist_roll_link', pose=SM_TableKnife4_pose)

        SM_BigBowl2_pose = convert_dictionary_to_ros_message(u'geometry_msgs/PoseStamped',
                                                             {
                                                                 "header": {
                                                                     "frame_id": "map",
                                                                     "seq": 0,
                                                                     "stamp": {
                                                                         "nsecs": 0,
                                                                         "secs": 0
                                                                     }
                                                                 },
                                                                 "pose": {
                                                                     "orientation": {
                                                                         "w": 0.9442825488612109,
                                                                         "x": 0.008524839235563506,
                                                                         "y": 0.004445144931827071,
                                                                         "z": 0.32899549498240516
                                                                     },
                                                                     "position": {
                                                                         "x": -0.8397645969330706,
                                                                         "y": 1.197540621263799,
                                                                         "z": 0.9046289697156581
                                                                     }
                                                                 }
                                                             }
                                                             )
        kitchen_setup.add_box(u'SM_BigBowl2',
                              size=[0.171740325292, 0.171745332082, 0.10578233401], pose=SM_BigBowl2_pose)

        # goal----------------------------------

        map_T_cart_goal = convert_dictionary_to_ros_message(u'geometry_msgs/PoseStamped',
                                                            {"header": {"stamp": {"secs": 1599817878,
                                                                                  "nsecs": 274374.96185302734},
                                                                        "frame_id": "map", "seq": 0}, "pose": {
                                                                "position": {"x": -0.20000028610229492,
                                                                             "y": 2.0399999618530273, "z": 0.0},
                                                                "orientation": {"x": 0.0, "y": 0.0,
                                                                                "z": -0.9210651816262956,
                                                                                "w": 0.3894084374993936}}}
                                                            )

        avoidance_hint = Vector3Stamped()
        avoidance_hint.header.frame_id = 'map'
        avoidance_hint.vector.y = -1
        kitchen_setup.set_json_goal(u'CollisionAvoidanceHint',
                                    link_name=u'base_link',
                                    max_threshold=0.3,
                                    # spring_threshold=0.5,
                                    max_linear_velocity=1,
                                    body_b=u'kitchen',
                                    link_b=u'kitchen_island',
                                    weight=WEIGHT_COLLISION_AVOIDANCE,
                                    avoidance_hint=avoidance_hint)
        kitchen_setup.set_json_goal(u'CartesianVelocityLimit',
                                    root_link=u'odom_combined',
                                    tip_link=u'base_footprint',
                                    max_linear_velocity=0.5,
                                    max_angular_velocity=0.2,
                                    )
        kitchen_setup.set_joint_goal(gaya_pose)
        kitchen_setup.avoid_all_collisions(0.2)
        kitchen_setup.set_cart_goal(map_T_cart_goal, 'base_footprint', linear_velocity=0.5,
                                    weight=WEIGHT_BELOW_CA)
        kitchen_setup.send_and_check_goal()

    def test_bug2020_09_09_14_33_36_dump_endless_wiggling(self, kitchen_setup):
        map_T_odom = tf.pose_to_kdl(convert_dictionary_to_ros_message(u'geometry_msgs/PoseStamped',
                                                                      {
                                                                          "header": {
                                                                              "frame_id": "map",
                                                                              "seq": 0,
                                                                              "stamp": {
                                                                                  "nsecs": 0,
                                                                                  "secs": 0
                                                                              }
                                                                          },
                                                                          "pose": {
                                                                              "orientation": {
                                                                                  "w": 0.8038133596161393,
                                                                                  "x": -0.0017914705470469517,
                                                                                  "y": 0.004855839193902281,
                                                                                  "z": -0.5948590541982338
                                                                              },
                                                                              "position": {
                                                                                  "x": -1.2290553421224326,
                                                                                  "y": -0.07699918098148706,
                                                                                  "z": -0.014262627020910567
                                                                              }
                                                                          }
                                                                      }
                                                                      ).pose)

        odom_T_base_footprint = PoseStamped()
        odom_T_base_footprint.pose.position = Point(
            -0.84211314506964,
            -1.0942196618120819,
            0
        )
        odom_T_base_footprint.pose.orientation = Quaternion(*quaternion_about_axis(
            -1.8534894800614323,
            [0, 0, 1]))
        odom_T_base_footprint = tf.pose_to_kdl(odom_T_base_footprint.pose)
        map_T_base_footprint = tf.kdl_to_pose_stamped(map_T_odom * odom_T_base_footprint, u'map')

        kitchen_setup.teleport_base(map_T_base_footprint)

        js = {
            "l_elbow_flex_joint": -2.121008899318323,
            "l_forearm_roll_joint": 60.97852695135053,
            "l_shoulder_lift_joint": -0.2647443825580645,
            "l_shoulder_pan_joint": 1.965291937939539,
            "l_upper_arm_roll_joint": 1.3837617139225473,
            "l_wrist_flex_joint": -0.09987430147959442,
            "l_wrist_roll_joint": -31.415881039502846,
            "r_elbow_flex_joint": -2.120140275050022,
            "r_forearm_roll_joint": -92.48219800774837,
            "r_shoulder_lift_joint": -0.2576595811928125,
            "r_shoulder_pan_joint": -1.7474082288812411,
            "r_upper_arm_roll_joint": -1.4636708222264772,
            "r_wrist_flex_joint": -0.10002450226779036,
            "r_wrist_roll_joint": 69.16652020014351,
            "torso_lift_joint": 0.2575583183617209,
        }
        kitchen_setup.allow_all_collisions()
        kitchen_setup.send_and_check_joint_goal(js)

        kitchen_setup.set_kitchen_js(
            {
                "fridge_area_lower_drawer_main_joint": 0.0,
                "iai_fridge_door_joint": 0.0,
                "kitchen_island_left_lower_drawer_main_joint": 0.0,
                "kitchen_island_left_upper_drawer_main_joint": 0.0,
                "kitchen_island_middle_lower_drawer_main_joint": 0.0,
                "kitchen_island_middle_upper_drawer_main_joint": 0.0,
                "kitchen_island_right_lower_drawer_main_joint": 0.0,
                "kitchen_island_right_upper_drawer_main_joint": 0.0,
                "oven_area_area_left_drawer_main_joint": 0.0,
                "oven_area_area_middle_lower_drawer_main_joint": 0.0,
                "oven_area_area_middle_upper_drawer_main_joint": 0.0,
                "oven_area_area_right_drawer_main_joint": 0.0,
                "oven_area_oven_door_joint": 0.0,
                "oven_area_oven_knob_oven_joint": 0.0,
                "oven_area_oven_knob_stove_1_joint": 0.0,
                "oven_area_oven_knob_stove_2_joint": 0.0,
                "oven_area_oven_knob_stove_3_joint": 0.0,
                "oven_area_oven_knob_stove_4_joint": 0.0,
                "sink_area_dish_washer_door_joint": 0.0,
                "sink_area_dish_washer_main_joint": 0.0,
                "sink_area_dish_washer_tray_main": 0.0,
                "sink_area_left_bottom_drawer_main_joint": 0.0,
                "sink_area_left_middle_drawer_main_joint": 0.0,
                "sink_area_left_upper_drawer_main_joint": 0.0,
                "sink_area_trash_drawer_main_joint": 0.0
            }
        )

        box_pose = convert_dictionary_to_ros_message(u'geometry_msgs/PoseStamped',
                                                     {
                                                         "header": {
                                                             "frame_id": "map",
                                                             "seq": 0,
                                                             "stamp": {
                                                                 "nsecs": 0,
                                                                 "secs": 0
                                                             }
                                                         },
                                                         "pose": {
                                                             "orientation": {
                                                                 "w": 0.9894008709219515,
                                                                 "x": 9.813812393299583e-05,
                                                                 "y": 0.00012360265872692514,
                                                                 "z": 0.14520981960657917
                                                             },
                                                             "position": {
                                                                 "x": -3.328302510579427,
                                                                 "y": 0.4969228744506836,
                                                                 "z": 0.82414124806722
                                                             }
                                                         }
                                                     }
                                                     )
        kitchen_setup.add_box(u'bowl_1',
                              size=[0.0858103354772, 0.0858093341192, 0.155754343669], pose=box_pose)

        wrong_odom_T_goal = convert_dictionary_to_ros_message(u'geometry_msgs/PoseStamped',
                                                              {
                                                                  "header": {
                                                                      "frame_id": "odom_combined",
                                                                      "seq": 0,
                                                                      "stamp": {
                                                                          "nsecs": 784679174,
                                                                          "secs": 1599662013
                                                                      }
                                                                  },
                                                                  "pose": {
                                                                      "orientation": {
                                                                          "w": 0.7052763626162107,
                                                                          "x": 0.004909433897532277,
                                                                          "y": 0.001082490750537487,
                                                                          "z": -0.7089146376393086
                                                                      },
                                                                      "position": {
                                                                          "x": -1.1672449270105567,
                                                                          "y": -1.8671080893997798,
                                                                          "z": 0.8256542845203053
                                                                      }
                                                                  }
                                                              }
                                                              )
        map_T_cart_goal = tf.kdl_to_pose_stamped(map_T_odom * tf.pose_to_kdl(wrong_odom_T_goal.pose), u'map')
        kitchen_setup.set_json_goal(u'CartesianVelocityLimit',
                                    root_link=u'odom_combined',
                                    tip_link=u'base_footprint',
                                    max_linear_velocity=0.1,
                                    max_angular_velocity=0.2,
                                    )
        # kitchen_setup.avoid_all_collisions(0.2)
        kitchen_setup.allow_collision([
            "r_gripper_l_finger_tip_link",
            "r_gripper_r_finger_tip_link",
            "r_gripper_l_finger_link",
            "r_gripper_r_finger_link",
            "r_gripper_l_finger_tip_frame",
            "r_gripper_palm_link"
        ], 'bowl_1', [])
        kitchen_setup.allow_collision([
            "r_gripper_l_finger_tip_link",
            "r_gripper_r_finger_tip_link",
            "r_gripper_l_finger_link",
            "r_gripper_r_finger_link",
            "r_gripper_l_finger_tip_frame",
            "r_gripper_palm_link"
        ], 'kitchen', [])
        # kitchen_setup.add_json_goal(u'AvoidJointLimits', percentage=40)
        # kitchen_setup.allow_all_collisions()
        kitchen_setup.set_and_check_cart_goal(map_T_cart_goal, 'r_gripper_tool_frame')

    def test_bug2020_09_09_13_36_25_dump(self, kitchen_setup):
        map_T_odom = tf.pose_to_kdl(convert_dictionary_to_ros_message(u'geometry_msgs/PoseStamped',
                                                                      {
                                                                          "header": {
                                                                              "frame_id": "map",
                                                                              "seq": 0,
                                                                              "stamp": {
                                                                                  "nsecs": 0,
                                                                                  "secs": 0
                                                                              }
                                                                          },
                                                                          "pose": {
                                                                              "orientation": {
                                                                                  "w": 0.8779201932099772,
                                                                                  "x": 0.005801928233696417,
                                                                                  "y": 0.0021891835979195693,
                                                                                  "z": -0.47876683203632847
                                                                              },
                                                                              "position": {
                                                                                  "x": -1.2813072440232847,
                                                                                  "y": -0.000900015892780554,
                                                                                  "z": -0.0053088233454366375
                                                                              }
                                                                          }
                                                                      }
                                                                      ).pose)

        odom_T_base_footprint = PoseStamped()
        odom_T_base_footprint.pose.position = Point(
            0.5065161536263582,
            1.2428430519008682,
            0
        )
        odom_T_base_footprint.pose.orientation = Quaternion(*quaternion_about_axis(
            -2.9179043687346833,
            [0, 0, 1]))
        odom_T_base_footprint = tf.pose_to_kdl(odom_T_base_footprint.pose)
        map_T_base_footprint = tf.kdl_to_pose_stamped(map_T_odom * odom_T_base_footprint, u'map')

        kitchen_setup.teleport_base(map_T_base_footprint)

        js = {
            "l_elbow_flex_joint": -2.121008899318323,
            "l_forearm_roll_joint": 60.97875833969833,
            "l_shoulder_lift_joint": -0.26499816732737785,
            "l_shoulder_pan_joint": 1.965291937939539,
            "l_upper_arm_roll_joint": 1.3837617139225473,
            "l_wrist_flex_joint": -0.09896061415750301,
            "l_wrist_roll_joint": -31.415924548422947,
            "r_elbow_flex_joint": -2.121153670029707,
            "r_forearm_roll_joint": -67.34873782238188,
            "r_shoulder_lift_joint": -0.25672903703866357,
            "r_shoulder_pan_joint": -1.712587449591307,
            "r_upper_arm_roll_joint": -1.4633501125737376,
            "r_wrist_flex_joint": -0.09998099334768273,
            "r_wrist_roll_joint": 50.31658512943495,
            "torso_lift_joint": 0.2623074836994323,
        }
        kitchen_setup.send_and_check_joint_goal(js)

        kitchen_setup.set_kitchen_js(
            {
                "fridge_area_lower_drawer_main_joint": 0.0,
                "iai_fridge_door_joint": 0.0,
                "kitchen_island_left_lower_drawer_main_joint": 0.0,
                "kitchen_island_left_upper_drawer_main_joint": 0.48,
                "kitchen_island_middle_lower_drawer_main_joint": 0.0,
                "kitchen_island_middle_upper_drawer_main_joint": 0.0,
                "kitchen_island_right_lower_drawer_main_joint": 0.0,
                "kitchen_island_right_upper_drawer_main_joint": 0.0,
                "oven_area_area_left_drawer_main_joint": 0.0,
                "oven_area_area_middle_lower_drawer_main_joint": 0.0,
                "oven_area_area_middle_upper_drawer_main_joint": 0.0,
                "oven_area_area_right_drawer_main_joint": 0.0,
                "oven_area_oven_door_joint": 0.0,
                "oven_area_oven_knob_oven_joint": 0.0,
                "oven_area_oven_knob_stove_1_joint": 0.0,
                "oven_area_oven_knob_stove_2_joint": 0.0,
                "oven_area_oven_knob_stove_3_joint": 0.0,
                "oven_area_oven_knob_stove_4_joint": 0.0,
                "sink_area_dish_washer_door_joint": 0.0,
                "sink_area_dish_washer_main_joint": 0.0,
                "sink_area_dish_washer_tray_main": 0.0,
                "sink_area_left_bottom_drawer_main_joint": 0.0,
                "sink_area_left_middle_drawer_main_joint": 0.0,
                "sink_area_left_upper_drawer_main_joint": 0.0,
                "sink_area_trash_drawer_main_joint": 0.0
            }
        )

        map_T_cart_goal = convert_dictionary_to_ros_message(u'geometry_msgs/PoseStamped',
                                                            {"header": {"stamp":
                                                                            {"secs": 0,
                                                                             "nsecs": 43884.0},
                                                                        "frame_id": "map", "seq": 0},
                                                             "pose": {
                                                                 "position":
                                                                     {"x": -0.32000017166137695,
                                                                      "y": 0.31999969482421875, "z": 0.0},
                                                                 "orientation":
                                                                     {"x": 0.0, "y": 0.0,
                                                                      "z": 0.8443331886423444,
                                                                      "w": 0.5358185015068547}}}
                                                            )

        avoidance_hint = Vector3Stamped()
        avoidance_hint.header.frame_id = 'map'
        avoidance_hint.vector.y = -1
        kitchen_setup.set_json_goal(u'CollisionAvoidanceHint',
                                    link_name=u'base_footprint',
                                    max_threshold=0.3,
                                    max_linear_velocity=1,
                                    body_b=u'kitchen',
                                    link_b=u'kitchen_island',
                                    weight=WEIGHT_COLLISION_AVOIDANCE,
                                    avoidance_hint=avoidance_hint)
        kitchen_setup.set_json_goal(u'CartesianVelocityLimit',
                                    root_link=u'odom_combined',
                                    tip_link=u'base_footprint',
                                    max_linear_velocity=0.5,
                                    max_angular_velocity=0.2,
                                    )
        kitchen_setup.set_joint_goal(gaya_pose)
        kitchen_setup.avoid_all_collisions(0.2)
        kitchen_setup.set_and_check_cart_goal(map_T_cart_goal, 'base_footprint')

    def test_open_drawer(self, kitchen_setup):
        self.open_drawer(kitchen_setup, kitchen_setup.l_tip, u'iai_kitchen/sink_area_left_middle_drawer_handle',
                         u'sink_area_left_middle_drawer_main_joint')

    def test_handover(self, kitchen_setup):
        js = {
            "l_shoulder_pan_joint": 1.0252138037286773,
            "l_shoulder_lift_joint": - 0.06966848987919201,
            "l_upper_arm_roll_joint": 1.1765832782526544,
            "l_elbow_flex_joint": - 1.9323726623855864,
            "l_forearm_roll_joint": 1.3824994377973336,
            "l_wrist_flex_joint": - 1.8416233909065576,
            "l_wrist_roll_joint": 2.907373693068033,
        }
        kitchen_setup.send_and_check_joint_goal(js)

        kitchen_setup.attach_box(size=[0.08, 0.16, 0.16],
                                 frame_id=kitchen_setup.l_tip,
                                 position=[0.0, -0.08, 0],
                                 orientation=[0, 0, 0, 1])
        kitchen_setup.close_l_gripper()
        r_goal = PoseStamped()
        r_goal.header.frame_id = kitchen_setup.l_tip
        r_goal.pose.position.x = 0.05
        r_goal.pose.position.y = -0.08
        r_goal.pose.orientation = Quaternion(*quaternion_about_axis(np.pi, [0, 0, 1]))
        # kitchen_setup.allow_all_collisions()
        kitchen_setup.set_cart_goal(r_goal,
                                    tip_link=kitchen_setup.r_tip,
                                    root_link=kitchen_setup.l_tip,
                                    linear_velocity=0.2,
                                    angular_velocity=1
                                    )
        kitchen_setup.send_and_check_goal()
        kitchen_setup.check_cart_goal(kitchen_setup.r_tip, r_goal)

        kitchen_setup.detach_object('box')
        kitchen_setup.attach_object('box', kitchen_setup.r_tip)

        r_goal2 = PoseStamped()
        r_goal2.header.frame_id = 'box'
        r_goal2.pose.position.x -= -.1
        r_goal2.pose.orientation.w = 1

        kitchen_setup.set_cart_goal(r_goal2, u'box', root_link=kitchen_setup.l_tip,
                                    )
        # kitchen_setup.allow_all_collisions()
        kitchen_setup.send_and_check_goal()
        # kitchen_setup.check_cart_goal(u'box', r_goal2)

    def test_add_box(self, zero_pose):
        """
        :type zero_pose: PR2
        """
        object_name = u'muh'
        p = PoseStamped()
        p.header.frame_id = u'map'
        p.pose.position = Point(1.2, 0, 1.6)
        p.pose.orientation = Quaternion(0.0, 0.0, 0.47942554, 0.87758256)
        zero_pose.add_box(object_name, pose=p)
        # base_pose = zero_pose.get_world().get_object(object_name).base_pose
        base_pose = zero_pose.get_world().get_fk_pose(Path(zero_pose.get_world().world_frame),
                                                      zero_pose.get_world().get_link_path(object_name,
                                                                                          object_name)).pose
        compare_poses(base_pose, p.pose)

    def test_add_mesh(self, zero_pose):
        """
        :type zero_pose: PR2
        """
        object_name = u'muh'
        p = PoseStamped()
        p.header.frame_id = zero_pose.r_tip
        p.pose.position = Point(0.1, 0, 0)
        p.pose.orientation = Quaternion(0, 0, 0, 1)
        zero_pose.add_mesh(object_name, path=u'package://giskardpy/test/urdfs/meshes/bowl_21.obj', pose=p)
        # m = zero_pose.get_world().get_object(object_name).as_marker_msg()
        # compare_poses(m.pose, p.pose)
        pass

    def test_add_mesh2(self, kitchen_setup):
        """
        :type zero_pose: PR2
        """
        table_frame_id = u'iai_kitchen/dining_area_jokkmokk_table_main'
        bowl_fake = u'bowl_fake'
        bowl_real = u'bowl_real'
        offset = 0.07
        p_fake = PoseStamped()
        p_fake.header.frame_id = table_frame_id
        p_fake.pose.position = Point(0.5, -0.2, 0.45+offset)
        p_fake.pose.orientation = Quaternion(*quaternion_about_axis(np.pi/2, [1,0,0]))
        with open(u'urdfs/bowl.urdf', u'r') as f:
            urdf = f.read()
        kitchen_setup.add_urdf(bowl_fake, urdf=urdf, pose=p_fake, js_topic=u'')
        p_real = PoseStamped()
        p_real.header.frame_id = table_frame_id
        p_real.pose.position = Point(0.5, -0.2, 0.45)
        p_real.pose.orientation.w = 1
        kitchen_setup.add_mesh(bowl_real, path=u'package://giskardpy/test/urdfs/meshes/bowl_39.obj', pose=p_real)
        # m = zero_pose.get_world().get_object(object_name).as_marker_msg()
        # compare_poses(m.pose, p.pose)

        base_pose = PoseStamped()
        base_pose.header.frame_id = table_frame_id
        base_pose.pose.position.x = 0.6
        base_pose.pose.position.y = -0.75
        base_pose.pose.position.z = - 0.35
        base_pose.pose.orientation = Quaternion(*quaternion_about_axis(np.pi/1.5, [0,0,1]))
        kitchen_setup.teleport_base(base_pose)

        hand_goal = PoseStamped()
        hand_goal.header.frame_id = table_frame_id
        hand_goal.pose.position = Point(0.5, -0.2, 0.475)
        hand_goal.pose.orientation = Quaternion(*quaternion_from_matrix([[ 0,-1, 0, 0],
                                                                         [ 0, 0, 1, 0],
                                                                         [-1, 0, 0, 0],
                                                                         [0,0,0,1]]))
        kitchen_setup.avoid_all_collisions(0.1)
        kitchen_setup.allow_collision([], bowl_fake, [])
        kitchen_setup.set_and_check_cart_goal(hand_goal, kitchen_setup.l_tip)

        pass

    def test_add_non_existing_mesh(self, zero_pose):
        """
        :type zero_pose: PR2
        """
        object_name = u'muh'
        p = PoseStamped()
        p.header.frame_id = zero_pose.r_tip
        p.pose.position = Point(0.1, 0, 0)
        p.pose.orientation = Quaternion(0, 0, 0, 1)
        zero_pose.add_mesh(object_name, path=u'package://giskardpy/test/urdfs/meshes/muh.obj', pose=p,
                           expected_error=UpdateWorldResponse.CORRUPT_MESH_ERROR)
        pass

    def test_mesh_collision_avoidance(self, zero_pose):
        """
        :type zero_pose: PR2
        """
        zero_pose.close_r_gripper()
        object_name = u'muh'
        p = PoseStamped()
        p.header.frame_id = zero_pose.r_tip
        p.pose.position = Point(0.01, 0, 0)
        p.pose.orientation = Quaternion(*quaternion_about_axis(-np.pi / 2, [0, 1, 0]))
        zero_pose.add_mesh(object_name, path=u'package://giskardpy/test/urdfs/meshes/bowl_21.obj', pose=p)
        # m = zero_pose.get_world().get_object(object_name).as_marker_msg()
        # compare_poses(m.pose, p.pose)
        zero_pose.send_and_check_goal()
        pass

    def test_add_box_twice(self, zero_pose):
        """
        :type zero_pose: PR2
        """
        object_name = u'muh'
        p = PoseStamped()
        p.header.frame_id = u'map'
        p.pose.position = Point(1.2, 0, 1.6)
        p.pose.orientation = Quaternion(0.0, 0.0, 0.47942554, 0.87758256)
        zero_pose.add_box(object_name, pose=p)
        base_pose = zero_pose.get_world().get_object(object_name).base_pose
        compare_poses(base_pose, p.pose)
        zero_pose.add_box(object_name, pose=p, expected_response=UpdateWorldResponse.DUPLICATE_BODY_ERROR)

    def test_add_remove_sphere(self, zero_pose):
        """
        :type zero_pose: PR2
        """
        object_name = u'muh'
        p = PoseStamped()
        p.header.frame_id = u'map'
        p.pose.position.x = 1.2
        p.pose.position.y = 0
        p.pose.position.z = 1.6
        p.pose.orientation.w = 1
        zero_pose.add_sphere(object_name, pose=p)
        zero_pose.remove_object(object_name)

    def test_add_remove_cylinder(self, zero_pose):
        """
        :type zero_pose: PR2
        """
        object_name = u'muh'
        p = PoseStamped()
        p.header.frame_id = u'map'
        p.pose.position.x = 0.5
        p.pose.position.y = 0
        p.pose.position.z = 0
        p.pose.orientation.w = 1
        zero_pose.add_cylinder(object_name, pose=p)
        zero_pose.remove_object(object_name)

    def test_add_urdf_body(self, kitchen_setup):
        """
        :type kitchen_setup: PR2
        """
        kitchen_setup.remove_object(u'kitchen')

    def test_attach_box(self, zero_pose):
        """
        :type zero_pose: PR2
        """
        pocky = u'pocky'
        zero_pose.attach_box(pocky, [0.1, 0.02, 0.02], zero_pose.r_tip, [0.05, 0, 0])
        zero_pose.detach_object(pocky)

    def test_attach_box_http(self, zero_pose):
        """
        :type zero_pose: PR2
        """
        # fixme
        pocky = u'http://pocky'
        zero_pose.attach_box(pocky, [0.1, 0.02, 0.02], zero_pose.r_tip, [0.05, 0, 0])

    def test_attach_box_as_eef(self, zero_pose):
        """
        :type zero_pose: PR2
        """
        pocky = u'pocky'
        zero_pose.attach_box(pocky, [0.1, 0.02, 0.02], zero_pose.r_tip, [0.05, 0, 0], [1, 0, 0, 0])
        p = PoseStamped()
        p.header.frame_id = zero_pose.r_tip
        p.pose.orientation.w = 1
        zero_pose.set_cart_goal(p, pocky, zero_pose.default_root)
        p = tf.transform_pose(zero_pose.default_root, p)
        zero_pose.send_and_check_goal()
        p2 = zero_pose.get_robot().get_fk_pose(zero_pose.default_root, pocky)
        compare_poses(p2.pose, p.pose)
        zero_pose.detach_object(pocky)
        p = PoseStamped()
        p.header.frame_id = zero_pose.r_tip
        p.pose.orientation.w = 1
        p.pose.position.x = -.1
        zero_pose.set_and_check_cart_goal(p, zero_pose.r_tip, zero_pose.default_root)

    def test_attach_remove_box(self, zero_pose):
        """
        :type zero_pose: PR2
        """
        pocky = u'pocky'
        zero_pose.attach_box(pocky, [0.1, 0.02, 0.02], zero_pose.r_tip, [0.05, 0, 0])
        zero_pose.detach_object(pocky)
        zero_pose.remove_object(pocky)

    def test_attach_remove_box2(self, zero_pose):
        """
        :type zero_pose: PR2
        """
        zero_pose.send_and_check_joint_goal(gaya_pose)
        pocky = u'http://muh#pocky'
        p = PoseStamped()
        p.header.frame_id = zero_pose.r_tip
        p.pose.orientation.w = 1
        zero_pose.add_box(pocky, pose=p)
        for i in range(10):
            zero_pose.attach_object(pocky, zero_pose.r_tip)
            zero_pose.detach_object(pocky)
        zero_pose.remove_object(pocky)

    def test_remove_attached_box(self, zero_pose):
        """
        :type zero_pose: PR2
        """
        pocky = u'pocky'
        zero_pose.attach_box(pocky, [0.1, 0.02, 0.02], zero_pose.r_tip, [0.05, 0, 0])
        zero_pose.detach_object(pocky)
        zero_pose.remove_object(pocky, expected_response=UpdateWorldResponse.MISSING_BODY_ERROR)

    def test_attach_existing_box(self, zero_pose):
        """
        :type zero_pose: PR2
        """
        tip = u'base_link'
        pocky = u'box'
        p = PoseStamped()
        p.header.frame_id = tip
        p.pose.position = Point(0.05, 0, 0)
        p.pose.orientation = Quaternion(0., 0., 0.47942554, 0.87758256)
        zero_pose.add_box(pocky, [0.1, 0.02, 0.02], pose=p)
<<<<<<< HEAD
        zero_pose.attach_existing(pocky, frame_id=tip)
        relative_pose = zero_pose.get_robot().get_fk_pose(tip, pocky).pose
        compare_poses(relative_pose, p.pose)
=======
        zero_pose.attach_object(pocky, frame_id=zero_pose.r_tip)
        relative_pose = zero_pose.get_robot().get_fk_pose(zero_pose.r_tip, pocky).pose
        compare_poses(p.pose, relative_pose)
>>>>>>> 6712c9f3

    def test_add_attach_detach_remove_add(self, zero_pose):
        """
        :type zero_pose: PR2
        """
        object_name = u'muh'
        p = PoseStamped()
        p.header.frame_id = u'map'
        p.pose.position = Point(1.2, 0, 1.6)
        p.pose.orientation = Quaternion(0.0, 0.0, 0.47942554, 0.87758256)
        zero_pose.add_box(object_name, pose=p)
        zero_pose.attach_object(object_name, frame_id=zero_pose.r_tip)
        zero_pose.detach_object(object_name)
        zero_pose.remove_object(object_name)
        zero_pose.add_box(object_name, pose=p)
        assert zero_pose.get_attached_objects().object_names == []

    def test_attach_existing_box2(self, zero_pose):
        """
        :type zero_pose: PR2
        """
        pocky = u'pocky'
        old_p = PoseStamped()
        old_p.header.frame_id = zero_pose.r_tip
        old_p.pose.position = Point(0.05, 0, 0)
        old_p.pose.orientation = Quaternion(0., 0., 0.47942554, 0.87758256)
        zero_pose.add_box(pocky, [0.1, 0.02, 0.02], pose=old_p)
        zero_pose.attach_object(pocky, frame_id=zero_pose.r_tip)
        relative_pose = zero_pose.get_robot().get_fk_pose(zero_pose.r_tip, pocky).pose
        compare_poses(old_p.pose, relative_pose)

        p = PoseStamped()
        p.header.frame_id = zero_pose.r_tip
        p.pose.position.x = -0.1
        p.pose.orientation.w = 1.0
        zero_pose.set_and_check_cart_goal(p, zero_pose.r_tip, zero_pose.default_root)
        p.header.frame_id = u'map'
        p.pose.position.y = -1
        p.pose.orientation = Quaternion(0, 0, 0.47942554, 0.87758256)
        zero_pose.move_base(p)
        rospy.sleep(.5)

        zero_pose.detach_object(pocky)

    def test_attach_detach_twice(self, zero_pose):
        pocky = u'pocky'
        zero_pose.attach_box(pocky, [0.1, 0.02, 0.02], zero_pose.r_tip, [0.05, 0, 0], [1, 0, 0, 0])
        p = PoseStamped()
        p.header.frame_id = zero_pose.r_tip
        p.pose.orientation.w = 1
        zero_pose.set_cart_goal(p, pocky)
        p = tf.transform_pose(zero_pose.default_root, p)
        zero_pose.send_and_check_goal()
        p2 = zero_pose.get_robot().get_fk_pose(zero_pose.default_root, pocky)
        compare_poses(p2.pose, p.pose)

        zero_pose.clear_world()

        old_p = PoseStamped()
        old_p.header.frame_id = zero_pose.r_tip
        old_p.pose.position = Point(0.05, 0, 0)
        old_p.pose.orientation = Quaternion(0., 0., 0.47942554, 0.87758256)
        zero_pose.add_box(pocky, [0.1, 0.02, 0.02], pose=old_p)
        zero_pose.attach_object(pocky, frame_id=zero_pose.r_tip)
        relative_pose = zero_pose.get_robot().get_fk_pose(zero_pose.r_tip, pocky).pose
        compare_poses(old_p.pose, relative_pose)

        p = PoseStamped()
        p.header.frame_id = zero_pose.r_tip
        p.pose.position.x = -0.1
        p.pose.orientation.w = 1.0
        zero_pose.set_and_check_cart_goal(p, zero_pose.r_tip, zero_pose.default_root)

    def test_attach_to_nonexistant_robot_link(self, zero_pose):
        """
        :type zero_pose: PR2
        """
        pocky = u'pocky'
        zero_pose.attach_box(pocky, [0.1, 0.02, 0.02], u'', [0.05, 0, 0],
                             expected_response=UpdateWorldResponse.MISSING_BODY_ERROR)

    def test_detach_unknown_object(self, zero_pose):
        """
        :type zero_pose: PR2
        """
        zero_pose.detach_object(u'nil', expected_response=UpdateWorldResponse.MISSING_BODY_ERROR)

    def test_add_remove_object(self, zero_pose):
        """
        :type zero_pose: PR2
        """
        object_name = u'muh'
        p = PoseStamped()
        p.header.frame_id = u'map'
        p.pose.position.x = 1.2
        p.pose.position.y = 0
        p.pose.position.z = 1.6
        p.pose.orientation.w = 1
        zero_pose.add_box(object_name, pose=p)
        zero_pose.remove_object(object_name)
        # FIXME marker does not get removed

    def test_invalid_update_world(self, zero_pose):
        """
        :type zero_pose: PR2
        """
        req = UpdateWorldRequest(42, WorldBody(), True, PoseStamped())
        assert zero_pose._update_world_srv.call(req).error_codes == UpdateWorldResponse.INVALID_OPERATION

    def test_missing_body_error(self, zero_pose):
        """
        :type zero_pose: PR2
        """
        zero_pose.remove_object(u'muh', expected_response=UpdateWorldResponse.MISSING_BODY_ERROR)

    def test_corrupt_shape_error(self, zero_pose):
        """
        :type zero_pose: PR2
        """
        p = PoseStamped()
        p.header.frame_id = u'map'
        p.pose.orientation.w = 1
        req = UpdateWorldRequest(UpdateWorldRequest.ADD, WorldBody(type=WorldBody.PRIMITIVE_BODY,
<<<<<<< HEAD
                                                                   shape=SolidPrimitive(type=42)), False, p)
        result = zero_pose.wrapper._update_world_srv.call(req)
        assert result.error_codes == UpdateWorldResponse.CORRUPT_SHAPE_ERROR, \
            u'got: {}, expected: {}'.format(update_world_error_code(result.error_codes),
                                            update_world_error_code(UpdateWorldResponse.CORRUPT_SHAPE_ERROR))

    def test_proper_tf_error(self, zero_pose):
        """
        :type zero_pose: PR2
        """
        zero_pose.add_box(pose=PoseStamped(), expected_response=UpdateWorldResponse.TF_ERROR)
=======
                                                                   shape=SolidPrimitive(type=42)), True, PoseStamped())
        assert zero_pose._update_world_srv.call(req).error_codes == UpdateWorldResponse.CORRUPT_SHAPE_ERROR
>>>>>>> 6712c9f3

    def test_unsupported_options(self, kitchen_setup):
        """
        :type kitchen_setup: PR2
        """
        wb = WorldBody()
        pose = PoseStamped()
        pose.header.stamp = rospy.Time.now()
        pose.header.frame_id = str(u'map')
        pose.pose.position = Point()
        pose.pose.orientation = Quaternion(w=1)
        wb.type = WorldBody.URDF_BODY

<<<<<<< HEAD
        req = UpdateWorldRequest(UpdateWorldRequest.ADD, wb, False, pose)
        result = kitchen_setup.wrapper._update_world_srv.call(req)
        assert result.error_codes == UpdateWorldResponse.UNSUPPORTED_OPTIONS, \
            u'got: {}, expected: {}'.format(update_world_error_code(result.error_codes),
                                            update_world_error_code(UpdateWorldResponse.UNSUPPORTED_OPTIONS))
=======
        req = UpdateWorldRequest(UpdateWorldRequest.ADD, wb, True, pose)
        assert kitchen_setup._update_world_srv.call(req).error_codes == UpdateWorldResponse.UNSUPPORTED_OPTIONS
>>>>>>> 6712c9f3

    def test_infeasible(self, kitchen_setup):
        """
        :type kitchen_setup: PR2
        """
        pose = PoseStamped()
        pose.header.frame_id = u'map'
        pose.pose.position = Point(2, 0, 0)
        pose.pose.orientation = Quaternion(w=1)
        kitchen_setup.teleport_base(pose)
        kitchen_setup.send_and_check_goal(expected_error_codes=[MoveResult.HARD_CONSTRAINTS_VIOLATED])

    def test_link_b_set_but_body_b_not(self, box_setup):
        """
        :type box_setup: PR2
        """
        ce = CollisionEntry()
        ce.type = CollisionEntry.AVOID_COLLISION
        ce.link_bs = [u'asdf']
        box_setup.set_collision_entries([ce])
        box_setup.send_and_check_goal(expected_error_codes=[MoveResult.WORLD_ERROR])

    def test_unknown_robot_link(self, box_setup):
        """
        :type box_setup: PR2
        """
        ce = CollisionEntry()
        ce.type = CollisionEntry.AVOID_COLLISION
        ce.robot_links = [u'asdf']
        box_setup.set_collision_entries([ce])
        box_setup.send_and_check_goal([MoveResult.UNKNOWN_OBJECT])

    def test_unknown_body_b(self, box_setup):
        """
        :type box_setup: PR2
        """
        ce = CollisionEntry()
        ce.type = CollisionEntry.AVOID_COLLISION
        ce.body_b = u'asdf'
        box_setup.set_collision_entries([ce])
        box_setup.send_and_check_goal([MoveResult.UNKNOWN_OBJECT])

    def test_unknown_link_b(self, box_setup):
        """
        :type box_setup: PR2
        """
        ce = CollisionEntry()
        ce.type = CollisionEntry.AVOID_COLLISION
        ce.body_b = u'box'
        ce.link_bs = [u'asdf']
        box_setup.set_collision_entries([ce])
        box_setup.send_and_check_goal([MoveResult.UNKNOWN_OBJECT])

    def test_base_link_in_collision(self, zero_pose):
        """
        :type zero_pose: PR2
        """
        zero_pose.allow_self_collision()
        p = PoseStamped()
        p.header.frame_id = u'map'
        p.pose.position.x = 0
        p.pose.position.y = 0
        p.pose.position.z = -0.2
        p.pose.orientation.w = 1
        zero_pose.add_box(pose=p)
        zero_pose.set_joint_goal(pocky_pose, expected_error_codes=[MoveResult.HARD_CONSTRAINTS_VIOLATED])
        zero_pose.send_and_check_goal(expected_error_code=MoveResult.QP_SOLVER_ERROR)

    def test_unknown_object1(self, box_setup):
        """
        :type box_setup: PR2
        """
        p = PoseStamped()
        p.header.frame_id = box_setup.r_tip
        p.pose.position = Point(0.1, 0, 0)
        p.pose.orientation = Quaternion(0, 0, 0, 1)
        box_setup.set_cart_goal(p, box_setup.r_tip, box_setup.default_root)

        collision_entry = CollisionEntry()
        collision_entry.type = CollisionEntry.AVOID_COLLISION
        collision_entry.min_dist = 0.05
        collision_entry.body_b = u'muh'
        box_setup.set_collision_entries([collision_entry])

        box_setup.send_and_check_goal([MoveResult.UNKNOWN_OBJECT])

    def test_allow_self_collision(self, zero_pose):
        """
        :type zero_pose: PR2
        """
        zero_pose.check_cpi_geq(zero_pose.get_r_gripper_links(), zero_pose.get_robot().get_name(), 0.1,
                                check_distance=0.5)
        zero_pose.check_cpi_geq(zero_pose.get_l_gripper_links(), zero_pose.get_robot().get_name(), 0.1,
                                check_distance=0.5)

    def test_allow_self_collision2(self, zero_pose):
        """
        :type zero_pose: PR2
        """
        goal_js = {
            u'l_elbow_flex_joint': -1.43286344265,
            u'l_forearm_roll_joint': 1.26465060073,
            u'l_shoulder_lift_joint': 0.47990329056,
            u'l_shoulder_pan_joint': 0.281272240139,
            u'l_upper_arm_roll_joint': 0.528415402668,
            u'l_wrist_flex_joint': -1.18811419869,
            u'l_wrist_roll_joint': 2.26884630124,
        }
        zero_pose.allow_all_collisions()
        zero_pose.send_and_check_joint_goal(goal_js)

        p = PoseStamped()
        p.header.frame_id = zero_pose.l_tip
        p.header.stamp = rospy.get_rostime()
        p.pose.position.x = 0.2
        p.pose.orientation.w = 1
        zero_pose.allow_self_collision()
        zero_pose.set_and_check_cart_goal(p, zero_pose.l_tip, u'base_footprint')
        zero_pose.check_cpi_leq(zero_pose.get_l_gripper_links(), zero_pose.get_robot().get_name(), 0.01,
                                check_distance=0.3)
        zero_pose.check_cpi_leq([u'r_forearm_link'], zero_pose.get_robot().get_name(), 0.01, check_distance=0.3)
        zero_pose.check_cpi_geq(zero_pose.get_r_gripper_links(), zero_pose.get_robot().get_name(), 0.05,
                                check_distance=0.3)

    def test_allow_self_collision3(self, zero_pose):
        """
        :type zero_pose: PR2
        """
        goal_js = {
            u'l_elbow_flex_joint': -1.43286344265,
            u'l_forearm_roll_joint': 1.26465060073,
            u'l_shoulder_lift_joint': 0.47990329056,
            u'l_shoulder_pan_joint': 0.281272240139,
            u'l_upper_arm_roll_joint': 0.528415402668,
            u'l_wrist_flex_joint': -1.18811419869,
            u'l_wrist_roll_joint': 2.26884630124,
        }
        zero_pose.allow_all_collisions()
        zero_pose.send_and_check_joint_goal(goal_js)

        p = PoseStamped()
        p.header.frame_id = zero_pose.l_tip
        p.header.stamp = rospy.get_rostime()
        p.pose.position.x = 0.18
        p.pose.position.z = 0.02
        p.pose.orientation.w = 1

        ces = []
        ces.append(CollisionEntry(type=CollisionEntry.ALLOW_COLLISION,
                                  robot_links=zero_pose.get_l_gripper_links(),
                                  body_b=u'robot',
                                  link_bs=zero_pose.get_r_forearm_links()))
        zero_pose.set_collision_entries(ces)

        zero_pose.set_and_check_cart_goal(p, zero_pose.l_tip, zero_pose.default_root)
        zero_pose.check_cpi_leq(zero_pose.get_l_gripper_links(), zero_pose.get_robot().get_name(), 0.01,
                                check_distance=0.3)
        zero_pose.check_cpi_leq([u'r_forearm_link'], zero_pose.get_robot().get_name(), 0.01, check_distance=0.3)
        zero_pose.check_cpi_geq(zero_pose.get_r_gripper_links(), zero_pose.get_robot().get_name(), 0.05,
                                check_distance=0.3)

    def test_avoid_self_collision(self, zero_pose):
        """
        :type zero_pose: PR2
        """
        goal_js = {
            u'l_elbow_flex_joint': -1.43286344265,
            u'l_forearm_roll_joint': 1.26465060073,
            u'l_shoulder_lift_joint': 0.47990329056,
            u'l_shoulder_pan_joint': 0.281272240139,
            u'l_upper_arm_roll_joint': 0.528415402668,
            u'l_wrist_flex_joint': -1.18811419869,
            u'l_wrist_roll_joint': 2.26884630124,
        }
        zero_pose.allow_all_collisions()
        zero_pose.send_and_check_joint_goal(goal_js)

        p = PoseStamped()
        p.header.frame_id = zero_pose.l_tip
        p.header.stamp = rospy.get_rostime()
        p.pose.position.x = 0.2
        p.pose.orientation.w = 1
        zero_pose.set_cart_goal(p, zero_pose.l_tip, zero_pose.default_root)
        zero_pose.send_goal()

        zero_pose.check_cpi_geq(zero_pose.get_l_gripper_links(), zero_pose.get_robot().get_name(), 0.048,
                                check_distance=0.3)

    def test_avoid_self_collision2(self, zero_pose):
        """
        :type zero_pose: PR2
        """
        goal_js = {
            u'r_elbow_flex_joint': -1.43286344265,
            u'r_forearm_roll_joint': -1.26465060073,
            u'r_shoulder_lift_joint': 0.47990329056,
            u'r_shoulder_pan_joint': -0.281272240139,
            u'r_upper_arm_roll_joint': -0.528415402668,
            u'r_wrist_flex_joint': -1.18811419869,
            u'r_wrist_roll_joint': 2.26884630124,
        }
        zero_pose.allow_all_collisions()
        zero_pose.send_and_check_joint_goal(goal_js)

        p = PoseStamped()
        p.header.frame_id = zero_pose.r_tip
        p.header.stamp = rospy.get_rostime()
        p.pose.position.x = 0.2
        p.pose.orientation.w = 1
        zero_pose.set_cart_goal(p, zero_pose.r_tip, zero_pose.default_root)
        zero_pose.send_goal()
        zero_pose.check_cpi_geq(zero_pose.get_r_gripper_links(), 0.048)

    def test_get_out_of_self_collision(self, zero_pose):
        """
        :type zero_pose: PR2
        """
        goal_js = {
            u'l_elbow_flex_joint': -1.43286344265,
            u'l_forearm_roll_joint': 1.26465060073,
            u'l_shoulder_lift_joint': 0.47990329056,
            u'l_shoulder_pan_joint': 0.281272240139,
            u'l_upper_arm_roll_joint': 0.528415402668,
            u'l_wrist_flex_joint': -1.18811419869,
            u'l_wrist_roll_joint': 2.26884630124,
        }
        zero_pose.allow_all_collisions()
        zero_pose.send_and_check_joint_goal(goal_js)

        p = PoseStamped()
        p.header.frame_id = zero_pose.l_tip
        p.header.stamp = rospy.get_rostime()
        p.pose.position.x = 0.15
        p.pose.orientation.w = 1
        zero_pose.set_cart_goal(p, zero_pose.l_tip, zero_pose.default_root)
        zero_pose.allow_all_collisions()
        zero_pose.send_goal()
        zero_pose.send_goal()
        zero_pose.check_cpi_geq(zero_pose.get_l_gripper_links(), zero_pose.get_robot().get_name(), 0.047,
                                check_distance=0.3)

    def test_avoid_collision(self, box_setup):
        """
        :type box_setup: PR2
        """
        ce = CollisionEntry()
        ce.type = CollisionEntry.AVOID_COLLISION
        ce.body_b = u'box'
        # ce.min_dist = 0.05
        box_setup.set_collision_entries([ce])
        box_setup.send_and_check_goal([MoveResult.SUCCESS])
        box_setup.check_cpi_geq(box_setup.get_l_gripper_links(), u'box', 0.048, check_distance=0.3)
        box_setup.check_cpi_geq(box_setup.get_r_gripper_links(), u'box', 0.048, check_distance=0.3)

    def test_collision_override(self, box_setup):
        """
        :type box_setup: PR2
        """
        p = PoseStamped()
        p.header.frame_id = box_setup.default_root
        p.pose.position.x += 0.5
        p.pose.orientation = Quaternion(*quaternion_about_axis(np.pi, [0, 0, 1]))
        box_setup.teleport_base(p)
        # ce = CollisionEntry()
        # ce.type = CollisionEntry.AVOID_COLLISION
        # ce.body_b = u'box'
        # ce.min_dist = 0.05
        # box_setup.add_collision_entries([ce])
        box_setup.send_and_check_goal()
        box_setup.check_cpi_geq([u'base_link'], 0.099)

    def test_avoid_collision2(self, fake_table_setup):
        """
        :type fake_table_setup: PR2
        """
        r_goal = PoseStamped()
        r_goal.header.frame_id = u'map'
        r_goal.pose.position.x = 0.8
        r_goal.pose.position.y = -0.38
        r_goal.pose.position.z = 0.82
        r_goal.pose.orientation = Quaternion(*quaternion_about_axis(np.pi / 2, [0, 1, 0]))
        fake_table_setup.avoid_all_collisions(0.1)
        fake_table_setup.set_and_check_cart_goal(r_goal, fake_table_setup.r_tip)
        fake_table_setup.check_cpi_geq(fake_table_setup.get_l_gripper_links(), u'box', 0.1)
        fake_table_setup.check_cpi_leq([u'r_gripper_l_finger_tip_link'], u'box', 0.04)
        fake_table_setup.check_cpi_leq([u'r_gripper_r_finger_tip_link'], u'box', 0.04)

    def test_allow_collision(self, box_setup):
        """
        :type box_setup: PR2
        """
        p = PoseStamped()
        p.header.frame_id = box_setup.r_tip
        p.header.stamp = rospy.get_rostime()
        p.pose.position = Point(0.15, 0, 0)
        p.pose.orientation = Quaternion(0, 0, 0, 1)

        collision_entry = CollisionEntry()
        collision_entry.type = CollisionEntry.ALLOW_COLLISION
        collision_entry.body_b = u'box'
        collision_entry.link_bs = [u'box']
        box_setup.set_collision_entries([collision_entry])

        box_setup.allow_self_collision()
        box_setup.set_and_check_cart_goal(p, box_setup.r_tip, u'base_footprint')

        box_setup.check_cpi_leq(box_setup.get_l_gripper_links(), u'box', 0.0)
        box_setup.check_cpi_leq(box_setup.get_r_gripper_links(), u'box', 0.0)

    def test_avoid_collision3(self, pocky_pose_setup):
        """
        :type pocky_pose_setup: PR2
        """
        pocky_pose_setup.attach_box(size=[0.2, 0.05, 0.05],
                                    frame_id=pocky_pose_setup.r_tip,
                                    position=[0.08, 0, 0],
                                    orientation=[0, 0, 0, 1])
        p = PoseStamped()
        p.header.frame_id = pocky_pose_setup.r_tip
        p.pose.position.x = 0.15
        p.pose.position.y = 0.04
        p.pose.position.z = 0
        p.pose.orientation.w = 1
        pocky_pose_setup.add_box('bl', [0.1, 0.01, 0.2], p)
        p = PoseStamped()
        p.header.frame_id = pocky_pose_setup.r_tip
        p.pose.position.x = 0.15
        p.pose.position.y = -0.04
        p.pose.position.z = 0
        p.pose.orientation.w = 1
        pocky_pose_setup.add_box('br', [0.1, 0.01, 0.2], p)

        p = PoseStamped()
        p.header.frame_id = pocky_pose_setup.r_tip
        p.pose.position = Point(-0.15, 0, 0)
        p.pose.orientation = Quaternion(0, 0, 0, 1)
        pocky_pose_setup.set_cart_goal(p, pocky_pose_setup.r_tip, pocky_pose_setup.default_root)

        pocky_pose_setup.send_and_check_goal()
        # TODO check traj length?
        pocky_pose_setup.check_cpi_geq(['box'], u'bl', 0.048)
        pocky_pose_setup.check_cpi_geq(['box'], u'br', 0.048)

    def test_avoid_collision4(self, pocky_pose_setup):
        """
        :type pocky_pose_setup: PR2
        """
        pocky_pose_setup.attach_box(size=[0.2, 0.05, 0.05],
                                    frame_id=pocky_pose_setup.r_tip,
                                    position=[0.08, 0, 0],
                                    orientation=[0, 0, 0, 1])
        p = PoseStamped()
        p.header.frame_id = pocky_pose_setup.r_tip
        p.pose.position.x = 0.2
        p.pose.position.y = 0
        p.pose.position.z = 0
        p.pose.orientation.w = 1
        pocky_pose_setup.add_box('b1', [0.01, 0.2, 0.2], p)
        p = PoseStamped()
        p.header.frame_id = pocky_pose_setup.r_tip
        p.pose.position.x = 0.15
        p.pose.position.y = 0.04
        p.pose.position.z = 0
        p.pose.orientation.w = 1
        pocky_pose_setup.add_box('bl', [0.1, 0.01, 0.2], p)
        p = PoseStamped()
        p.header.frame_id = pocky_pose_setup.r_tip
        p.pose.position.x = 0.15
        p.pose.position.y = -0.04
        p.pose.position.z = 0
        p.pose.orientation.w = 1
        pocky_pose_setup.add_box('br', [0.1, 0.01, 0.2], p)

        # p = PoseStamped()
        # p.header.frame_id = pocky_pose_setup.r_tip
        # p.pose.position = Point(-0.15, 0, 0)
        # p.pose.orientation = Quaternion(0, 0, 0, 1)
        # pocky_pose_setup.set_cart_goal(p, pocky_pose_setup.r_tip, pocky_pose_setup.default_root)
        x = Vector3Stamped()
        x.header.frame_id = 'box'
        x.vector.x = 1
        y = Vector3Stamped()
        y.header.frame_id = 'box'
        y.vector.y = 1
        x_map = Vector3Stamped()
        x_map.header.frame_id = 'map'
        x_map.vector.x = 1
        y_map = Vector3Stamped()
        y_map.header.frame_id = 'map'
        y_map.vector.y = 1
        pocky_pose_setup.align_planes('box', x, root_normal=x_map)
        pocky_pose_setup.align_planes('box', y, root_normal=y_map)
        pocky_pose_setup.allow_self_collision()
        # pocky_pose_setup.allow_all_collisions()
        pocky_pose_setup.send_and_check_goal()

    def test_avoid_collision5(self, pocky_pose_setup):
        """
        :type pocky_pose_setup: PR2
        """
        pocky_pose_setup.attach_box(size=[0.2, 0.05, 0.05],
                                    frame_id=pocky_pose_setup.r_tip,
                                    position=[0.08, 0, 0],
                                    orientation=quaternion_about_axis(0.01, [1, 0, 0]).tolist())
        p = PoseStamped()
        p.header.frame_id = pocky_pose_setup.r_tip
        p.pose.position.x = 0.12
        p.pose.position.y = 0.04
        p.pose.position.z = 0
        p.pose.orientation.w = 1
        pocky_pose_setup.add_cylinder('bl', [0.2, 0.01], p)
        p = PoseStamped()
        p.header.frame_id = pocky_pose_setup.r_tip
        p.pose.position.x = 0.12
        p.pose.position.y = -0.04
        p.pose.position.z = 0
        p.pose.orientation.w = 1
        pocky_pose_setup.add_cylinder('br', [0.2, 0.01], p)

        pocky_pose_setup.send_and_check_goal(expected_error_codes=[MoveResult.SHAKING])

    def test_avoid_collision5_cut_off(self, pocky_pose_setup):
        """
        :type pocky_pose_setup: PR2
        """
        pocky_pose_setup.attach_box(size=[0.2, 0.05, 0.05],
                                    frame_id=pocky_pose_setup.r_tip,
                                    position=[0.08, 0, 0],
                                    orientation=quaternion_about_axis(0.01, [1, 0, 0]).tolist())
        p = PoseStamped()
        p.header.frame_id = pocky_pose_setup.r_tip
        p.pose.position.x = 0.12
        p.pose.position.y = 0.04
        p.pose.position.z = 0
        p.pose.orientation.w = 1
        pocky_pose_setup.add_cylinder('bl', [0.2, 0.01], p)
        p = PoseStamped()
        p.header.frame_id = pocky_pose_setup.r_tip
        p.pose.position.x = 0.12
        p.pose.position.y = -0.04
        p.pose.position.z = 0
        p.pose.orientation.w = 1
        pocky_pose_setup.add_cylinder('br', [0.2, 0.01], p)

        pocky_pose_setup.send_and_check_goal(goal_type=MoveGoal.PLAN_AND_EXECUTE_AND_CUT_OFF_SHAKING,
                                             expected_error_codes=[MoveResult.SHAKING])

    def test_avoid_collision6(self, fake_table_setup):
        """
        :type fake_table_setup: PR2
        """
        js = {
            u'r_shoulder_pan_joint': -0.341482794236,
            u'r_shoulder_lift_joint': 0.0301123643508,
            u'r_upper_arm_roll_joint': -2.67555547662,
            u'r_forearm_roll_joint': -0.472653283346,
            u'r_elbow_flex_joint': -0.149999999999,
            u'r_wrist_flex_joint': -1.40685144215,
            u'r_wrist_roll_joint': 2.87855178783,
            u'odom_x_joint': 0.0708087929675,
            u'odom_y_joint': 0.052896931145,
            u'odom_z_joint': 0.0105784287694,
            u'torso_lift_joint': 0.277729421077,
        }
        # fake_table_setup.allow_all_collisions()
        fake_table_setup.set_joint_goal(js, weight=WEIGHT_ABOVE_CA)
        fake_table_setup.send_and_check_goal()
        fake_table_setup.check_cpi_geq(fake_table_setup.get_l_gripper_links(), u'box', 0.048)
        fake_table_setup.check_cpi_geq(fake_table_setup.get_r_gripper_links(), u'box', 0.048)

    def test_avoid_collision7(self, kitchen_setup):
        """
        :type kitchen_setup: PR2
        """
        base_pose = PoseStamped()
        base_pose.header.frame_id = u'map'
        base_pose.pose.position.x = 0.8
        base_pose.pose.position.y = 1
        base_pose.pose.orientation = Quaternion(*quaternion_about_axis(0, [0, 0, 1]))
        kitchen_setup.teleport_base(base_pose)
        base_pose = PoseStamped()
        base_pose.header.frame_id = u'map'
        base_pose.pose.position.x = 0.64
        base_pose.pose.position.y = 0.64
        base_pose.pose.orientation = Quaternion(*quaternion_about_axis(-np.pi / 4, [0, 0, 1]))
        kitchen_setup.set_joint_goal(gaya_pose)
        kitchen_setup.set_and_check_cart_goal(base_pose, u'base_footprint')
        kitchen_setup.check_current_joint_state(gaya_pose)

    def test_avoid_collision9(self, kitchen_setup):
        """
        :type kitchen_setup: PR2
        """
        # fixme
        base_pose = PoseStamped()
        base_pose.header.frame_id = u'map'
        base_pose.pose.position.x = 0.8
        base_pose.pose.position.y = 0.9
        base_pose.pose.orientation = Quaternion(*quaternion_about_axis(np.pi / 2, [0, 0, 1]))
        kitchen_setup.teleport_base(base_pose)
        base_pose.pose.orientation = Quaternion(*quaternion_about_axis(np.pi, [0, 0, 1]))
        kitchen_setup.set_joint_goal(gaya_pose)
        kitchen_setup.set_and_check_cart_goal(base_pose, u'base_footprint', expected_error_codes=[MoveResult.SHAKING])
        kitchen_setup.check_current_joint_state(gaya_pose)

    def test_avoid_collision8(self, kitchen_setup):
        """
        :type kitchen_setup: PR2
        """
        base_pose = PoseStamped()
        base_pose.header.frame_id = u'map'
        base_pose.pose.position.x = 0.8
        base_pose.pose.position.y = 0.9
        base_pose.pose.orientation = Quaternion(*quaternion_about_axis(0, [0, 0, 1]))
        kitchen_setup.teleport_base(base_pose)
        base_pose = PoseStamped()
        base_pose.header.frame_id = u'map'
        base_pose.pose.position.x = 0.64
        base_pose.pose.position.y = 0.64
        base_pose.pose.orientation = Quaternion(*quaternion_about_axis(-np.pi / 4, [0, 0, 1]))
        kitchen_setup.set_joint_goal(gaya_pose)
        kitchen_setup.set_and_check_cart_goal(base_pose, 'base_footprint')
        kitchen_setup.check_current_joint_state(gaya_pose)

    def test_go_around_kitchen_island(self, kitchen_setup):
        """
        :type kitchen_setup: PR2
        """
        tip = u'base_footprint'
        base_pose = PoseStamped()
        base_pose.header.frame_id = u'map'
        base_pose.pose.position.x = 0
        base_pose.pose.position.y = 1.5
        base_pose.pose.orientation = Quaternion(*quaternion_about_axis(np.pi, [0, 0, 1]))
        kitchen_setup.teleport_base(base_pose)
        base_pose = PoseStamped()
        base_pose.header.frame_id = tip
        base_pose.pose.position.x = 2.3
        base_pose.pose.orientation = Quaternion(*quaternion_about_axis(0, [0, 0, 1]))

        avoidance_hint = Vector3Stamped()
        avoidance_hint.header.frame_id = u'map'
        avoidance_hint.vector.y = -1
        kitchen_setup.avoid_all_collisions(0.1)
        kitchen_setup.set_json_goal(u'CollisionAvoidanceHint',
                                    link_name=u'base_link',
                                    max_threshold=0.3,
                                    spring_threshold=0.35,
                                    max_linear_velocity=1,
                                    body_b=u'kitchen',
                                    link_b=u'kitchen_island',
                                    weight=WEIGHT_COLLISION_AVOIDANCE,
                                    avoidance_hint=avoidance_hint)
        kitchen_setup.set_joint_goal(gaya_pose)

        kitchen_setup.set_and_check_cart_goal(base_pose, tip, weight=WEIGHT_BELOW_CA, linear_velocity=0.5)

    def test_drive_into_wall_with_CollisionAvoidanceHint(self, kitchen_setup):
        """
        :type kitchen_setup: PR2
        """
        tip = u'base_footprint'
        base_pose = PoseStamped()
        base_pose.header.frame_id = u'map'
        base_pose.pose.position.x = 0
        base_pose.pose.position.y = 1.5
        base_pose.pose.orientation = Quaternion(*quaternion_about_axis(0, [0, 0, 1]))
        kitchen_setup.teleport_base(base_pose)
        base_pose = PoseStamped()
        base_pose.header.frame_id = tip
        base_pose.pose.position.x = 1
        base_pose.pose.position.y = 0
        base_pose.pose.orientation = Quaternion(*quaternion_about_axis(0, [0, 0, 1]))

        avoidance_hint = Vector3Stamped()
        avoidance_hint.header.frame_id = u'map'
        avoidance_hint.vector.y = -1
        kitchen_setup.avoid_all_collisions(0.1)
        kitchen_setup.set_json_goal(u'CollisionAvoidanceHint',
                                    link_name=u'base_footprint',
                                    max_threshold=0.25,
                                    spring_threshold=0.3,
                                    max_linear_velocity=1,
                                    body_b=u'kitchen',
                                    link_b=u'kitchen_island',
                                    avoidance_hint=avoidance_hint)
        kitchen_setup.set_joint_goal(gaya_pose)

        kitchen_setup.set_cart_goal(base_pose, tip, weight=WEIGHT_BELOW_CA)
        kitchen_setup.send_and_check_goal()
        # TODO check only y distance, and that there is no collision

    def test_avoid_collision_with_far_object(self, pocky_pose_setup):
        """
        :type pocky_pose_setup: PR2
        """
        p = PoseStamped()
        p.header.frame_id = u'map'
        p.pose.position.x = 25
        p.pose.position.y = 25
        p.pose.position.z = 25
        p.pose.orientation.w = 1
        pocky_pose_setup.add_box(pose=p)
        p = PoseStamped()
        p.header.frame_id = pocky_pose_setup.r_tip
        p.pose.position = Point(0.1, 0, 0)
        p.pose.orientation = Quaternion(0, 0, 0, 1)
        pocky_pose_setup.set_cart_goal(p, pocky_pose_setup.r_tip, pocky_pose_setup.default_root)

        collision_entry = CollisionEntry()
        collision_entry.type = CollisionEntry.AVOID_COLLISION
        collision_entry.min_dist = 0.05
        collision_entry.body_b = u'box'
        pocky_pose_setup.set_collision_entries([collision_entry])

        pocky_pose_setup.send_and_check_goal()
        pocky_pose_setup.check_cpi_geq(pocky_pose_setup.get_l_gripper_links(), u'box', 0.048, check_distance=100)
        pocky_pose_setup.check_cpi_geq(pocky_pose_setup.get_r_gripper_links(), u'box', 0.048, check_distance=100)

    def test_avoid_all_collision(self, box_setup):
        """
        :type box_setup: PR2
        """
        p = PoseStamped()
        p.header.frame_id = box_setup.r_tip
        p.pose.position = Point(0.1, 0, 0)
        p.pose.orientation = Quaternion(0, 0, 0, 1)
        box_setup.set_cart_goal(p, box_setup.r_tip, box_setup.default_root)

        collision_entry = CollisionEntry()
        collision_entry.type = CollisionEntry.AVOID_ALL_COLLISIONS
        collision_entry.min_dist = 0.05
        box_setup.set_collision_entries([collision_entry])

        box_setup.send_and_check_goal()

        box_setup.check_cpi_geq(box_setup.get_l_gripper_links(), u'box', 0.0)
        box_setup.check_cpi_geq(box_setup.get_r_gripper_links(), u'box', 0.0)

    def test_get_out_of_collision(self, box_setup):
        """
        :type box_setup: PR2
        """
        p = PoseStamped()
        p.header.frame_id = box_setup.r_tip
        p.pose.position = Point(0.15, 0, 0)
        p.pose.orientation = Quaternion(0, 0, 0, 1)
        box_setup.set_cart_goal(p, box_setup.r_tip, box_setup.default_root)

        collision_entry = CollisionEntry()
        collision_entry.type = CollisionEntry.ALLOW_ALL_COLLISIONS
        collision_entry.min_dist = 0.05
        box_setup.set_collision_entries([collision_entry])

        box_setup.send_and_check_goal()

        collision_entry = CollisionEntry()
        collision_entry.type = CollisionEntry.AVOID_ALL_COLLISIONS
        collision_entry.min_dist = 0.05
        box_setup.set_collision_entries([collision_entry])

        box_setup.send_and_check_goal()

        box_setup.check_cpi_geq(box_setup.get_l_gripper_links(), u'box', 0.0)
        box_setup.check_cpi_geq(box_setup.get_r_gripper_links(), u'box', 0.0)

    def test_allow_collision_gripper(self, box_setup):
        """
        :type box_setup: PR2
        """
        ces = box_setup.get_allow_l_gripper(u'box')
        box_setup.set_collision_entries(ces)
        p = PoseStamped()
        p.header.frame_id = box_setup.l_tip
        p.header.stamp = rospy.get_rostime()
        p.pose.position.x = 0.11
        p.pose.orientation.w = 1
        box_setup.set_and_check_cart_goal(p, box_setup.l_tip, box_setup.default_root)
        box_setup.check_cpi_leq(box_setup.get_l_gripper_links(), u'box', 0.0)
        box_setup.check_cpi_geq(box_setup.get_r_gripper_links(), u'box', 0.048)

    def test_attached_get_out_of_collision(self, box_setup):
        """
        :type box_setup: PR2
        """
        attached_link_name = u'pocky'
        box_setup.attach_box(attached_link_name, [0.2, 0.04, 0.04], box_setup.r_tip, [0.05, 0, 0])
        box_setup.attach_box(attached_link_name, [0.2, 0.04, 0.04], box_setup.r_tip, [0.05, 0, 0],
                             expected_response=UpdateWorldResponse.DUPLICATE_BODY_ERROR)
        p = PoseStamped()
        p.header.frame_id = box_setup.r_tip
        p.header.stamp = rospy.get_rostime()
        p.pose.position.x = -0.15
        p.pose.orientation.w = 1
        box_setup.set_and_check_cart_goal(p, box_setup.r_tip, box_setup.default_root)
        box_setup.check_cpi_geq(box_setup.get_l_gripper_links(), u'box', 0.048)
        box_setup.check_cpi_geq([attached_link_name], u'box', 0.048)
        box_setup.detach_object(attached_link_name)

    def test_attached_collision2(self, box_setup):
        """
        :type box_setup: PR2
        """
        attached_link_name = u'pocky'
        box_setup.attach_box(attached_link_name, [0.2, 0.04, 0.04], box_setup.r_tip, [0.05, 0, 0])
        box_setup.attach_box(attached_link_name, [0.2, 0.04, 0.04], box_setup.r_tip, [0.05, 0, 0],
                             expected_response=UpdateWorldResponse.DUPLICATE_BODY_ERROR)
        box_setup.send_and_check_goal()
        box_setup.check_cpi_geq(box_setup.get_l_gripper_links(), u'box', 0.048)
        box_setup.check_cpi_geq([attached_link_name], u'box', 0.048)
        box_setup.detach_object(attached_link_name)

    def test_attached_collision3(self, box_setup):
        """
        :type box_setup: PR2
        """
        attached_link_name = u'pocky'
        box_setup.attach_box(attached_link_name, [0.2, 0.04, 0.04], box_setup.r_tip, [0.05, 0, 0])
        box_setup.attach_box(attached_link_name, [0.2, 0.04, 0.04], box_setup.r_tip, [0.05, 0, 0],
                             expected_response=UpdateWorldResponse.DUPLICATE_BODY_ERROR)
        p = PoseStamped()
        p.header.frame_id = box_setup.r_tip
        p.pose.position.x = 0.
        p.pose.orientation.w = 1
        box_setup.set_cart_goal(p, box_setup.r_tip, box_setup.default_root)
        box_setup.send_and_check_goal()
        box_setup.check_cpi_geq(box_setup.get_l_gripper_links(), u'box', 0.0)
        box_setup.check_cpi_geq([attached_link_name], u'box', 0.0)
        box_setup.detach_object(attached_link_name)

    def test_avoid_attached_self_collision(self, zero_pose):
        """
        :type zero_pose: PR2
        """

        collision_pose = {
            u'l_elbow_flex_joint': - 1.1343683863086362,
            u'l_forearm_roll_joint': 7.517553513504836,
            u'l_shoulder_lift_joint': 0.5726770101613905,
            u'l_shoulder_pan_joint': 0.1592669164939349,
            u'l_upper_arm_roll_joint': 0.5532568387077381,
            u'l_wrist_flex_joint': - 1.215660155912625,
            u'l_wrist_roll_joint': 4.249300323527076,
            u'torso_lift_joint': 0.2}

        zero_pose.set_joint_goal(collision_pose)
        zero_pose.send_goal()

        attached_link_name = u'pocky'
        zero_pose.attach_box(attached_link_name, [0.16, 0.04, 0.04], zero_pose.l_tip, [0.04, 0, 0], [0, 0, 0, 1])

        zero_pose.set_joint_goal({u'r_forearm_roll_joint': 0.0,
                                  u'r_shoulder_lift_joint': 0.0,
                                  u'r_shoulder_pan_joint': 0.0,
                                  u'r_upper_arm_roll_joint': 0.0,
                                  u'r_wrist_flex_joint': 0.0,
                                  u'r_wrist_roll_joint': 0.0,
                                  u'r_elbow_flex_joint': 0.0,
                                  u'torso_lift_joint': 0.2})

        p = PoseStamped()
        p.header.frame_id = zero_pose.l_tip
        p.header.stamp = rospy.get_rostime()
        p.pose.position.z = 0.20
        p.pose.orientation.w = 1
        zero_pose.set_cart_goal(p, zero_pose.l_tip, zero_pose.default_root)
        zero_pose.send_goal()

        zero_pose.check_cpi_geq(zero_pose.get_l_gripper_links(), zero_pose.get_robot().get_name(), 0.048,
                                check_distance=0.5)
        zero_pose.check_cpi_geq([attached_link_name], zero_pose.get_robot().get_name(), 0.048, check_distance=0.5)
        zero_pose.detach_object(attached_link_name)

    def test_allow_attached_self_collision(self, zero_pose):
        """
        :type box_setup: PR2
        """

        collision_pose = {
            u'r_shoulder_pan_joint': -0.1592669164939349,
            u'r_shoulder_lift_joint': 0.5726770101613905,
            u'r_upper_arm_roll_joint': -0.5532568387077381,
            u'r_forearm_roll_joint': -7.517553513504836,
            u'r_elbow_flex_joint': - 1.1343683863086362,
            u'r_wrist_flex_joint': - 1.215660155912625,
            u'r_wrist_roll_joint': -4.249300323527076,
            u'torso_lift_joint': 0.2
        }

        zero_pose.set_joint_goal(collision_pose)
        zero_pose.send_goal()

        attached_link_name = u'wolfgang'
        zero_pose.attach_box(attached_link_name, [0.16, 0.04, 0.04], zero_pose.r_tip, [0.04, 0, 0], [0, 0, 0, 1])

        zero_pose.set_joint_goal({u'l_forearm_roll_joint': 0.0,
                                  u'l_shoulder_lift_joint': 0.0,
                                  u'l_shoulder_pan_joint': 0.0,
                                  u'l_upper_arm_roll_joint': 0.0,
                                  u'l_wrist_flex_joint': 0.0,
                                  u'l_wrist_roll_joint': 0.0,
                                  u'l_elbow_flex_joint': 0.0,
                                  u'torso_lift_joint': 0.2})

        p = PoseStamped()
        p.header.frame_id = zero_pose.r_tip
        p.pose.position.z = 0.10
        p.pose.orientation.w = 1
        zero_pose.set_cart_goal(p, zero_pose.r_tip, zero_pose.default_root)
        zero_pose.allow_collision(robot_links=[attached_link_name],
                                  body_b=zero_pose.get_robot().get_name(),
                                  link_bs=[CollisionEntry.ALL])
        zero_pose.send_goal()

        zero_pose.check_cpi_geq(zero_pose.get_r_gripper_links(), zero_pose.get_robot().get_name(), 0.048)
        zero_pose.check_cpi_leq([attached_link_name], zero_pose.get_robot().get_name(), 0.048)
        zero_pose.detach_object(attached_link_name)

    def test_attached_self_collision2(self, zero_pose):
        """
        :type zero_pose: PR2
        """

        collision_pose = {
            u'r_elbow_flex_joint': - 1.1343683863086362,
            u'r_forearm_roll_joint': -7.517553513504836,
            u'r_shoulder_lift_joint': 0.5726770101613905,
            u'r_shoulder_pan_joint': -0.1592669164939349,
            u'r_upper_arm_roll_joint': -0.5532568387077381,
            u'r_wrist_flex_joint': - 1.215660155912625,
            u'r_wrist_roll_joint': -4.249300323527076,
            u'torso_lift_joint': 0.2
        }

        zero_pose.set_joint_goal(collision_pose)
        zero_pose.send_goal()

        attached_link_name = u'box'
        zero_pose.attach_box(attached_link_name, [0.16, 0.04, 0.04], zero_pose.r_tip, [0.04, 0, 0], [0, 0, 0, 1])

        js_goal = {u'l_forearm_roll_joint': 0.0,
                   u'l_shoulder_lift_joint': 0.0,
                   u'odom_x_joint': 0.0,
                   u'odom_y_joint': 0.0,
                   u'odom_z_joint': 0.0,
                   u'l_shoulder_pan_joint': 0.0,
                   u'l_upper_arm_roll_joint': 0.0,
                   u'l_wrist_flex_joint': -0.11,
                   u'l_wrist_roll_joint': 0.0,
                   u'l_elbow_flex_joint': -0.16,
                   u'torso_lift_joint': 0.2}
        zero_pose.set_joint_goal(js_goal)

        p = PoseStamped()
        p.header.frame_id = zero_pose.r_tip
        p.header.stamp = rospy.get_rostime()
        p.pose.position.z = 0.20
        p.pose.orientation.w = 1
        zero_pose.set_and_check_cart_goal(p, zero_pose.r_tip, zero_pose.default_root)

        zero_pose.check_cpi_geq(zero_pose.get_r_gripper_links(), 0.048)
        zero_pose.check_cpi_geq([attached_link_name], 0.048)
        zero_pose.detach_object(attached_link_name)

    def test_attached_self_collision3(self, zero_pose):
        """
        :type zero_pose: PR2
        """

        collision_pose = {
            u'l_elbow_flex_joint': - 1.1343683863086362,
            u'l_forearm_roll_joint': 7.517553513504836,
            u'l_shoulder_lift_joint': 0.5726770101613905,
            u'l_shoulder_pan_joint': 0.1592669164939349,
            u'l_upper_arm_roll_joint': 0.5532568387077381,
            u'l_wrist_flex_joint': - 1.215660155912625,
            u'l_wrist_roll_joint': 4.249300323527076,
            u'torso_lift_joint': 0.2}

        zero_pose.set_joint_goal(collision_pose)
        zero_pose.send_goal()

        attached_link_name = u'pocky'
        zero_pose.attach_box(attached_link_name, [0.1, 0.04, 0.04], zero_pose.l_tip, [0.02, 0, 0], [0, 0, 0, 1])

        js_goal = {u'r_forearm_roll_joint': 0.0,
                   u'r_shoulder_lift_joint': 0.0,
                   u'odom_x_joint': 0.0,
                   u'odom_y_joint': 0.0,
                   u'odom_z_joint': 0.0,
                   u'r_shoulder_pan_joint': 0.0,
                   u'r_upper_arm_roll_joint': 0.0,
                   u'r_wrist_flex_joint': -0.11,
                   u'r_wrist_roll_joint': 0.0,
                   u'r_elbow_flex_joint': -0.16,
                   u'torso_lift_joint': 0.2}

        zero_pose.set_joint_goal(js_goal)

        p = PoseStamped()
        p.header.frame_id = zero_pose.l_tip
        p.header.stamp = rospy.get_rostime()
        p.pose.position.z = 0.25
        p.pose.orientation.w = 1
        zero_pose.set_and_check_cart_goal(p, zero_pose.l_tip, zero_pose.default_root)
        zero_pose.check_current_joint_state(js_goal)

        zero_pose.check_cpi_geq(zero_pose.get_l_gripper_links(), 0.048)
        zero_pose.check_cpi_geq([attached_link_name], 0.048)
        zero_pose.detach_object(attached_link_name)

    def test_attached_collision_allow(self, box_setup):
        """
        :type box_setup: PR2
        """
        pocky = u'pocky'
        box_setup.attach_box(pocky, [0.2, 0.04, 0.04], box_setup.r_tip, [0.05, 0, 0])

        ces = []
        ce = CollisionEntry()
        ce.type = CollisionEntry.ALLOW_COLLISION
        ce.robot_links = [pocky]
        ce.body_b = u'box'
        ces.append(ce)
        box_setup.set_collision_entries(ces)

        p = PoseStamped()
        p.header.frame_id = box_setup.r_tip
        p.header.stamp = rospy.get_rostime()
        p.pose.position.y = -0.11
        p.pose.orientation.w = 1
        box_setup.set_and_check_cart_goal(p, box_setup.r_tip, box_setup.default_root)
        box_setup.check_cpi_geq(box_setup.get_l_gripper_links(), u'box', 0.048)
        box_setup.check_cpi_leq([pocky], u'box', 0.0)

    def test_avoid_collision_gripper(self, box_setup):
        """
        :type box_setup: PR2
        """
        box_setup.allow_all_collisions()
        ces = box_setup.get_l_gripper_collision_entries(u'box', 0.05, CollisionEntry.AVOID_COLLISION)
        box_setup.set_collision_entries(ces)
        p = PoseStamped()
        p.header.frame_id = box_setup.l_tip
        p.header.stamp = rospy.get_rostime()
        p.pose.position.x = 0.0
        p.pose.orientation.w = 1
        box_setup.set_cart_goal(p, box_setup.l_tip, box_setup.default_root)
        box_setup.send_goal()
        box_setup.check_cpi_geq(box_setup.get_l_gripper_links(), u'box', 0.0)

    # def test_end_state_collision(self, box_setup):
    #     """
    #     :type box_setup: PR2
    #     """
    #     # TODO endstate impossible as long as we check for path collision?
    #     pass

    # def test_filled_vel_values(self, box_setup):
    #     """
    #     :type box_setup: PR2
    #     """
    #     pass
    #
    # def test_undefined_goal(self, box_setup):
    #     """
    #     :type box_setup: PR2
    #     """
    #     pass

    # TODO test plan only

    def test_attached_two_items(self, zero_pose):
        # FIXME visualization bug
        box1_name = u'box1'
        box2_name = u'box2'

        js = {
            u'r_elbow_flex_joint': -1.58118094489,
            u'r_forearm_roll_joint': -0.904933033043,
            u'r_shoulder_lift_joint': 0.822412440711,
            u'r_shoulder_pan_joint': -1.07866800992,
            u'r_upper_arm_roll_joint': -1.34905471854,
            u'r_wrist_flex_joint': -1.20182042644,
            u'r_wrist_roll_joint': 0.190433188769,
        }
        zero_pose.send_and_check_joint_goal(js)

        r_goal = PoseStamped()
        r_goal.header.frame_id = zero_pose.r_tip
        r_goal.pose.position.x = 0.4
        r_goal.pose.orientation = Quaternion(*quaternion_from_matrix([[-1, 0, 0, 0],
                                                                      [0, 1, 0, 0],
                                                                      [0, 0, -1, 0],
                                                                      [0, 0, 0, 1]]))
        zero_pose.set_and_check_cart_goal(r_goal, zero_pose.l_tip, u'torso_lift_link')

        zero_pose.attach_box(box1_name, [.2, .04, .04], zero_pose.r_tip, [.1, 0, 0], [0, 0, 0, 1])
        zero_pose.attach_box(box2_name, [.2, .04, .04], zero_pose.l_tip, [.1, 0, 0], [0, 0, 0, 1])

        zero_pose.send_and_check_goal()

        zero_pose.check_cpi_geq([box1_name, box2_name], zero_pose.get_robot().get_name(), 0.049)

        zero_pose.detach_object(box1_name)
        zero_pose.detach_object(box2_name)
        base_goal = PoseStamped()
        base_goal.header.frame_id = u'base_footprint'
        base_goal.pose.position.x = -.1
        base_goal.pose.orientation.w = 1
        zero_pose.move_base(base_goal)

    # def test_pick_and_place(self, kitchen_setup):
    #     """
    #     :type kitchen_setup: PR2
    #     :return:
    #     """
    #
    #     base_pose = PoseStamped()
    #     base_pose.header.frame_id = u'map'
    #     base_pose.pose.position = Point(0.760, 0.480, 0.000)
    #     base_pose.pose.orientation = Quaternion(0.000, 0.000, 0.230, 0.973)
    #     kitchen_setup.move_pr2_base(base_pose)
    #     attached_link_name = u'edekabowl'
    #     p = PoseStamped()
    #     p.header.frame_id = u'map'
    #     p.pose.position = Point(1.39985, 0.799920, 0.888)
    #     p.pose.orientation = Quaternion(-0.0037, -0.00476, 0.3921, 0.9198)
    #     kitchen_setup.add_box(attached_link_name, [.145, .145, .072], pose=p)
    #
    #     pick_pose = PoseStamped()
    #     pick_pose.header.frame_id = u'base_footprint'
    #     pick_pose.pose.position = Point(0.649, -0.023, 0.918)
    #     pick_pose.pose.orientation = Quaternion(0.407, 0.574, -0.408, 0.582)
    #
    #     # pregrasp
    #     pick_pose.pose.position.z += 0.2
    #     kitchen_setup.set_and_check_cart_goal(pick_pose, kitchen_setup.l_tip, kitchen_setup.default_root)
    #
    #     # grasp
    #     pick_pose.pose.position.z -= 0.2
    #     kitchen_setup.avoid_collision(kitchen_setup.get_l_gripper_links(), u'kitchen', [], 0)
    #     kitchen_setup.allow_collision(kitchen_setup.get_l_gripper_links(), attached_link_name, [])
    #     kitchen_setup.set_and_check_cart_goal(pick_pose, kitchen_setup.l_tip, kitchen_setup.default_root)
    #     kitchen_setup.attach_existing(attached_link_name, frame_id=kitchen_setup.l_tip)
    #
    #     # post grasp
    #     pick_pose.pose.position.z += 0.2
    #     kitchen_setup.avoid_all_collisions(0.05)
    #     kitchen_setup.set_and_check_cart_goal(pick_pose, kitchen_setup.l_tip, kitchen_setup.default_root)
    #     # kitchen_setup.remove_object(attached_link_name)
    #     kitchen_setup.send_and_check_joint_goal(gaya_pose)
    #
    #     # place============================
    #     base_pose.pose.position = Point(-0.200, 1.120, 0.000)
    #     base_pose.pose.orientation = Quaternion(0.000, 0.000, 0.994, -0.105)
    #     kitchen_setup.move_pr2_base(base_pose)
    #
    #     # pre place
    #     place_pose = PoseStamped()
    #     place_pose.header.frame_id = u'base_footprint'
    #     place_pose.pose.position = Point(0.587, 0.068, 0.920)
    #     place_pose.pose.orientation = Quaternion(0.703, -0.074, -0.703, -0.074)
    #     place_pose.pose.position.z += 0.2
    #     kitchen_setup.set_and_check_cart_goal(place_pose, kitchen_setup.l_tip, kitchen_setup.default_root)
    #
    #     # place
    #     place_pose.pose.position.z -= 0.19
    #     kitchen_setup.avoid_all_collisions(0.)
    #     kitchen_setup.set_cart_goal(place_pose, kitchen_setup.l_tip, kitchen_setup.default_root)
    #     kitchen_setup.send_goal()
    #     rospy.sleep(1)
    #
    #     # post place
    #     kitchen_setup.detach_object(attached_link_name)
    #     place_pose.pose.position.z += 0.2
    #     kitchen_setup.avoid_all_collisions(0.)
    #     kitchen_setup.set_and_check_cart_goal(place_pose, kitchen_setup.l_tip, kitchen_setup.default_root)

    # def test_hand_in_kitchen(self, kitchen_setup):
    #     """
    #     :type kitchen_setup: PR2
    #     :return:
    #     """
    #
    #     kitchen_setup.send_and_check_joint_goal(pick_up_pose)
    #
    #     base_pose = PoseStamped()
    #     base_pose.header.frame_id = u'map'
    #     base_pose.pose.position = Point(0.743, 0.586, 0.000)
    #     base_pose.pose.orientation.w = 1
    #     kitchen_setup.teleport_base(base_pose)
    #
    #     # grasp
    #     p = PoseStamped()
    #     p.header.frame_id = kitchen_setup.l_tip
    #     p.pose.position.x = 0.2
    #     p.pose.orientation.w = 1
    #     kitchen_setup.allow_collision(kitchen_setup.get_l_gripper_links(), u'kitchen',
    #                                           [u'sink_area', u'sink_area_surface'])
    #     kitchen_setup.set_and_check_cart_goal(p, kitchen_setup.l_tip, kitchen_setup.default_root)
    #
    #     # post grasp
    #     pregrasp_pose = PoseStamped()
    #     pregrasp_pose.header.frame_id = u'base_footprint'
    #     pregrasp_pose.pose.position.x = 0.611175722907
    #     pregrasp_pose.pose.position.y = -0.0244662287535
    #     pregrasp_pose.pose.position.z = 1.10803325995
    #     pregrasp_pose.pose.orientation.x = -0.0128682380997
    #     pregrasp_pose.pose.orientation.y = -0.710292569338
    #     pregrasp_pose.pose.orientation.z = 0.0148339707762
    #     pregrasp_pose.pose.orientation.w = -0.703632573456
    #     kitchen_setup.avoid_all_collisions(0.05)
    #     kitchen_setup.set_and_check_cart_goal(pregrasp_pose, kitchen_setup.l_tip, kitchen_setup.default_root)

    def test_set_kitchen_joint_state(self, kitchen_setup):
        kitchen_js = {u'sink_area_left_upper_drawer_main_joint': 0.45}
        kitchen_setup.set_kitchen_js(kitchen_js)

    def open_drawer(self, setup, tool_frame, handle_link, drawer_joint):
        setup.open_r_gripper()
        setup.open_l_gripper()
        tool_frame_goal = PoseStamped()
        tool_frame_goal.header.frame_id = handle_link
        # tool_frame_goal.pose.position.y = -.1
        tool_frame_goal.pose.orientation = Quaternion(*quaternion_from_matrix([[-1, 0, 0, 0],
                                                                               [0, 0, -1, 0],
                                                                               [0, -1, 0, 0],
                                                                               [0, 0, 0, 1]]))
        setup.set_and_check_cart_goal(tool_frame_goal, tool_frame, setup.default_root)

        tool_frame_goal = PoseStamped()
        tool_frame_goal.header.frame_id = tool_frame
        tool_frame_goal.pose.position.x = -.45
        tool_frame_goal.pose.orientation.w = 1
        setup.set_and_check_cart_goal(tool_frame_goal, tool_frame, setup.default_root)

        kitchen_js = {drawer_joint: 0.45}
        setup.set_kitchen_js(kitchen_js)

    def close_drawer(self, setup, tool_frame, handle_link, drawer_joint):
        setup.open_r_gripper()
        setup.open_l_gripper()
        tool_frame_goal = PoseStamped()
        tool_frame_goal.header.frame_id = handle_link
        # tool_frame_goal.pose.position.y = -.1
        tool_frame_goal.pose.orientation = Quaternion(*quaternion_from_matrix([[-1, 0, 0, 0],
                                                                               [0, 0, -1, 0],
                                                                               [0, -1, 0, 0],
                                                                               [0, 0, 0, 1]]))
        setup.set_and_check_cart_goal(tool_frame_goal, tool_frame, setup.default_root)

        kitchen_js = {drawer_joint: 0.}
        setup.set_kitchen_js(kitchen_js)

        tool_frame_goal = PoseStamped()
        tool_frame_goal.header.frame_id = tool_frame
        tool_frame_goal.pose.position.x = .45
        tool_frame_goal.pose.orientation.w = 1
        setup.set_and_check_cart_goal(tool_frame_goal, tool_frame, setup.default_root)

    # def test_milestone_demo(self, kitchen_setup):
    #     spoon_name = u'spoon'
    #     milk_name = u'milk'
    #
    #     # take milk out of fridge
    #     kitchen_setup.set_kitchen_js({u'iai_fridge_door_joint': 1.56})
    #
    #     # spawn milk
    #     milk_pose = PoseStamped()
    #     milk_pose.header.frame_id = u'iai_kitchen/iai_fridge_main_middle_level'
    #     milk_pose.pose.position = Point(0.1, 0, -0.07)
    #     milk_pose.pose.orientation = Quaternion(0, 0, 0, 1)
    #
    #     kitchen_setup.add_box(milk_name, [0.05, 0.05, 0.2], milk_pose)
    #
    #     # take spoon out of drawer
    #     # open drawer
    #     self.open_drawer(kitchen_setup, kitchen_setup.l_tip, u'iai_kitchen/sink_area_left_upper_drawer_handle',
    #                      u'sink_area_left_upper_drawer_main_joint')
    #
    #     # spawn spoon
    #     spoon_pose = PoseStamped()
    #     spoon_pose.header.frame_id = u'map'
    #     spoon_pose.pose.position = Point(0.940, 0.861, 0.745)
    #     spoon_pose.pose.orientation = Quaternion(0, 0, 0, 1)
    #
    #     kitchen_setup.add_box(spoon_name, [0.1, 0.02, 0.02], spoon_pose)
    #
    #     # put gripper above drawer
    #     pick_spoon_pose = PoseStamped()
    #     pick_spoon_pose.header.frame_id = u'base_footprint'
    #     pick_spoon_pose.pose.position = Point(0.567, 0.498, 0.89)
    #     pick_spoon_pose.pose.orientation = Quaternion(0.018, 0.702, 0.004, 0.712)
    #     kitchen_setup.keep_position(kitchen_setup.l_tip)
    #     kitchen_setup.set_and_check_cart_goal(pick_spoon_pose, kitchen_setup.r_tip, kitchen_setup.default_root)
    #
    #     # grasp spoon
    #     kitchen_setup.keep_position(kitchen_setup.l_tip)
    #     kitchen_setup.open_r_gripper()
    #     p = tf.lookup_pose(u'map', kitchen_setup.r_tip)
    #     p.pose.position = spoon_pose.pose.position
    #     kitchen_setup.keep_position(kitchen_setup.l_tip)
    #     kitchen_setup.set_cart_goal(p, kitchen_setup.r_tip, kitchen_setup.default_root)
    #     kitchen_setup.send_and_check_goal()
    #     current_pose = tf.lookup_pose(u'map', kitchen_setup.r_tip)
    #     assert current_pose.pose.position.z < 0.76
    #     kitchen_setup.allow_all_collisions()
    #     kitchen_setup.keep_position(kitchen_setup.l_tip)
    #     kitchen_setup.close_r_gripper()
    #     kitchen_setup.attach_existing(spoon_name, kitchen_setup.r_tip)
    #
    #     spoon_goal = PoseStamped()
    #     spoon_goal.header.frame_id = spoon_name
    #     spoon_goal.pose.position.z = .2
    #     spoon_goal.pose.orientation.w = 1
    #     kitchen_setup.keep_position(kitchen_setup.l_tip)
    #     kitchen_setup.set_and_check_cart_goal(spoon_goal, spoon_name, kitchen_setup.default_root)
    #
    #     # close drawer
    #     self.close_drawer(kitchen_setup, kitchen_setup.l_tip, u'iai_kitchen/sink_area_left_upper_drawer_handle',
    #                       u'sink_area_left_upper_drawer_main_joint')
    #
    #     kitchen_setup.send_and_check_joint_goal(gaya_pose)
    #
    #     # place spoon on kitchen isle
    #     spoon_goal = PoseStamped()
    #     spoon_goal.header.frame_id = u'iai_kitchen/kitchen_island_surface'
    #     spoon_goal.pose.position.y = 0.1
    #     spoon_goal.pose.orientation.w = 1
    #     kitchen_setup.set_cart_goal(spoon_goal, spoon_name, kitchen_setup.default_root)
    #     kitchen_setup.open_l_gripper()
    #     kitchen_setup.detach_object(spoon_name)
    #
    #     kitchen_setup.send_and_check_joint_goal(gaya_pose)
    #
    #     # grasp milk
    #     r_goal = deepcopy(milk_pose)
    #     r_goal.pose.orientation = Quaternion(*quaternion_from_matrix([[-1, 0, 0, 0],
    #                                                                   [0, -1, 0, 0],
    #                                                                   [0, 0, 1, 0],
    #                                                                   [0, 0, 0, 1]]))
    #
    #     # take cereal out of vertical drawer and put it back
    #     # get bowl from left middle drawer left side
    #     # get cup from left middle drawer right side
    #     # put cup bowl and spoon in sink

    def test_ease_fridge(self, kitchen_setup):
        # FIXME less sensitive
        milk_name = u'milk'

        # take milk out of fridge
        kitchen_setup.set_kitchen_js({u'iai_fridge_door_joint': 1.56})

        base_goal = PoseStamped()
        base_goal.header.frame_id = 'map'
        base_goal.pose.position.x = 0.565
        base_goal.pose.position.y = -0.5
        base_goal.pose.orientation.z = -0.51152562713
        base_goal.pose.orientation.w = 0.85926802151
        kitchen_setup.teleport_base(base_goal)
        # kitchen_setup.add_json_goal(u'BasePointingForward')

        # spawn milk
        milk_pose = PoseStamped()
        milk_pose.header.frame_id = u'iai_kitchen/iai_fridge_door_shelf1_bottom'
        milk_pose.pose.position = Point(0, 0, 0.12)
        milk_pose.pose.orientation = Quaternion(0, 0, 0, 1)

        milk_pre_pose = PoseStamped()
        milk_pre_pose.header.frame_id = u'iai_kitchen/iai_fridge_door_shelf1_bottom'
        milk_pre_pose.pose.position = Point(0, 0, 0.22)
        milk_pre_pose.pose.orientation = Quaternion(0, 0, 0, 1)

        kitchen_setup.add_box(milk_name, [0.05, 0.05, 0.2], milk_pose)

        # grasp milk
        kitchen_setup.open_l_gripper()

        # l_goal = deepcopy(milk_pose)
        # l_goal.pose.orientation = Quaternion(*quaternion_from_matrix([[1, 0, 0, 0],
        #                                                               [0, 1, 0, 0],
        #                                                               [0, 0, 1, 0],
        #                                                               [0, 0, 0, 1]]))
        # kitchen_setup.set_cart_goal(l_goal, kitchen_setup.l_tip, kitchen_setup.default_root)
        # kitchen_setup.send_and_check_goal()

        # handle_name = u'map'
        bar_axis = Vector3Stamped()
        bar_axis.header.frame_id = u'map'
        bar_axis.vector.z = 1

        bar_center = PointStamped()
        bar_center.header.frame_id = milk_pose.header.frame_id
        bar_center.point = deepcopy(milk_pose.pose.position)

        tip_grasp_axis = Vector3Stamped()
        tip_grasp_axis.header.frame_id = kitchen_setup.l_tip
        tip_grasp_axis.vector.z = 1

        kitchen_setup.set_json_goal(u'GraspBar',
                                    root_link=kitchen_setup.default_root,
                                    tip_link=kitchen_setup.l_tip,
                                    tip_grasp_axis=tip_grasp_axis,
                                    bar_center=bar_center,
                                    bar_axis=bar_axis,
                                    bar_length=.12)

        x = Vector3Stamped()
        x.header.frame_id = kitchen_setup.l_tip
        x.vector.x = 1
        x_map = Vector3Stamped()
        x_map.header.frame_id = u'iai_kitchen/iai_fridge_door'
        x_map.vector.x = 1
        # z = Vector3Stamped()
        # z.header.frame_id = 'milk'
        # z.vector.z = 1
        # z_map = Vector3Stamped()
        # z_map.header.frame_id = 'map'
        # z_map.vector.z = 1
        kitchen_setup.align_planes(kitchen_setup.l_tip, x, root_normal=x_map)

        # kitchen_setup.allow_collision([], milk_name, [])
        # kitchen_setup.add_json_goal(u'AvoidJointLimits', percentage=15)
        # kitchen_setup.allow_all_collisions()
        kitchen_setup.send_and_check_goal()

        kitchen_setup.attach_object(milk_name, kitchen_setup.l_tip)
        # kitchen_setup.keep_position(kitchen_setup.r_tip)
        kitchen_setup.close_l_gripper()

        # x = Vector3Stamped()
        # x.header.frame_id = 'milk'
        # x.vector.x = 1
        # x_map = Vector3Stamped()
        # x_map.header.frame_id = 'iai_kitchen/iai_fridge_door'
        # x_map.vector.x = 1
        # z = Vector3Stamped()
        # z.header.frame_id = 'milk'
        # z.vector.z = 1
        # z_map = Vector3Stamped()
        # z_map.header.frame_id = 'map'
        # z_map.vector.z = 1
        # kitchen_setup.align_planes('milk', x, root_normal=x_map)
        # kitchen_setup.align_planes('milk', z, root_normal=z_map)
        # kitchen_setup.keep_orientation(u'milk')
        kitchen_setup.set_cart_goal(milk_pre_pose, milk_name, kitchen_setup.default_root)
        kitchen_setup.send_and_check_goal()
        kitchen_setup.send_and_check_joint_goal(gaya_pose)

        # place milk back

        # kitchen_setup.add_json_goal(u'BasePointingForward')
        # milk_goal = PoseStamped()
        # milk_goal.header.frame_id = u'iai_kitchen/kitchen_island_surface'
        # milk_goal.pose.position = Point(.1, -.2, .13)
        # milk_goal.pose.orientation = Quaternion(*quaternion_about_axis(np.pi, [0,0,1]))
        kitchen_setup.set_cart_goal(milk_pre_pose, milk_name, kitchen_setup.default_root)
        kitchen_setup.send_and_check_goal()

        kitchen_setup.set_cart_goal(milk_pose, milk_name, kitchen_setup.default_root)
        kitchen_setup.send_and_check_goal()

        # kitchen_setup.keep_position(kitchen_setup.r_tip)
        kitchen_setup.open_l_gripper()

        kitchen_setup.detach_object(milk_name)

        kitchen_setup.send_and_check_joint_goal(gaya_pose)

    def test_ease_cereal(self, kitchen_setup):
        # FIXME shaky af
        cereal_name = u'cereal'
        drawer_frame_id = u'iai_kitchen/oven_area_area_right_drawer_board_3_link'

        # take milk out of fridge
        kitchen_setup.set_kitchen_js({u'oven_area_area_right_drawer_main_joint': 0.48})

        kitchen_setup.set_json_goal(u'BasePointingForward')

        # spawn milk

        cereal_pose = PoseStamped()
        cereal_pose.header.frame_id = drawer_frame_id
        cereal_pose.pose.position = Point(0.123, -0.03, 0.11)
        cereal_pose.pose.orientation = Quaternion(0.0087786, 0.005395, -0.838767, -0.544393)
        kitchen_setup.add_box(cereal_name, [0.1528, 0.0634, 0.22894], cereal_pose)

        drawer_T_box = tf.msg_to_kdl(cereal_pose)

        # grasp milk
        kitchen_setup.open_l_gripper()
        grasp_pose = PoseStamped()
        grasp_pose.header.frame_id = cereal_name
        grasp_pose.pose.position = Point(0.1, 0, 0)
        grasp_pose.pose.orientation = Quaternion(0, 0, 1, 0)
        box_T_r_goal = tf.msg_to_kdl(grasp_pose)
        box_T_r_goal_pre = deepcopy(box_T_r_goal)
        box_T_r_goal_pre.p[0] += 0.1

        grasp_pose = tf.kdl_to_pose_stamped(drawer_T_box * box_T_r_goal_pre, drawer_frame_id)

        kitchen_setup.set_json_goal(u'AvoidJointLimits', percentage=40)
        kitchen_setup.set_and_check_cart_goal(grasp_pose, tip_link=kitchen_setup.r_tip)

        kitchen_setup.attach_object(cereal_name, kitchen_setup.l_tip)
        # kitchen_setup.keep_position(kitchen_setup.r_tip)
        kitchen_setup.close_l_gripper()

        # x = Vector3Stamped()
        # x.header.frame_id = 'milk'
        # x.vector.x = 1
        # x_map = Vector3Stamped()
        # x_map.header.frame_id = 'iai_kitchen/iai_fridge_door'
        # x_map.vector.x = 1
        # z = Vector3Stamped()
        # z.header.frame_id = 'milk'
        # z.vector.z = 1
        # z_map = Vector3Stamped()
        # z_map.header.frame_id = 'map'
        # z_map.vector.z = 1
        # kitchen_setup.align_planes('milk', x, root_normal=x_map)
        # kitchen_setup.align_planes('milk', z, root_normal=z_map)
        # kitchen_setup.keep_orientation(u'milk')
        kitchen_setup.set_cart_goal(grasp_pose, cereal_name, kitchen_setup.default_root)
        kitchen_setup.send_and_check_goal()
        kitchen_setup.send_and_check_joint_goal(gaya_pose)

        # place milk back

        # kitchen_setup.add_json_goal(u'BasePointingForward')
        # milk_goal = PoseStamped()
        # milk_goal.header.frame_id = u'iai_kitchen/kitchen_island_surface'
        # milk_goal.pose.position = Point(.1, -.2, .13)
        # milk_goal.pose.orientation = Quaternion(*quaternion_about_axis(np.pi, [0, 0, 1]))
        kitchen_setup.set_cart_goal(grasp_pose, cereal_name, kitchen_setup.default_root)
        kitchen_setup.send_and_check_goal()

        kitchen_setup.set_cart_goal(cereal_pose, cereal_name, kitchen_setup.default_root)
        kitchen_setup.send_and_check_goal()

        # kitchen_setup.keep_position(kitchen_setup.r_tip)
        kitchen_setup.open_l_gripper()

        kitchen_setup.detach_object(cereal_name)

        kitchen_setup.send_and_check_joint_goal(gaya_pose)

    # def test_nan(self, kitchen_setup):
    #     while True:
    #         kitchen_setup.allow_all_collisions()
    #         kitchen_setup.send_and_check_joint_goal(gaya_pose)
    #         js = {k: 0.0 for k in kitchen_setup.get_world().get_object('kitchen').get_controllable_joints()}
    #         kitchen_setup.set_kitchen_js(js)
    #         self.open_drawer(kitchen_setup, kitchen_setup.l_tip, u'iai_kitchen/sink_area_left_middle_drawer_handle',
    #                          u'sink_area_left_middle_drawer_main_joint')
    #
    # def test_nan2(self, kitchen_setup):
    #     tool_frame_goal = PoseStamped()
    #     tool_frame_goal.header.frame_id = kitchen_setup.l_tip
    #     tool_frame_goal.pose.position.x = -.45
    #     tool_frame_goal.pose.orientation.w = 1
    #     kitchen_setup.set_cart_goal(tool_frame_goal, kitchen_setup.l_tip, kitchen_setup.default_root)
    #     kitchen_setup.send_and_check_goal(execute=False)

    def test_bowl_and_cup(self, kitchen_setup):
        # kernprof -lv py.test -s test/test_integration_pr2.py::TestCollisionAvoidanceGoals::test_bowl_and_cup
        bowl_name = u'bowl'
        cup_name = u'cup'
        percentage = 50

        self.open_drawer(kitchen_setup, kitchen_setup.l_tip, u'iai_kitchen/sink_area_left_middle_drawer_handle',
                         u'sink_area_left_middle_drawer_main_joint')

        # spawn cup
        cup_pose = PoseStamped()
        cup_pose.header.frame_id = u'iai_kitchen/sink_area_left_middle_drawer_main'
        cup_pose.pose.position = Point(0.1, 0.2, -.05)
        cup_pose.pose.orientation = Quaternion(0, 0, 0, 1)

        kitchen_setup.add_cylinder(cup_name, [0.07, 0.04], cup_pose)

        # spawn bowl
        bowl_pose = PoseStamped()
        bowl_pose.header.frame_id = u'iai_kitchen/sink_area_left_middle_drawer_main'
        bowl_pose.pose.position = Point(0.1, -0.2, -.05)
        bowl_pose.pose.orientation = Quaternion(0, 0, 0, 1)

        kitchen_setup.add_cylinder(bowl_name, [0.05, 0.07], bowl_pose)
        kitchen_setup.send_and_check_joint_goal(gaya_pose)

        # grasp bowl
        l_goal = deepcopy(bowl_pose)
        l_goal.pose.position.z += .2
        l_goal.pose.orientation = Quaternion(*quaternion_from_matrix([[0, 1, 0, 0],
                                                                      [0, 0, -1, 0],
                                                                      [-1, 0, 0, 0],
                                                                      [0, 0, 0, 1]]))
        kitchen_setup.set_cart_goal(l_goal, kitchen_setup.l_tip, kitchen_setup.default_root)

        # grasp cup
        r_goal = deepcopy(cup_pose)
        r_goal.pose.position.z += .2
        r_goal.pose.orientation = Quaternion(*quaternion_from_matrix([[0, 1, 0, 0],
                                                                      [0, 0, -1, 0],
                                                                      [-1, 0, 0, 0],
                                                                      [0, 0, 0, 1]]))
        kitchen_setup.set_json_goal(u'AvoidJointLimits', percentage=percentage)
        kitchen_setup.set_and_check_cart_goal(r_goal, kitchen_setup.r_tip, kitchen_setup.default_root)

        l_goal.pose.position.z -= .2
        r_goal.pose.position.z -= .2
        kitchen_setup.allow_collision([CollisionEntry.ALL], bowl_name, [CollisionEntry.ALL])
        kitchen_setup.allow_collision([CollisionEntry.ALL], cup_name, [CollisionEntry.ALL])
        kitchen_setup.set_cart_goal(l_goal, kitchen_setup.l_tip, kitchen_setup.default_root)
        kitchen_setup.set_cart_goal(r_goal, kitchen_setup.r_tip, kitchen_setup.default_root)
        kitchen_setup.set_json_goal(u'AvoidJointLimits', percentage=percentage)
        kitchen_setup.send_and_check_goal()

        kitchen_setup.attach_object(bowl_name, kitchen_setup.l_tip)
        kitchen_setup.attach_object(cup_name, kitchen_setup.r_tip)

        kitchen_setup.send_and_check_joint_goal(gaya_pose)
        base_goal = PoseStamped()
        base_goal.header.frame_id = u'base_footprint'
        base_goal.pose.position.x = -.1
        base_goal.pose.orientation = Quaternion(*quaternion_about_axis(pi, [0, 0, 1]))
        kitchen_setup.teleport_base(base_goal)

        # place bowl and cup
        bowl_goal = PoseStamped()
        bowl_goal.header.frame_id = u'iai_kitchen/kitchen_island_surface'
        bowl_goal.pose.position = Point(.2, 0, .05)
        bowl_goal.pose.orientation = Quaternion(0, 0, 0, 1)

        cup_goal = PoseStamped()
        cup_goal.header.frame_id = u'iai_kitchen/kitchen_island_surface'
        cup_goal.pose.position = Point(.15, 0.25, .07)
        cup_goal.pose.orientation = Quaternion(0, 0, 0, 1)

        kitchen_setup.set_cart_goal(bowl_goal, bowl_name, kitchen_setup.default_root)
        kitchen_setup.set_cart_goal(cup_goal, cup_name, kitchen_setup.default_root)
        kitchen_setup.set_json_goal(u'AvoidJointLimits', percentage=percentage)
        kitchen_setup.send_and_check_goal()

        kitchen_setup.detach_object(bowl_name)
        kitchen_setup.detach_object(cup_name)
        kitchen_setup.allow_collision([], cup_name, [])
        kitchen_setup.allow_collision([], bowl_name, [])
        kitchen_setup.send_and_check_joint_goal(gaya_pose)

    def test_ease_grasp_bowl(self, kitchen_setup):
        bowl_name = u'bowl'
        percentage = 40

        base_pose = PoseStamped()
        base_pose.header.frame_id = u'map'
        base_pose.pose.position = Point(0.314, 0.818, 0.000)
        base_pose.pose.orientation = Quaternion(-0.001, 0.000, 0.037, 0.999)
        kitchen_setup.teleport_base(base_pose)

        js = {
            u'torso_lift_joint': 0.262156255996,
            u'head_pan_joint': 0.0694220762479,
            u'head_tilt_joint': 1.01903547689,
            u'r_upper_arm_roll_joint': -1.5717499752,
            u'r_shoulder_pan_joint': -0.00156068057783,
            u'r_shoulder_lift_joint': 0.252786184819,
            u'r_forearm_roll_joint': -89.673490548,
            u'r_elbow_flex_joint': -0.544166310929,
            u'r_wrist_flex_joint': -1.32591140165,
            u'r_wrist_roll_joint': 65.7348048877,
            u'l_upper_arm_roll_joint': 1.38376171392,
            u'l_shoulder_pan_joint': 1.59536261129,
            u'l_shoulder_lift_joint': -0.0236488517104,
            u'l_forearm_roll_joint': 23.2795803857,
            u'l_elbow_flex_joint': -1.72694302293,
            u'l_wrist_flex_joint': -0.48001173639,
            u'l_wrist_roll_joint': -6.28312737965,
        }
        kitchen_setup.allow_all_collisions()
        kitchen_setup.send_and_check_joint_goal(js)
        kitchen_setup.set_kitchen_js({u'sink_area_left_middle_drawer_main_joint': 0.45})

        r_goal = PoseStamped()
        r_goal.header.frame_id = kitchen_setup.r_tip
        r_goal.pose.position.x += 0.25
        r_goal.pose.orientation.w = 1

        kitchen_setup.set_json_goal(u'AvoidJointLimits', percentage=percentage)
        kitchen_setup.set_and_check_cart_goal(r_goal, tip_link=kitchen_setup.r_tip)

        # spawn cup

    # def test_avoid_self_collision2(self, kitchen_setup):
    #     base_goal = PoseStamped()
    #     base_goal.header.frame_id = u'base_footprint'
    #     base_goal.pose.position.x = -.1
    #     base_goal.pose.orientation = Quaternion(*quaternion_about_axis(pi, [0, 0, 1]))
    #     kitchen_setup.teleport_base(base_goal)
    #
    #     # place bowl and cup
    #     bowl_goal = PoseStamped()
    #     bowl_goal.header.frame_id = u'iai_kitchen/kitchen_island_surface'
    #     bowl_goal.pose.position = Point(.2, 0, .05)
    #     bowl_goal.pose.orientation = Quaternion(*quaternion_from_matrix([[0, 0, -1, 0],
    #                                                                      [0, -1, 0, 0],
    #                                                                      [-1, 0, 0, 0],
    #                                                                      [0, 0, 0, 1]]))
    #
    #     cup_goal = PoseStamped()
    #     cup_goal.header.frame_id = u'iai_kitchen/kitchen_island_surface'
    #     cup_goal.pose.position = Point(.15, 0.25, .07)
    #     cup_goal.pose.orientation = Quaternion(*quaternion_from_matrix([[0, 0, -1, 0],
    #                                                                     [0, -1, 0, 0],
    #                                                                     [-1, 0, 0, 0],
    #                                                                     [0, 0, 0, 1]]))
    #
    #     kitchen_setup.set_cart_goal(bowl_goal, kitchen_setup.l_tip, kitchen_setup.default_root)
    #     kitchen_setup.set_cart_goal(cup_goal, kitchen_setup.r_tip, kitchen_setup.default_root)
    #     kitchen_setup.send_and_check_goal()

    def test_ease_spoon(self, kitchen_setup):
        spoon_name = u'spoon'
        percentage = 40

        # spawn cup
        cup_pose = PoseStamped()
        cup_pose.header.frame_id = u'iai_kitchen/sink_area_surface'
        cup_pose.pose.position = Point(0.1, -.5, .02)
        cup_pose.pose.orientation = Quaternion(0, 0, 0, 1)

        kitchen_setup.add_box(spoon_name, [0.1, 0.02, 0.01], cup_pose)

        # kitchen_setup.send_and_check_joint_goal(gaya_pose)

        # grasp spoon
        l_goal = deepcopy(cup_pose)
        l_goal.pose.position.z += .2
        l_goal.pose.orientation = Quaternion(*quaternion_from_matrix([[0, 0, -1, 0],
                                                                      [0, -1, 0, 0],
                                                                      [-1, 0, 0, 0],
                                                                      [0, 0, 0, 1]]))
        kitchen_setup.set_json_goal(u'AvoidJointLimits', percentage=percentage)
        kitchen_setup.set_and_check_cart_goal(l_goal, kitchen_setup.l_tip, kitchen_setup.default_root)

        l_goal.pose.position.z -= .2
        # kitchen_setup.allow_collision([CollisionEntry.ALL], spoon_name, [CollisionEntry.ALL])
        kitchen_setup.set_cart_goal(l_goal, kitchen_setup.l_tip, kitchen_setup.default_root)
        kitchen_setup.set_json_goal(u'AvoidJointLimits', percentage=percentage)
        kitchen_setup.send_and_check_goal()
        kitchen_setup.attach_object(spoon_name, kitchen_setup.l_tip)

        l_goal.pose.position.z += .2
        # kitchen_setup.allow_collision([CollisionEntry.ALL], spoon_name, [CollisionEntry.ALL])
        kitchen_setup.set_cart_goal(l_goal, kitchen_setup.l_tip, kitchen_setup.default_root)
        kitchen_setup.set_json_goal(u'AvoidJointLimits', percentage=percentage)
        kitchen_setup.send_and_check_goal()

        l_goal.pose.position.z -= .2
        # kitchen_setup.allow_collision([CollisionEntry.ALL], spoon_name, [CollisionEntry.ALL])
        kitchen_setup.set_cart_goal(l_goal, kitchen_setup.l_tip, kitchen_setup.default_root)
        kitchen_setup.set_json_goal(u'AvoidJointLimits', percentage=percentage)
        kitchen_setup.send_and_check_goal()

        kitchen_setup.send_and_check_joint_goal(gaya_pose)

    def test_ease_place_on_new_table(self, kitchen_setup):
        percentage = 40
        js = {
            u'torso_lift_joint': 0.262343532164,
            u'head_pan_joint': 0.0308852063639,
            u'head_tilt_joint': 0.710418818732,
            u'r_upper_arm_roll_joint': -1.4635104674,
            u'r_shoulder_pan_joint': -1.59535749265,
            u'r_shoulder_lift_joint': -0.0235854289628,
            u'r_forearm_roll_joint': -123.897562601,
            u'r_elbow_flex_joint': -1.72694302293,
            u'r_wrist_flex_joint': -0.480010977079,
            u'r_wrist_roll_joint': 88.0157228707,
            u'l_upper_arm_roll_joint': 1.90635809306,
            u'l_shoulder_pan_joint': 0.352841136964,
            u'l_shoulder_lift_joint': -0.35035444474,
            u'l_forearm_roll_joint': 32.5396842176,
            u'l_elbow_flex_joint': -0.543731998795,
            u'l_wrist_flex_joint': -1.68825444756,
            u'l_wrist_roll_joint': -12.6846818117,
        }
        kitchen_setup.send_and_check_joint_goal(js)
        base_pose = PoseStamped()
        base_pose.header.frame_id = u'map'
        base_pose.pose.position = Point(-2.8, 0.188, -0.000)  # -2.695
        base_pose.pose.orientation = Quaternion(-0.001, -0.001, 0.993, -0.114)
        # kitchen_setup.allow_all_collisions()
        kitchen_setup.teleport_base(base_pose)

        object_name = u'box'
        kitchen_setup.attach_box(name=object_name,
                                 size=[0.10, 0.14, 0.14],
                                 frame_id=kitchen_setup.l_tip,
                                 position=[0.0175, 0.025, 0],
                                 orientation=[0, 0, 0, 1])

        l_goal = PoseStamped()
        l_goal.header.stamp = rospy.get_rostime()
        l_goal.header.frame_id = kitchen_setup.l_tip
        l_goal.pose.position.x += 0.2
        # l_goal.pose.position.z -= 0.1
        l_goal.pose.orientation.w = 1
        kitchen_setup.set_json_goal(u'AvoidJointLimits', percentage=percentage)

        js = {
            u'r_upper_arm_roll_joint': -1.4635104674,
            u'r_shoulder_pan_joint': -1.59535749265,
            u'r_shoulder_lift_joint': -0.0235854289628,
            u'r_forearm_roll_joint': -123.897562601,
            u'r_elbow_flex_joint': -1.72694302293,
            u'r_wrist_flex_joint': -0.480010977079,
            u'r_wrist_roll_joint': 88.0157228707,
        }
        kitchen_setup.set_joint_goal(js)

        # base_pose.header.frame_id = u'base_footprint'
        # base_pose.pose.position = Point(0,0,0)
        # base_pose.pose.orientation = Quaternion(0,0,0,1)
        # kitchen_setup.set_cart_goal(base_pose, u'base_footprint')

        kitchen_setup.set_and_check_cart_goal(l_goal, tip_link=kitchen_setup.l_tip)

    def test_tray(self, kitchen_setup):
        base_pose = PoseStamped()
        base_pose.header.frame_id = u'map'
        base_pose.pose.position.y = 0.8
        base_pose.pose.orientation.w = 1
        kitchen_setup.teleport_base(base_pose)

        tray_name = u'tray'

        tray_pose = PoseStamped()
        tray_pose.header.frame_id = u'iai_kitchen/sink_area_surface'
        tray_pose.pose.position = Point(0.1, -0.4, 0.07)
        tray_pose.pose.orientation.w = 1

        kitchen_setup.add_box(tray_name, [.2, .4, .1], tray_pose)

        l_goal = deepcopy(tray_pose)
        l_goal.pose.position.y -= 0.18
        l_goal.pose.position.z += 0.06
        l_goal.pose.orientation = Quaternion(*quaternion_from_matrix([[0, 0, -1, 0],
                                                                      [1, 0, 0, 0],
                                                                      [0, -1, 0, 0],
                                                                      [0, 0, 0, 1]]))

        r_goal = deepcopy(tray_pose)
        r_goal.pose.position.y += 0.18
        r_goal.pose.position.z += 0.06
        r_goal.pose.orientation = Quaternion(*quaternion_from_matrix([[0, 0, 1, 0],
                                                                      [-1, 0, 0, 0],
                                                                      [0, -1, 0, 0],
                                                                      [0, 0, 0, 1]]))

        kitchen_setup.set_cart_goal(l_goal, kitchen_setup.l_tip)
        kitchen_setup.set_cart_goal(r_goal, kitchen_setup.r_tip)
        kitchen_setup.allow_collision([], tray_name, [])
        kitchen_setup.send_and_check_goal()

        kitchen_setup.attach_object(tray_name, kitchen_setup.r_tip)

        kitchen_setup.allow_collision(robot_links=[tray_name],
                                      body_b=kitchen_setup.get_robot().get_name(),
                                      link_bs=kitchen_setup.get_l_gripper_links())
        r_goal = PoseStamped()
        r_goal.header.frame_id = kitchen_setup.l_tip
        r_goal.pose.orientation.w = 1
        kitchen_setup.set_cart_goal(r_goal, kitchen_setup.l_tip, tray_name)

        tray_goal = tf.lookup_pose(u'base_footprint', tray_name)
        tray_goal.pose.position.y = 0
        tray_goal.pose.position.z += 0.15
        tray_goal.pose.orientation = Quaternion(*quaternion_from_matrix([[-1, 0, 0, 0],
                                                                         [0, -1, 0, 0],
                                                                         [0, 0, 1, 0],
                                                                         [0, 0, 0, 1]]))
        kitchen_setup.set_cart_goal(tray_goal, tray_name, u'base_footprint')

        base_goal = PoseStamped()
        base_goal.header.frame_id = u'map'
        base_goal.pose.position.x -= 0.5
        base_goal.pose.position.y -= 0.3
        base_goal.pose.orientation.w = 1
        kitchen_setup.move_base(base_goal)

        kitchen_setup.allow_collision(robot_links=[tray_name],
                                      body_b=kitchen_setup.get_robot().get_name(),
                                      link_bs=kitchen_setup.get_l_gripper_links())

        r_goal = PoseStamped()
        r_goal.header.frame_id = kitchen_setup.l_tip
        r_goal.pose.orientation.w = 1
        kitchen_setup.set_cart_goal(r_goal, kitchen_setup.l_tip, tray_name)

        expected_pose = tf.lookup_pose(tray_name, kitchen_setup.l_tip)
        expected_pose.header.stamp = rospy.Time()

        tray_goal = PoseStamped()
        tray_goal.header.frame_id = tray_name
        tray_goal.pose.position.z = .1
        tray_goal.pose.position.x = .1
        tray_goal.pose.orientation = Quaternion(*quaternion_about_axis(-1, [0, 1, 0]))
        kitchen_setup.set_and_check_cart_goal(tray_goal, tray_name, u'base_footprint')
        kitchen_setup.check_cart_goal(kitchen_setup.l_tip, expected_pose)

    # TODO FIXME attaching and detach of urdf objects that listen to joint states

    def test_iis(self, kitchen_setup):
        # kitchen_setup.set_joint_goal(pocky_pose)
        # kitchen_setup.send_and_check_goal()
        object_name = u'lid'
        pot_pose = PoseStamped()
        pot_pose.header.frame_id = u'lid'
        pot_pose.pose.position.z = -0.22
        pot_pose.pose.orientation = Quaternion(*quaternion_about_axis(np.pi/2, [0,0,1]))
        kitchen_setup.add_mesh(object_name, path=u'package://cad_models/kitchen/cooking-vessels/cookingpot.dae',
                           pose=pot_pose)

        base_pose = PoseStamped()
        base_pose.header.frame_id = u'iai_kitchen/table_area_main'
        base_pose.pose.position.y = -1.1
        base_pose.pose.orientation = Quaternion(*quaternion_about_axis(np.pi / 2, [0, 0, 1]))
        kitchen_setup.teleport_base(base_pose)
        # m = zero_pose.get_world().get_object(object_name).as_marker_msg()
        # compare_poses(m.pose, p.pose)

        hand_goal = PoseStamped()
        hand_goal.header.frame_id = u'goal'
        hand_goal.pose.orientation.w = 1
        kitchen_setup.allow_all_collisions()
        # kitchen_setup.avoid_collision([], 'kitchen', ['table_area_main'], 0.05)
        kitchen_setup.set_cart_goal(hand_goal, u'r_gripper_tool_frame')
        kitchen_setup.send_goal(goal_type=MoveGoal.PLAN_ONLY)


        # kitchen_setup.add_cylinder('pot', size=[0.2,0.2], pose=pot_pose)

    def test_ease_dishwasher(self, kitchen_setup):
        """
        :type kitchen_setup: PR2
        """
        # FIXME
        p = PoseStamped()
        p.header.frame_id = u'map'
        p.pose.orientation.w = 1
        p.pose.position.x = 0.5
        p.pose.position.y = 0.2
        kitchen_setup.teleport_base(p)

        hand = kitchen_setup.r_tip

        goal_angle = np.pi / 4
        handle_frame_id = u'iai_kitchen/sink_area_dish_washer_door_handle'
        handle_name = u'sink_area_dish_washer_door_handle'
        bar_axis = Vector3Stamped()
        bar_axis.header.frame_id = handle_frame_id
        bar_axis.vector.y = 1

        bar_center = PointStamped()
        bar_center.header.frame_id = handle_frame_id

        tip_grasp_axis = Vector3Stamped()
        tip_grasp_axis.header.frame_id = hand
        tip_grasp_axis.vector.z = 1

        kitchen_setup.set_json_goal(u'GraspBar',
                                    root_link=kitchen_setup.default_root,
                                    tip_link=hand,
                                    tip_grasp_axis=tip_grasp_axis,
                                    bar_center=bar_center,
                                    bar_axis=bar_axis,
                                    bar_length=.3)
        # kitchen_setup.allow_collision([], u'kitchen', [handle_name])
        kitchen_setup.allow_all_collisions()

        gripper_axis = Vector3Stamped()
        gripper_axis.header.frame_id = hand
        gripper_axis.vector.x = 1

        world_axis = Vector3Stamped()
        world_axis.header.frame_id = handle_frame_id
        world_axis.vector.x = -1
        kitchen_setup.align_planes(hand, gripper_axis, root_normal=world_axis)
        # kitchen_setup.allow_all_collisions()

        kitchen_setup.send_and_check_goal()

        kitchen_setup.set_json_goal(u'Open',
                                    tip_link=hand,
                                    object_name=u'kitchen',
                                    object_link_name=handle_name,
                                    goal_joint_state=goal_angle,
                                    # weight=100
                                    )
        # kitchen_setup.allow_all_collisions()
        kitchen_setup.send_and_check_goal()
        kitchen_setup.set_kitchen_js({u'sink_area_dish_washer_door_joint': goal_angle})
        # ----------------------------------------------------------------------------------------
        kitchen_setup.send_and_check_joint_goal(gaya_pose)

        tray_handle_frame_id = u'iai_kitchen/sink_area_dish_washer_tray_handle_front_side'
        tray_handle_name = u'sink_area_dish_washer_tray_handle_front_side'
        bar_axis = Vector3Stamped()
        bar_axis.header.frame_id = tray_handle_frame_id
        bar_axis.vector.y = 1
        bar_axis.vector.z = -0.1

        bar_center = PointStamped()
        bar_center.header.frame_id = tray_handle_frame_id

        tip_grasp_axis = Vector3Stamped()
        tip_grasp_axis.header.frame_id = hand
        tip_grasp_axis.vector.z = 1

        kitchen_setup.set_json_goal(u'GraspBar',
                                    root_link=kitchen_setup.default_root,
                                    tip_link=hand,
                                    tip_grasp_axis=tip_grasp_axis,
                                    bar_center=bar_center,
                                    bar_axis=bar_axis,
                                    bar_length=.3)
        # kitchen_setup.allow_collision([], u'kitchen', [handle_name])
        kitchen_setup.send_and_check_goal()

        p = tf.lookup_pose(tray_handle_frame_id, hand)
        p.pose.position.x += 0.3

        # p = tf.transform_pose(hand, p)

        # kitchen_setup.add_json_goal(u'CartesianPosition',
        #                             root_link=kitchen_setup.default_root,
        #                             tip_link=hand,
        #                             goal=p)
        kitchen_setup.set_and_check_cart_goal(p, hand)

        # gripper_axis = Vector3Stamped()
        # gripper_axis.header.frame_id = hand
        # gripper_axis.vector.z = 1
        #
        # world_axis = Vector3Stamped()
        # world_axis.header.frame_id = tray_handle_frame_id
        # world_axis.vector.y = 1
        # kitchen_setup.align_planes(hand, gripper_axis, root_normal=world_axis)
        # kitchen_setup.send_and_check_goal()

        # ------------------------------------------------------------------------------------------
        # kitchen_setup.add_json_goal(u'Close',
        #                             tip_link=hand,
        #                             object_name=u'kitchen',
        #                             object_link_name=handle_name)
        # kitchen_setup.allow_all_collisions()
        # kitchen_setup.send_and_check_goal()
        # kitchen_setup.set_kitchen_js({u'sink_area_dish_washer_door_joint': 0})


class TestReachability():
    # fixme
    def test_unreachable_goal_0(self, zero_pose):
        js = {}
        js['r_shoulder_lift_joint'] = 10
        zero_pose.set_joint_goal(js)
        zero_pose.check_reachability(expected_error_codes=[MoveResult.UNREACHABLE])

    def test_unreachable_goal_1(self, zero_pose):
        pose = PoseStamped()
        pose.header.frame_id = zero_pose.r_tip
        pose.pose.position.z = -2
        pose.pose.orientation.w = 1
        zero_pose.set_cart_goal(root_link=zero_pose.default_root, tip_link=zero_pose.r_tip, goal_pose=pose)
        zero_pose.check_reachability(expected_error_codes=[MoveResult.UNREACHABLE])

    def test_unreachable_goal_2(self, zero_pose):
        pose = PoseStamped()
        pose.pose.position.z = 5
        pose.header.frame_id = 'map'
        pose.pose.orientation.w = 1
        zero_pose.set_cart_goal(root_link='odom_combined', tip_link='r_gripper_tool_frame', goal_pose=pose)
        zero_pose.check_reachability(expected_error_codes=[MoveResult.SHAKING])

    def test_unreachable_goal_3(self, zero_pose):
        pose = PoseStamped()
        pose.pose.position.z = 1.2
        pose.header.frame_id = 'map'
        pose.pose.orientation.w = 1
        zero_pose.set_translation_goal(goal_pose=pose, tip_link='r_gripper_tool_frame', root_link='odom_combined')
        js = {}
        js['r_shoulder_lift_joint'] = 1.0  # soft lower -0.3536 soft upper 1.2963
        js['r_elbow_flex_joint'] = -0.2  # soft lower -2.1213 soft upper -0.15
        js['torso_lift_joint'] = 0.15  # soft lower 0.0115 soft upper 0.325
        zero_pose.set_joint_goal(js)
        zero_pose.check_reachability(expected_error_codes=[MoveResult.UNREACHABLE])

    def test_unreachable_goal_4(self, zero_pose):
        pose = PoseStamped()
        pose.pose.position.y = -2.0
        pose.pose.position.z = 1
        pose.header.frame_id = 'map'
        pose.pose.orientation.w = 1
        zero_pose.set_translation_goal(goal_pose=pose, tip_link='r_gripper_tool_frame', root_link='odom_combined')
        pose2 = PoseStamped()
        pose2.pose.position.y = 2.0
        pose2.pose.position.z = 1
        pose2.header.frame_id = 'map'
        pose.pose.orientation.w = 1
        zero_pose.set_translation_goal(goal_pose=pose2, tip_link='l_gripper_tool_frame', root_link='odom_combined')
        zero_pose.check_reachability(expected_error_codes=[MoveResult.UNREACHABLE])

    def test_unreachable_goal_5(self, zero_pose):
        pose = PoseStamped()
        pose.pose.position.x = 2
        pose.header.frame_id = 'map'
        pose.pose.orientation.w = 1
        zero_pose.set_cart_goal(root_link='r_shoulder_lift_link', tip_link='r_gripper_tool_frame', goal_pose=pose)
        zero_pose.check_reachability(expected_error_codes=[MoveResult.UNREACHABLE])

    def test_unreachable_goal_6(self, zero_pose):  # TODO torso lift joint xdot has a wrong value
        pose = PoseStamped()
        pose.pose.position.x = 0.0
        pose.pose.position.y = 0.0
        pose.pose.position.z = 0.0
        pose.header.frame_id = 'map'
        pose.pose.orientation.w = 1
        zero_pose.set_translation_goal(goal_pose=pose, tip_link='base_footprint', root_link='odom_combined')
        js = {}
        js['odom_x_joint'] = 0.01
        zero_pose.set_joint_goal(js)
        zero_pose.check_reachability(expected_error_codes=[MoveResult.UNREACHABLE])

    def test_unreachable_goal_7(self, zero_pose):
        js = {}
        js['r_shoulder_lift_joint'] = 0.2
        js['r_elbow_flex_joint'] = -2.5
        js['torso_lift_joint'] = 0.15
        zero_pose.set_joint_goal(js)
        zero_pose.check_reachability(expected_error_codes=[MoveResult.UNREACHABLE])

    def test_reachable_goal_0(self, zero_pose):
        pose = PoseStamped()
        pose.pose.position.x = 3.0
        pose.pose.position.z = 1.0
        pose.pose.orientation.x = 0.0
        pose.pose.orientation.y = 0.707
        pose.pose.orientation.z = 0.0
        pose.pose.orientation.w = 0.707
        pose.header.frame_id = 'map'
        zero_pose.set_cart_goal(root_link='odom_combined', tip_link='r_gripper_tool_frame', goal_pose=pose)
        zero_pose.check_reachability()
        zero_pose.set_cart_goal(root_link='odom_combined', tip_link='r_gripper_tool_frame', goal_pose=pose)
        zero_pose.allow_all_collisions()
        zero_pose.send_and_check_goal(goal_type=MoveGoal.PLAN_ONLY)

    def test_reachable_goal_1(self, zero_pose):
        pose = PoseStamped()
        pose.pose.orientation.x = 0
        pose.pose.orientation.y = 0
        pose.pose.orientation.z = 0
        pose.pose.orientation.w = 1
        pose.pose.position.x = 3.0
        pose.pose.position.z = 1.0
        pose.header.frame_id = 'map'
        zero_pose.set_cart_goal(root_link='odom_combined', tip_link='r_gripper_tool_frame', goal_pose=pose)
        zero_pose.check_reachability()
        zero_pose.set_cart_goal(root_link='odom_combined', tip_link='r_gripper_tool_frame', goal_pose=pose)
        zero_pose.send_and_check_goal(goal_type=MoveGoal.PLAN_ONLY)

    def test_reachable_goal_2(self, zero_pose):
        pose = PoseStamped()
        pose.pose.position.x = -1.0
        pose.pose.position.z = 1.0
        pose.header.frame_id = 'map'
        zero_pose.set_cart_goal(root_link='odom_combined', tip_link='r_gripper_tool_frame', goal_pose=pose)
        zero_pose.check_reachability()
        zero_pose.set_cart_goal(root_link='odom_combined', tip_link='r_gripper_tool_frame', goal_pose=pose)
        zero_pose.send_and_check_goal(goal_type=MoveGoal.PLAN_ONLY)

    def test_reachable_goal_3(self, zero_pose):
        pose = PoseStamped()
        pose.pose.position.x = 1.0
        pose.pose.position.y = 0.3
        pose.pose.position.z = 1.0
        pose.pose.orientation.x = -0.697
        pose.pose.orientation.y = -0.557
        pose.pose.orientation.z = 0.322
        pose.pose.orientation.w = -0.317
        pose.header.frame_id = 'map'
        zero_pose.set_cart_goal(root_link='odom_combined', tip_link='r_gripper_tool_frame', goal_pose=pose)
        zero_pose.check_reachability()
        zero_pose.set_cart_goal(root_link='odom_combined', tip_link='r_gripper_tool_frame', goal_pose=pose)
        zero_pose.send_and_check_goal(goal_type=MoveGoal.PLAN_ONLY)

    def test_reachable_goal_4(self, zero_pose):
        pose = PoseStamped()
        pose.pose.position.x = 1.0
        pose.pose.position.y = 0.3
        pose.pose.position.z = 1.0
        pose.pose.orientation.x = -0.697
        pose.pose.orientation.y = -0.557
        pose.pose.orientation.z = 0.322
        pose.pose.orientation.w = -0.317
        pose.header.frame_id = 'map'
        zero_pose.set_cart_goal(root_link='odom_combined', tip_link='r_gripper_tool_frame', goal_pose=pose)
        js = {}
        js['r_elbow_flex_joint'] = -0.2
        js['torso_lift_joint'] = 0.15
        zero_pose.set_joint_goal(js)
        zero_pose.allow_all_collisions()
        zero_pose.check_reachability()

        zero_pose.set_cart_goal(root_link='odom_combined', tip_link='r_gripper_tool_frame', goal_pose=pose)
        zero_pose.set_joint_goal(js)
        zero_pose.allow_all_collisions()
        zero_pose.send_and_check_goal(goal_type=MoveGoal.PLAN_ONLY)

    def test_reachable_goal_5(self, zero_pose):
        js = {}
        js['r_shoulder_lift_joint'] = 0.2
        js['r_elbow_flex_joint'] = -0.2
        js['torso_lift_joint'] = 0.15
        zero_pose.set_joint_goal(js)
        zero_pose.check_reachability()
        zero_pose.set_joint_goal(js)
        zero_pose.send_and_check_goal(goal_type=MoveGoal.PLAN_ONLY)<|MERGE_RESOLUTION|>--- conflicted
+++ resolved
@@ -1098,70 +1098,6 @@
         x_goal.vector.x = -1
         kitchen_setup.align_planes(kitchen_setup.r_tip, x_gripper, root_normal=x_goal)
         # kitchen_setup.allow_all_collisions()
-<<<<<<< HEAD
-=======
-        kitchen_setup.send_and_check_goal()
-
-    def test_open_fridge(self, kitchen_setup):
-        """
-        :type kitchen_setup: PR2
-        """
-        percentage = 50
-        handle_frame_id = u'iai_kitchen/iai_fridge_door_handle'
-        handle_name = u'iai_fridge_door_handle'
-        bar_axis = Vector3Stamped()
-        bar_axis.header.frame_id = handle_frame_id
-        bar_axis.vector.z = 1
-
-        bar_center = PointStamped()
-        bar_center.header.frame_id = handle_frame_id
-
-        tip_grasp_axis = Vector3Stamped()
-        tip_grasp_axis.header.frame_id = kitchen_setup.r_tip
-        tip_grasp_axis.vector.z = 1
-
-        kitchen_setup.set_json_goal(u'GraspBar',
-                                    root_link=kitchen_setup.default_root,
-                                    tip_link=kitchen_setup.r_tip,
-                                    tip_grasp_axis=tip_grasp_axis,
-                                    bar_center=bar_center,
-                                    bar_axis=bar_axis,
-                                    bar_length=.4)
-        x_gripper = Vector3Stamped()
-        x_gripper.header.frame_id = kitchen_setup.r_tip
-        x_gripper.vector.x = 1
-
-        x_goal = Vector3Stamped()
-        x_goal.header.frame_id = handle_frame_id
-        x_goal.vector.x = -1
-        kitchen_setup.align_planes(kitchen_setup.r_tip, x_gripper, root_normal=x_goal, weight=WEIGHT_BELOW_CA)
-        # kitchen_setup.allow_all_collisions()
-        kitchen_setup.set_json_goal(u'AvoidJointLimits', percentage=percentage)
-        kitchen_setup.limit_cartesian_velocity(u'odom_combined', u'base_footprint', max_linear_velocity=0.1,
-                                                       max_angular_velocity=0.2)
-        kitchen_setup.send_and_check_goal()
-
-        kitchen_setup.set_json_goal(u'OpenDoor',
-                                    tip_link=kitchen_setup.r_tip,
-                                    object_name=u'kitchen',
-                                    object_link_name=handle_name,
-                                    angle_goal=1.5)
-        kitchen_setup.allow_all_collisions()
-        kitchen_setup.set_json_goal(u'AvoidJointLimits', percentage=percentage)
-        kitchen_setup.send_and_check_goal()
-        kitchen_setup.set_kitchen_js({u'iai_fridge_door_joint': 1.5})
-
-        kitchen_setup.set_json_goal(u'OpenDoor',
-                                    tip_link=kitchen_setup.r_tip,
-                                    object_name=u'kitchen',
-                                    object_link_name=handle_name,
-                                    angle_goal=0)
-        kitchen_setup.allow_all_collisions()
-        kitchen_setup.set_json_goal(u'AvoidJointLimits', percentage=percentage)
-        kitchen_setup.send_and_check_goal()
-        kitchen_setup.set_kitchen_js({u'iai_fridge_door_joint': 0})
-
->>>>>>> 6712c9f3
         kitchen_setup.send_and_check_goal()
 
     def test_open_close_fridge2(self, kitchen_setup):
@@ -1317,77 +1253,6 @@
         kitchen_setup.send_and_check_goal()
         kitchen_setup.set_kitchen_js({u'oven_area_oven_door_joint': 0})
 
-<<<<<<< HEAD
-=======
-    def test_open_close_dishwasher(self, kitchen_setup):
-        """
-        :type kitchen_setup: PR2
-        """
-        p = PoseStamped()
-        p.header.frame_id = u'map'
-        p.pose.orientation.w = 1
-        p.pose.position.x = 0.5
-        p.pose.position.y = 0.2
-        kitchen_setup.teleport_base(p)
-
-        hand = kitchen_setup.r_tip
-
-        goal_angle = np.pi / 4
-        handle_frame_id = u'iai_kitchen/sink_area_dish_washer_door_handle'
-        handle_name = u'sink_area_dish_washer_door_handle'
-        bar_axis = Vector3Stamped()
-        bar_axis.header.frame_id = handle_frame_id
-        bar_axis.vector.y = 1
-
-        bar_center = PointStamped()
-        bar_center.header.frame_id = handle_frame_id
-
-        tip_grasp_axis = Vector3Stamped()
-        tip_grasp_axis.header.frame_id = hand
-        tip_grasp_axis.vector.z = 1
-
-        kitchen_setup.set_json_goal(u'GraspBar',
-                                    root_link=kitchen_setup.default_root,
-                                    tip_link=hand,
-                                    tip_grasp_axis=tip_grasp_axis,
-                                    bar_center=bar_center,
-                                    bar_axis=bar_axis,
-                                    bar_length=.3)
-        # kitchen_setup.allow_collision([], u'kitchen', [handle_name])
-        # kitchen_setup.allow_all_collisions()
-
-        x_gripper = Vector3Stamped()
-        x_gripper.header.frame_id = hand
-        x_gripper.vector.x = 1
-
-        x_goal = Vector3Stamped()
-        x_goal.header.frame_id = handle_frame_id
-        x_goal.vector.x = -1
-        kitchen_setup.align_planes(hand, x_gripper, root_normal=x_goal)
-        # kitchen_setup.allow_all_collisions()
-
-        kitchen_setup.send_and_check_goal()
-
-        kitchen_setup.set_json_goal(u'Open',
-                                    tip_link=hand,
-                                    object_name=u'kitchen',
-                                    object_link_name=handle_name,
-                                    goal_joint_state=goal_angle,
-                                    # weight=100
-                                    )
-        # kitchen_setup.allow_all_collisions()
-        kitchen_setup.send_and_check_goal()
-        kitchen_setup.set_kitchen_js({u'sink_area_dish_washer_door_joint': goal_angle})
-
-        kitchen_setup.set_json_goal(u'Close',
-                                    tip_link=hand,
-                                    object_name=u'kitchen',
-                                    object_link_name=handle_name)
-        kitchen_setup.allow_all_collisions()
-        kitchen_setup.send_and_check_goal()
-        kitchen_setup.set_kitchen_js({u'sink_area_dish_washer_door_joint': 0})
-
->>>>>>> 6712c9f3
     def test_grasp_dishwasher_handle(self, kitchen_setup):
         """
         :type kitchen_setup: PR2
@@ -1414,80 +1279,6 @@
         # kitchen_setup.allow_all_collisions()
         kitchen_setup.send_and_check_goal()
 
-<<<<<<< HEAD
-=======
-    def test_open_drawer(self, kitchen_setup):
-        """"
-        :type kitchen_setup: Boxy
-        """
-        handle_frame_id = u'iai_kitchen/sink_area_left_middle_drawer_handle'
-        handle_name = u'sink_area_left_middle_drawer_handle'
-        bar_axis = Vector3Stamped()
-        bar_axis.header.frame_id = handle_frame_id
-        bar_axis.vector.y = 1
-
-        bar_center = PointStamped()
-        bar_center.header.frame_id = handle_frame_id
-
-        tip_grasp_axis = Vector3Stamped()
-        tip_grasp_axis.header.frame_id = kitchen_setup.l_tip
-        tip_grasp_axis.vector.z = 1
-
-        kitchen_setup.set_json_goal(u'GraspBar',
-                                    root_link=kitchen_setup.default_root,
-                                    tip_link=kitchen_setup.l_tip,
-                                    tip_grasp_axis=tip_grasp_axis,
-                                    bar_center=bar_center,
-                                    bar_axis=bar_axis,
-                                    bar_length=0.4)  # TODO: check for real length
-        x_gripper = Vector3Stamped()
-        x_gripper.header.frame_id = kitchen_setup.l_tip
-        x_gripper.vector.x = 1
-
-        x_goal = Vector3Stamped()
-        x_goal.header.frame_id = handle_frame_id
-        x_goal.vector.x = -1
-
-        kitchen_setup.align_planes(kitchen_setup.l_tip,
-                                   x_gripper,
-                                   root_normal=x_goal)
-        # kitchen_setup.allow_all_collisions()
-        kitchen_setup.send_and_check_goal()
-
-        kitchen_setup.set_json_goal(u'Open',
-                                    tip_link=kitchen_setup.l_tip,
-                                    object_name=u'kitchen',
-                                    object_link_name=handle_name)
-        kitchen_setup.allow_all_collisions()  # makes execution faster
-        kitchen_setup.send_and_check_goal()  # send goal to Giskard
-        # Update kitchen object
-        kitchen_setup.set_kitchen_js({u'sink_area_left_middle_drawer_main_joint': 0.48})
-
-        # Close drawer partially
-        kitchen_setup.set_json_goal(u'OpenDrawer',
-                                    tip_link=kitchen_setup.l_tip,
-                                    object_name=u'kitchen',
-                                    object_link_name=handle_name,
-                                    distance_goal=0.2)
-        kitchen_setup.allow_all_collisions()  # makes execution faster
-        kitchen_setup.send_and_check_goal()  # send goal to Giskard
-        # Update kitchen object
-        kitchen_setup.set_kitchen_js({u'sink_area_left_middle_drawer_main_joint': 0.2})
-
-        kitchen_setup.set_json_goal(u'Close',
-                                    tip_link=kitchen_setup.l_tip,
-                                    object_name=u'kitchen',
-                                    object_link_name=handle_name)
-        kitchen_setup.allow_all_collisions()  # makes execution faster
-        kitchen_setup.send_and_check_goal()  # send goal to Giskard
-        # Update kitchen object
-        kitchen_setup.set_kitchen_js({u'sink_area_left_middle_drawer_main_joint': 0.0})
-
-        # TODO: calculate real and desired value and compare
-
-        pass
-
->>>>>>> 6712c9f3
 
 class TestCartGoals(object):
 
@@ -5793,15 +5584,9 @@
         p.pose.position = Point(0.05, 0, 0)
         p.pose.orientation = Quaternion(0., 0., 0.47942554, 0.87758256)
         zero_pose.add_box(pocky, [0.1, 0.02, 0.02], pose=p)
-<<<<<<< HEAD
-        zero_pose.attach_existing(pocky, frame_id=tip)
+        zero_pose.attach_object(pocky, frame_id=tip)
         relative_pose = zero_pose.get_robot().get_fk_pose(tip, pocky).pose
         compare_poses(relative_pose, p.pose)
-=======
-        zero_pose.attach_object(pocky, frame_id=zero_pose.r_tip)
-        relative_pose = zero_pose.get_robot().get_fk_pose(zero_pose.r_tip, pocky).pose
-        compare_poses(p.pose, relative_pose)
->>>>>>> 6712c9f3
 
     def test_add_attach_detach_remove_add(self, zero_pose):
         """
@@ -5925,9 +5710,8 @@
         p.header.frame_id = u'map'
         p.pose.orientation.w = 1
         req = UpdateWorldRequest(UpdateWorldRequest.ADD, WorldBody(type=WorldBody.PRIMITIVE_BODY,
-<<<<<<< HEAD
                                                                    shape=SolidPrimitive(type=42)), False, p)
-        result = zero_pose.wrapper._update_world_srv.call(req)
+        result = zero_pose._update_world_srv.call(req)
         assert result.error_codes == UpdateWorldResponse.CORRUPT_SHAPE_ERROR, \
             u'got: {}, expected: {}'.format(update_world_error_code(result.error_codes),
                                             update_world_error_code(UpdateWorldResponse.CORRUPT_SHAPE_ERROR))
@@ -5937,10 +5721,6 @@
         :type zero_pose: PR2
         """
         zero_pose.add_box(pose=PoseStamped(), expected_response=UpdateWorldResponse.TF_ERROR)
-=======
-                                                                   shape=SolidPrimitive(type=42)), True, PoseStamped())
-        assert zero_pose._update_world_srv.call(req).error_codes == UpdateWorldResponse.CORRUPT_SHAPE_ERROR
->>>>>>> 6712c9f3
 
     def test_unsupported_options(self, kitchen_setup):
         """
@@ -5954,16 +5734,11 @@
         pose.pose.orientation = Quaternion(w=1)
         wb.type = WorldBody.URDF_BODY
 
-<<<<<<< HEAD
         req = UpdateWorldRequest(UpdateWorldRequest.ADD, wb, False, pose)
-        result = kitchen_setup.wrapper._update_world_srv.call(req)
+        result = kitchen_setup._update_world_srv.call(req)
         assert result.error_codes == UpdateWorldResponse.UNSUPPORTED_OPTIONS, \
             u'got: {}, expected: {}'.format(update_world_error_code(result.error_codes),
                                             update_world_error_code(UpdateWorldResponse.UNSUPPORTED_OPTIONS))
-=======
-        req = UpdateWorldRequest(UpdateWorldRequest.ADD, wb, True, pose)
-        assert kitchen_setup._update_world_srv.call(req).error_codes == UpdateWorldResponse.UNSUPPORTED_OPTIONS
->>>>>>> 6712c9f3
 
     def test_infeasible(self, kitchen_setup):
         """

--- conflicted
+++ resolved
@@ -20,15 +20,12 @@
 from giskardpy.constraints import WEIGHT_ABOVE_CA, WEIGHT_BELOW_CA, WEIGHT_COLLISION_AVOIDANCE
 from giskardpy.identifier import fk_pose
 from giskardpy.tfwrapper import init as tf_init
-<<<<<<< HEAD
 from giskardpy.utils import normalize
 from kineverse.model.paths import Path
 from utils_for_tests import PR2, compare_poses, update_world_error_code
-=======
 from giskardpy.utils import to_joint_state_position_dict, publish_marker_vector
 from rospy_message_converter.message_converter import convert_dictionary_to_ros_message
 from utils_for_tests import PR2, compare_poses
->>>>>>> 4f6464cd
 
 # TODO roslaunch iai_pr2_sim ros_control_sim_with_base.launch
 # TODO roslaunch iai_kitchen upload_kitchen_obj.launch
@@ -354,7 +351,6 @@
 
 
 class TestConstraints(object):
-<<<<<<< HEAD
     def test_CartesianPosition(self, zero_pose):
         """
         :type zero_pose: PR2
@@ -376,7 +372,7 @@
         zero_pose.send_and_check_goal()
         new_pose = tf.lookup_pose('map', tip)
         compare_poses(expected.pose, new_pose.pose)
-=======
+
 
     def test_CartesianPoseStraight(self, zero_pose):
         zero_pose.close_l_gripper()
@@ -483,7 +479,6 @@
             upper_limit2 = center + joint_range / 2. * (1 - percentage / 100.)
             lower_limit2 = center - joint_range / 2. * (1 - percentage / 100.)
             assert position <= upper_limit2 and position >= lower_limit2
->>>>>>> 4f6464cd
 
     def test_UpdateGodMap(self, pocky_pose_setup):
         """
@@ -535,14 +530,6 @@
         # old_pose.pose.position.x += 0.1
         pocky_pose_setup.wrapper.update_god_map(updates)
         pocky_pose_setup.set_and_check_cart_goal(r_goal, pocky_pose_setup.r_tip)
-<<<<<<< HEAD
-        assert pocky_pose_setup.get_god_map().unsafe_get_data(identifier.joint_cost + [u'odom_x_joint']) == 0.0001
-        assert pocky_pose_setup.get_god_map().unsafe_get_data(identifier.joint_cost + [u'torso_lift_joint']) == 0.05
-        pocky_pose_setup.send_and_check_goal(goal_type=MoveGoal.PLAN_ONLY)
-        assert pocky_pose_setup.get_god_map().unsafe_get_data(identifier.joint_cost + [u'odom_x_joint']) == 0.05
-        assert pocky_pose_setup.get_god_map().unsafe_get_data(identifier.joint_cost + [u'torso_lift_joint']) == 0.05
-=======
->>>>>>> 4f6464cd
 
         new_pose = tf.lookup_pose(u'map', u'base_footprint')
 
@@ -600,18 +587,12 @@
         }
         pocky_pose_setup.wrapper.update_god_map(updates)
         pocky_pose_setup.set_cart_goal(r_goal, pocky_pose_setup.r_tip)
-<<<<<<< HEAD
-        pocky_pose_setup.send_and_check_goal(expected_error_code=MoveResult.INSOLVABLE)
-        assert pocky_pose_setup.get_god_map().unsafe_get_data(identifier.joint_cost + [u'odom_x_joint']) == 0.05
-        assert pocky_pose_setup.get_god_map().unsafe_get_data(identifier.joint_cost + [u'torso_lift_joint']) == 0.05
-=======
         pocky_pose_setup.send_and_check_goal(expected_error_codes=[MoveResult.ERROR])
         assert pocky_pose_setup.get_god_map().unsafe_get_data(
             identifier.joint_weight + [u'odom_x_joint']) == old_odom_x_value
         assert pocky_pose_setup.get_god_map().unsafe_get_data(identifier.joint_weight + [u'odom_y_joint']) == 0.0001
         assert pocky_pose_setup.get_god_map().get_data(
             identifier.joint_weight + [u'torso_lift_joint']) == old_torso_value
->>>>>>> 4f6464cd
 
     def test_UpdateGodMap3(self, pocky_pose_setup):
         """
@@ -633,17 +614,11 @@
         }
         pocky_pose_setup.wrapper.update_god_map(updates)
         pocky_pose_setup.set_cart_goal(r_goal, pocky_pose_setup.r_tip)
-<<<<<<< HEAD
-        pocky_pose_setup.send_and_check_goal(expected_error_code=MoveResult.INSOLVABLE)
-        assert pocky_pose_setup.get_god_map().unsafe_get_data(identifier.joint_cost + [u'odom_x_joint']) == 0.05
-        assert pocky_pose_setup.get_god_map().unsafe_get_data(identifier.joint_cost + [u'torso_lift_joint']) == 0.05
-=======
         pocky_pose_setup.send_and_check_goal(expected_error_codes=[MoveResult.ERROR])
         assert pocky_pose_setup.get_god_map().unsafe_get_data(
             identifier.joint_weight + [u'odom_x_joint']) == old_odom_x_value
         assert pocky_pose_setup.get_god_map().unsafe_get_data(
             identifier.joint_weight + [u'torso_lift_joint']) == old_torso_value
->>>>>>> 4f6464cd
 
     def test_pointing(self, kitchen_setup):
         # fixme
@@ -1341,8 +1316,6 @@
         # kitchen_setup.allow_all_collisions()
         kitchen_setup.send_and_check_goal()
 
-<<<<<<< HEAD
-=======
     def test_open_drawer(self, kitchen_setup):
         """"
         :type kitchen_setup: Boxy
@@ -1414,7 +1387,6 @@
 
         pass
 
->>>>>>> 4f6464cd
 
 class TestCartGoals(object):
 
@@ -4347,40 +4319,6 @@
 
         kitchen_setup.teleport_base(map_T_base_footprint)
 
-<<<<<<< HEAD
-        traj = zero_pose.send_and_check_goal()
-        for i, p in enumerate(traj.points):
-            js = {joint_name: position for joint_name, position in zip(traj.joint_names, p.positions)}
-            try:
-                zero_pose.compare_joint_state(js, pocky_pose)
-                break
-            except AssertionError:
-                pass
-        else:  # if no break
-            assert False, u'pocky pose not in trajectory'
-
-        traj.points = traj.points[i:]
-        for i, p in enumerate(traj.points):
-            js = {joint_name: position for joint_name, position in zip(traj.joint_names, p.positions)}
-            try:
-                zero_pose.compare_joint_state(js, pick_up_pose)
-                break
-            except AssertionError:
-                pass
-        else:  # if no break
-            assert False, u'pick_up_pose not in trajectory'
-
-        traj.points = traj.points[i:]
-        for i, p in enumerate(traj.points):
-            js = {joint_name: position for joint_name, position in zip(traj.joint_names, p.positions)}
-            try:
-                zero_pose.compare_joint_state(js, gaya_pose)
-                break
-            except AssertionError:
-                pass
-        else:  # if no break
-            assert False, u'gaya_pose not in trajectory'
-=======
         js = {
             "l_elbow_flex_joint": -2.121008899318323,
             "l_forearm_roll_joint": 48.41234640599331,
@@ -4799,7 +4737,6 @@
         kitchen_setup.set_cart_goal(map_T_cart_goal, 'base_footprint', linear_velocity=0.5,
                                     weight=WEIGHT_BELOW_CA)
         kitchen_setup.send_and_check_goal()
->>>>>>> 4f6464cd
 
     def test_bug2020_09_11_11_59_57_dump(self, kitchen_setup):
         map_T_odom = tf.pose_to_kdl(convert_dictionary_to_ros_message(u'geometry_msgs/PoseStamped',
@@ -5509,12 +5446,8 @@
         """
         pocky = u'pocky'
         zero_pose.attach_box(pocky, [0.1, 0.02, 0.02], zero_pose.r_tip, [0.05, 0, 0])
-<<<<<<< HEAD
         zero_pose.detach_object(pocky)
-        zero_pose.remove_object(pocky)
-=======
         zero_pose.remove_object(pocky, expected_response=UpdateWorldResponse.MISSING_BODY_ERROR)
->>>>>>> 4f6464cd
 
     def test_attach_existing_box(self, zero_pose):
         """
@@ -5747,12 +5680,8 @@
         p.pose.position.z = -0.2
         p.pose.orientation.w = 1
         zero_pose.add_box(pose=p)
-<<<<<<< HEAD
-        zero_pose.set_joint_goal(pocky_pose)
+        zero_pose.set_joint_goal(pocky_pose, expected_error_codes=[MoveResult.HARD_CONSTRAINTS_VIOLATED])
         zero_pose.send_and_check_goal(expected_error_code=MoveResult.QP_SOLVER_ERROR)
-=======
-        zero_pose.send_and_check_joint_goal(pocky_pose, expected_error_codes=[MoveResult.HARD_CONSTRAINTS_VIOLATED])
->>>>>>> 4f6464cd
 
     def test_unknown_object1(self, box_setup):
         """
@@ -5936,15 +5865,9 @@
         ce.body_b = u'box'
         # ce.min_dist = 0.05
         box_setup.add_collision_entries([ce])
-<<<<<<< HEAD
-        box_setup.send_and_check_goal(MoveResult.SUCCESS)
+        box_setup.send_and_check_goal([MoveResult.SUCCESS])
         box_setup.check_cpi_geq(box_setup.get_l_gripper_links(), u'box', 0.048, check_distance=0.3)
         box_setup.check_cpi_geq(box_setup.get_r_gripper_links(), u'box', 0.048, check_distance=0.3)
-=======
-        box_setup.send_and_check_goal([MoveResult.SUCCESS])
-        box_setup.check_cpi_geq(box_setup.get_l_gripper_links(), 0.048)
-        box_setup.check_cpi_geq(box_setup.get_r_gripper_links(), 0.048)
->>>>>>> 4f6464cd
 
     def test_collision_override(self, box_setup):
         """
@@ -5973,18 +5896,11 @@
         r_goal.pose.position.y = -0.38
         r_goal.pose.position.z = 0.82
         r_goal.pose.orientation = Quaternion(*quaternion_about_axis(np.pi / 2, [0, 1, 0]))
-<<<<<<< HEAD
+        fake_table_setup.avoid_all_collisions(0.1)
         fake_table_setup.set_and_check_cart_goal(r_goal, fake_table_setup.r_tip)
-        fake_table_setup.check_cpi_geq(fake_table_setup.get_l_gripper_links(), u'box', 0.048)
+        fake_table_setup.check_cpi_geq(fake_table_setup.get_l_gripper_links(), u'box', 0.1)
         fake_table_setup.check_cpi_leq([u'r_gripper_l_finger_tip_link'], u'box', 0.04)
         fake_table_setup.check_cpi_leq([u'r_gripper_r_finger_tip_link'], u'box', 0.04)
-=======
-        fake_table_setup.avoid_all_collisions(0.1)
-        fake_table_setup.set_and_check_cart_goal(r_goal, fake_table_setup.r_tip)
-        fake_table_setup.check_cpi_geq(fake_table_setup.get_l_gripper_links(), 0.1)
-        fake_table_setup.check_cpi_leq([u'r_gripper_l_finger_tip_link'], 0.04)
-        fake_table_setup.check_cpi_leq([u'r_gripper_r_finger_tip_link'], 0.04)
->>>>>>> 4f6464cd
 
     def test_allow_collision(self, box_setup):
         """
@@ -6003,19 +5919,10 @@
         box_setup.wrapper.set_collision_entries([collision_entry])
 
         box_setup.allow_self_collision()
-<<<<<<< HEAD
         box_setup.set_and_check_cart_goal(p, box_setup.r_tip, u'base_footprint')
 
-        box_setup.check_cpi_geq(box_setup.get_l_gripper_links(), u'box', 0.0)
+        box_setup.check_cpi_leq(box_setup.get_l_gripper_links(), u'box', 0.0)
         box_setup.check_cpi_leq(box_setup.get_r_gripper_links(), u'box', 0.0)
-
-=======
-        box_setup.set_and_check_cart_goal(p, box_setup.r_tip, box_setup.default_root)
-
-        box_setup.check_cpi_leq(box_setup.get_l_gripper_links(), 0.0)
-        box_setup.check_cpi_leq(box_setup.get_r_gripper_links(), 0.0)
-
->>>>>>> 4f6464cd
     def test_avoid_collision3(self, pocky_pose_setup):
         """
         :type pocky_pose_setup: PR2
@@ -6151,12 +6058,8 @@
         p.pose.orientation.w = 1
         pocky_pose_setup.add_cylinder('br', [0.2, 0.01], p)
 
-<<<<<<< HEAD
-=======
         pocky_pose_setup.send_and_check_goal(goal_type=MoveGoal.PLAN_AND_EXECUTE_AND_CUT_OFF_SHAKING,
-                                             expected_error_codes=[MoveResult.SHAKING])
-
->>>>>>> 4f6464cd
+expected_error_codes=[MoveResult.SHAKING])
     def test_avoid_collision6(self, fake_table_setup):
         """
         :type fake_table_setup: PR2
@@ -6174,20 +6077,11 @@
             u'odom_z_joint': 0.0105784287694,
             u'torso_lift_joint': 0.277729421077,
         }
-<<<<<<< HEAD
-
-        fake_table_setup.set_joint_goal(js)
+        # fake_table_setup.allow_all_collisions()
+        fake_table_setup.set_joint_goal(js, weight=WEIGHT_ABOVE_CA)
         fake_table_setup.send_and_check_goal()
         fake_table_setup.check_cpi_geq(fake_table_setup.get_l_gripper_links(), u'box', 0.048)
         fake_table_setup.check_cpi_geq(fake_table_setup.get_r_gripper_links(), u'box', 0.048)
-=======
-        # fake_table_setup.allow_all_collisions()
-        fake_table_setup.send_and_check_joint_goal(js, weight=WEIGHT_ABOVE_CA)
-        fake_table_setup.check_cpi_geq(fake_table_setup.get_l_gripper_links(), 0.048)
-        fake_table_setup.check_cpi_leq([u'r_gripper_l_finger_tip_link'], 0.04)
-        fake_table_setup.check_cpi_leq([u'r_gripper_r_finger_tip_link'], 0.04)
->>>>>>> 4f6464cd
-
     def test_avoid_collision7(self, kitchen_setup):
         """
         :type kitchen_setup: PR2
@@ -6282,17 +6176,6 @@
         tip = u'base_footprint'
         base_pose = PoseStamped()
         base_pose.header.frame_id = u'map'
-<<<<<<< HEAD
-        base_pose.pose.position.x = 0.8
-        base_pose.pose.position.y = 0.9
-        base_pose.pose.orientation = Quaternion(*quaternion_about_axis(0, [0, 0, 1]))
-        kitchen_setup.teleport_base(base_pose)
-        base_pose = PoseStamped()
-        base_pose.header.frame_id = u'map'
-        base_pose.pose.position.x = 0.64
-        base_pose.pose.position.y = 0.64
-        base_pose.pose.orientation = Quaternion(*quaternion_about_axis(-np.pi / 4, [0, 0, 1]))
-=======
         base_pose.pose.position.x = 0
         base_pose.pose.position.y = 1.5
         base_pose.pose.orientation = Quaternion(*quaternion_about_axis(0, [0, 0, 1]))
@@ -6315,16 +6198,12 @@
                                     body_b=u'kitchen',
                                     link_b=u'kitchen_island',
                                     avoidance_hint=avoidance_hint)
->>>>>>> 4f6464cd
         kitchen_setup.set_joint_goal(gaya_pose)
 
-<<<<<<< HEAD
-=======
         kitchen_setup.set_cart_goal(base_pose, tip, weight=WEIGHT_BELOW_CA)
         kitchen_setup.send_and_check_goal()
         # TODO check only y distance, and that there is no collision
 
->>>>>>> 4f6464cd
     def test_avoid_collision_with_far_object(self, pocky_pose_setup):
         """
         :type pocky_pose_setup: PR2
@@ -7084,15 +6963,6 @@
         kitchen_setup.send_and_check_goal()
         kitchen_setup.send_and_check_joint_goal(gaya_pose)
 
-<<<<<<< HEAD
-        # place milk
-        kitchen_setup.add_json_goal(u'BasePointingForward')
-        milk_goal = PoseStamped()
-        milk_goal.header.frame_id = u'iai_kitchen/kitchen_island_surface'
-        milk_goal.pose.position = Point(.1, -.2, .13)
-        milk_goal.pose.orientation = Quaternion(*quaternion_about_axis(np.pi, [0, 0, 1]))
-        kitchen_setup.set_cart_goal(milk_goal, milk_name, kitchen_setup.default_root)
-=======
         # place milk back
 
         # kitchen_setup.add_json_goal(u'BasePointingForward')
@@ -7104,7 +6974,6 @@
         kitchen_setup.send_and_check_goal()
 
         kitchen_setup.set_cart_goal(milk_pose, milk_name, kitchen_setup.default_root)
->>>>>>> 4f6464cd
         kitchen_setup.send_and_check_goal()
 
         # kitchen_setup.keep_position(kitchen_setup.r_tip)
@@ -7178,7 +7047,7 @@
         # milk_goal = PoseStamped()
         # milk_goal.header.frame_id = u'iai_kitchen/kitchen_island_surface'
         # milk_goal.pose.position = Point(.1, -.2, .13)
-        # milk_goal.pose.orientation = Quaternion(*quaternion_about_axis(np.pi, [0,0,1]))
+        # milk_goal.pose.orientation = Quaternion(*quaternion_about_axis(np.pi, [0, 0, 1]))
         kitchen_setup.set_cart_goal(grasp_pose, cereal_name, kitchen_setup.default_root)
         kitchen_setup.send_and_check_goal()
 
@@ -7473,16 +7342,12 @@
         kitchen_setup.set_and_check_cart_goal(l_goal, tip=kitchen_setup.l_tip)
 
     def test_tray(self, kitchen_setup):
-<<<<<<< HEAD
         base_pose = PoseStamped()
         base_pose.header.frame_id = u'map'
         base_pose.pose.position.y = 0.8
         base_pose.pose.orientation.w = 1
         kitchen_setup.teleport_base(base_pose)
 
-=======
-        # FIXME
->>>>>>> 4f6464cd
         tray_name = u'tray'
 
         tray_pose = PoseStamped()
@@ -7685,24 +7550,14 @@
         js = {}
         js['r_shoulder_lift_joint'] = 10
         zero_pose.set_joint_goal(js)
-<<<<<<< HEAD
-        zero_pose.check_reachability(expected_error_code=MoveResult.UNREACHABLE)
-=======
         zero_pose.check_reachability(expected_error_codes=[MoveResult.UNREACHABLE])
->>>>>>> 4f6464cd
-
     def test_unreachable_goal_1(self, zero_pose):
         pose = PoseStamped()
         pose.header.frame_id = zero_pose.r_tip
         pose.pose.position.z = -2
         pose.pose.orientation.w = 1
         zero_pose.set_cart_goal(root=zero_pose.default_root, tip=zero_pose.r_tip, goal_pose=pose)
-<<<<<<< HEAD
-        zero_pose.check_reachability(expected_error_code=MoveResult.UNREACHABLE)
-=======
         zero_pose.check_reachability(expected_error_codes=[MoveResult.UNREACHABLE])
->>>>>>> 4f6464cd
-
     def test_unreachable_goal_2(self, zero_pose):
         pose = PoseStamped()
         pose.pose.position.z = 5

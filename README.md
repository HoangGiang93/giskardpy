# Giskard(py)
Giskard is an open source motion planning framework for ROS, which uses constraint and optimization based task space control to generate trajectories for the whole body of mobile manipulators.

## Installation instructions for Ubuntu 20.04 + Noetic

#### Python dependencies
```
sudo pip3 install pandas numpy==1.23.4 hypothesis
sudo apt install python3-dev 
```
#### Gurobi
This step is optional but recommanded because Gurobi is significantly faster than QPOases, but it requires a license.
If Gurobi is not installed, Giskard will use QPOases automatically as a backup.
   - ```sudo pip3 install gurobipy```
   - If you have vpn access or are in the local network of the IAI of the University of Bremen, follow these instructions: https://ai.uni-bremen.de/wiki/intern/adm/gurobi
   - Otherwise you can apply for a free academic license or buy one here: https://www.gurobi.com/academia/academic-program-and-licenses/

#### Workspace
```
source /opt/ros/noetic/setup.bash           # source ROS
mkdir -p ~/giskardpy_ws/src                 # create directory for workspace
cd ~/giskardpy_ws                           # go to workspace directory
catkin init                                 # init workspace, you might have to pip install catkin-tools
cd src                                      # go to source directory of workspace
wstool init                                 # init rosinstall
wstool merge https://raw.githubusercontent.com/SemRoCo/giskardpy/master/rosinstall/noetic.rosinstall
                                            # update rosinstall file
wstool update                               # pull source repositories
rosdep install --ignore-src --from-paths .  # install dependencies available through apt
cd ..                                       # go to workspace directory
catkin build                                # build packages
source ~/giskardpy_ws/devel/setup.bash      # source new overlay
```

#### Fast Custom Bullet Bindings
Giskard uses Adrian Röfer's bullet bindings instead of the official ones, as they are much faster for our use case.
```
./scripts/build_better_pybullet.sh /path/of/your/choosing
source ~/.bashrc
```
Where `/path/of/your/choosing` can be for example a new folder in your home directory.
If everything worked fine, you should be able to do the following without any errors:
```
$ ipython3
Python 3.8.2 (default, Mar 13 2020, 10:14:16) 
Type 'copyright', 'credits' or 'license' for more information
IPython 8.1.0 -- An enhanced Interactive Python. Type '?' for help.

In [1]: import betterpybullet

In [2]:
```
If it doesn't work, source your ```.bashrc``` again 
and/or make sure that your ```$PYTHONPATH``` includes something like ```/path/of/your/choosing/bullet3/build_cmake/better_python:/path/of/your/choosing/bullet3/examples/pybullet```. 

### Tutorials
https://github.com/SemRoCo/giskardpy/wiki
<<<<<<< HEAD
=======

### How to cite
Stelter, Simon, Georg Bartels, and Michael Beetz. "An open-source motion planning framework for mobile manipulators using constraint-based task space control with linear MPC." 2022 IEEE/RSJ International Conference on Intelligent Robots and Systems (IROS). IEEE, 2022.
>>>>>>> 05f5593f
<|MERGE_RESOLUTION|>--- conflicted
+++ resolved
@@ -55,9 +55,6 @@
 
 ### Tutorials
 https://github.com/SemRoCo/giskardpy/wiki
-<<<<<<< HEAD
-=======
 
 ### How to cite
 Stelter, Simon, Georg Bartels, and Michael Beetz. "An open-source motion planning framework for mobile manipulators using constraint-based task space control with linear MPC." 2022 IEEE/RSJ International Conference on Intelligent Robots and Systems (IROS). IEEE, 2022.
->>>>>>> 05f5593f

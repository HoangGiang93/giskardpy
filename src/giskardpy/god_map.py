import copy
from copy import copy
<<<<<<< HEAD
from multiprocessing import Lock, RLock
import kineverse.gradients.common_math as cm
from giskardpy import cas_wrapper as w
=======
from multiprocessing import Lock

from giskardpy import casadi_wrapper as w
>>>>>>> 6712c9f3


def get_member(identifier, member):
    """
    :param identifier:
    :type identifier: Union[None, dict, list, tuple, object]
    :param member:
    :type member: str
    :return:
    """
    try:
        return identifier[member]
    except (TypeError, AttributeError):
        if callable(identifier):
            try:
                return identifier(*member)
            except TypeError:
                pass
        try:
            return getattr(identifier, member)
        except TypeError:
            pass
    except IndexError:
        return identifier[int(member)]
    except RuntimeError:
        pass

class GetMember(object):
    def __init__(self, default_value):
        self.member = None
        self.default_value = default_value
        self.child = None


    def init_call(self, identifier, data):
        self.member = identifier[0]
        sub_data = self.c(data)
        if len(identifier) == 2:
            self.child = GetMemberLeaf(self.default_value)
            return self.child.init_call(identifier[-1], sub_data)
        elif len(identifier) > 2:
            self.child = GetMember(self.default_value)
            return self.child.init_call(identifier[1:], sub_data)
        return sub_data



    def __call__(self, a):
        return self.c(a)


    def c(self, a):
        try:
            r = a[self.member]
            self.c = self.return_dict
            return r
        except (TypeError, AttributeError):
            if callable(a):
                r = a(*self.member)
                self.c = self.return_function_result
                return r
            try:
                r = getattr(a, self.member)
                self.c = self.return_attribute
                return r
            except TypeError:
                pass
        except IndexError:
            r = a[int(self.member)]
            self.c = self.return_list
            return r
        except RuntimeError:
            pass
        return self.default_value


    def return_dict(self, a):
        return self.child.c(a[self.member])


    def return_list(self, a):
        return self.child.c(a[int(self.member)])


    def return_attribute(self, a):
        return self.child.c(getattr(a, self.member))


    def return_function_result(self, a):
        return self.child.c(a(*self.member))

class GetMemberLeaf(object):
    def __init__(self, default_value):
        self.member = None
        self.default_value = default_value
        self.child = None

    def init_call(self, member, data):
        self.member = member
        return self.c(data)



    def __call__(self, a):
        return self.c(a)


    def c(self, a):
        try:
            r = a[self.member]
            self.c = self.return_dict
            return r
        except TypeError:
            if callable(a):
                r = a(*self.member)
                self.c = self.return_function_result
                return r
            try:
                r = getattr(a, self.member)
                self.c = self.return_attribute
                return r
            except TypeError:
                pass
        except IndexError:
            r = a[int(self.member)]
            self.c = self.return_list
            return r
        except RuntimeError:
            pass
        raise KeyError(u'cant extract {} from god map'.format(a))


    def return_dict(self, a):
        return a[self.member]


    def return_list(self, a):
        return a[int(self.member)]


    def return_attribute(self, a):
        return getattr(a, self.member)


    def return_function_result(self, a):
        return a(*self.member)



def get_data(identifier, data, default_value=0.0):
    """
    :param identifier: Identifier in the form of ['pose', 'position', 'x'],
                       to access class member: robot.joint_state = ['robot', 'joint_state']
                       to access dicts: robot.joint_state['torso_lift_joint'] = ['robot', 'joint_state', ('torso_lift_joint')]
                       to access lists or other indexable stuff: robot.l[-1] = ['robot', 'l', -1]
                       to access functions: lib.str_to_ascii('muh') = ['lib', 'str_to_acii', ['muh']]
                       to access functions without params: robot.get_pybullet_id() = ['robot', 'get_pybullet_id', []]
    :type identifier: list
    :return: object that is saved at key
    """
    try:
        if len(identifier) == 1:
            shortcut = GetMemberLeaf(default_value)
            result = shortcut.init_call(identifier[0], data)
        else:
            shortcut = GetMember(default_value)
            result = shortcut.init_call(identifier, data)
    except AttributeError as e:
        raise e
        # return default_value, None
    except KeyError as e:
        # traceback.print_exc()
        # raise KeyError(identifier)
        # TODO is this really a good idea?
        # I do this because it automatically sets weights for unused goals to 0
        raise KeyError(identifier)
        # return default_value, None
    except IndexError as e:
        raise e
        # return default_value, None
    return result, shortcut


class GodMap(object):
    """
    Data structure used by plugins to exchange information.
    """

    # TODO give this fucker a lock
    def __init__(self):
        self._data = {}
        self.expr_separator = u'__'
        self.key_to_expr = {}
        self.expr_to_key = {}
        self.last_expr_values = {}
        self.shortcuts = {}
        self.lock = RLock()

    def __copy__(self):
        god_map_copy = GodMap()
        god_map_copy._data = copy(self._data)
        god_map_copy.key_to_expr = copy(self.key_to_expr)
        god_map_copy.expr_to_key = copy(self.expr_to_key)
        return god_map_copy

    def __enter__(self):
        self.lock.acquire()
        return self

    def __exit__(self, exc_type, exc_val, exc_tb):
        self.lock.release()


    def unsafe_get_data(self, identifier):
        """

        :param identifier: Identifier in the form of ['pose', 'position', 'x'],
                           to access class member: robot.joint_state = ['robot', 'joint_state']
                           to access dicts: robot.joint_state['torso_lift_joint'] = ['robot', 'joint_state', ('torso_lift_joint')]
                           to access lists or other indexable stuff: robot.l[-1] = ['robot', 'l', -1]
                           to access functions: lib.str_to_ascii('muh') = ['lib', 'str_to_acii', ['muh']]
                           to access functions without params: robot.get_pybullet_id() = ['robot', 'get_pybullet_id', []]
        :type identifier: list
        :return: object that is saved at key
        """
        identifier = tuple(identifier)
        if identifier not in self.shortcuts:
            result, shortcut = get_data(identifier, self._data)
            if shortcut:
                self.shortcuts[identifier] = shortcut
            return result
        return self.shortcuts[identifier].c(self._data)

    def get_data(self, identifier):
        with self.lock:
            r = self.unsafe_get_data(identifier)
        return r

    def clear_cache(self):
        # TODO should be possible without clear cache
        self.shortcuts = {}

    def identivier_to_symbol(self, identifier):
        """
        All registered identifiers will be included in self.get_symbol_map().
        :type identifier: list
        :return: the symbol corresponding to the identifier
        :rtype: sw.Symbol
        """
        assert isinstance(identifier, list) or isinstance(identifier, tuple)
        identifier = tuple(identifier)
        identifier_parts = identifier
        if identifier not in self.key_to_expr:
            expr = w.Symbol(self.expr_separator.join([str(x) for x in identifier]))
            if expr in self.expr_to_key:
                raise Exception(u'{} not allowed in key'.format(self.expr_separator))
            self.key_to_expr[identifier] = expr
            self.expr_to_key[str(expr)] = identifier_parts
        return self.key_to_expr[identifier]

    def symbol_to_identifier(self, symbol):
        return self.expr_to_key[str(symbol)]

    def register_symbol(self, symbol):
        identifier_ = str(symbol).split(self.expr_separator)
        self.identivier_to_symbol(identifier_)

    def register_symbols(self, symbols):
        for symbol in symbols:
            self.register_symbol(symbol)

    def get_values(self, symbols):
        """
        :return: a dict which maps all registered expressions to their values or 0 if there is no number entry
        :rtype: dict
        """
        # TODO potential speedup by only updating entries that have changed
        # its a trap, this function only looks slow with lineprofiler
        with self.lock:
            # if exprs is None:
            #     exprs = self.expr_to_key.keys()
            # return {expr: self.get_data(self.expr_to_key[expr]) for expr in exprs}
            return [self.unsafe_get_data(self.expr_to_key[expr]) for expr in symbols]

    def get_registered_symbols(self):
        """
        :rtype: list
        """
        return self.key_to_expr.values()

    def unsafe_set_data(self, identifier, value):
        """

        :param identifier: e.g. ['pose', 'position', 'x']
        :type identifier: list
        :param value:
        :type value: object
        """
        if len(identifier) == 0:
            raise ValueError(u'key is empty')
        namespace = identifier[0]
        if namespace not in self._data:
            if len(identifier) > 1:
                raise KeyError(u'Can not access member of unknown namespace: {}'.format(identifier))
            else:
                self._data[namespace] = value
        else:
            result = self._data[namespace]
            for member in identifier[1:-1]:
                result = get_member(result, member)
            if len(identifier) > 1:
                member = identifier[-1]
                if isinstance(result, dict):
                    result[member] = value
                elif isinstance(result, list):
                    result[int(member)] = value
                else:
                    setattr(result, member, value)
            else:
                self._data[namespace] = value

    def set_data(self, identifier, value):
        with self.lock:
            self.unsafe_set_data(identifier, value)

    def get_kineverse_symbol(self, symbol):
        return cm.free_symbols(symbol).pop()<|MERGE_RESOLUTION|>--- conflicted
+++ resolved
@@ -1,14 +1,8 @@
 import copy
 from copy import copy
-<<<<<<< HEAD
 from multiprocessing import Lock, RLock
 import kineverse.gradients.common_math as cm
-from giskardpy import cas_wrapper as w
-=======
-from multiprocessing import Lock
-
 from giskardpy import casadi_wrapper as w
->>>>>>> 6712c9f3
 
 
 def get_member(identifier, member):

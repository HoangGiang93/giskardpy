import copy
import numbers
from collections import defaultdict
from copy import copy, deepcopy
from multiprocessing import Lock

import numpy as np
from geometry_msgs.msg import Pose, Point, Vector3, PoseStamped, PointStamped, Vector3Stamped

from giskardpy import casadi_wrapper as w, identifier
<<<<<<< HEAD
from giskardpy.data_types import KeyDefaultDict, PrefixName, PrefixDefaultDict
from giskardpy.utils.config_loader import get_namespaces
=======
from giskardpy.data_types import KeyDefaultDict
from giskardpy.utils.config_loader import upload_config_file_to_paramserver
>>>>>>> 699b1fd3


def get_default(block_identifiers, god_map, prefix=None):
    new_default_value = dict()
    for block_identifier in block_identifiers:
        try:
            default_value = god_map.get_data(block_identifier[:-1] + ['default'])
        except KeyError:
            continue
        if isinstance(default_value, dict):
            if prefix is not None:
                for key, value in default_value.items():
                    new_key = PrefixName(key, prefix[0])
                    if type(value) == dict():
                        new_value = dict()
                        for k, v in value.items():
                            new_value[PrefixName(k, prefix[0])] = v
                    else:
                        new_value = value
                    new_default_value[new_key] = new_value
            else:
                new_default_value.update(default_value)
        else:
            new_default_value = default_value
    return new_default_value


def override_default(default, block_identifier, god_map, prefix=None):
    try:
        override = god_map.get_data(block_identifier)
    except KeyError:
        override = None
    new_override_dicts = dict()
    new_override_values = dict()
    d = dict()
    if isinstance(override, dict):
        if prefix is not None:
            for key, value in override.items():
                if isinstance(value, dict):
                    if isinstance(default, dict):
                        new_override_dicts[PrefixName(key, prefix[0])] = KeyDefaultDict(lambda a: default[a])
                        if any([isinstance(x, dict) for _, x in value.items()]):
                            raise Exception('Nested dictionaries are not supported for overrides.')
                    else:
                        new_override_dicts[PrefixName(key, prefix[0])] = KeyDefaultDict(lambda _: default)
                    keys = {PrefixName(n, prefix[0]): None for n, _ in value.items()}
                    new_override_dicts[PrefixName(key, prefix[0])].update(keys)
                    for k, v in value.items():
                        new_override_dicts[PrefixName(key, prefix[0])][PrefixName(k, prefix[0])] = v
                else:
                    new_override_values.update({PrefixName(key, prefix[0]): value})
        else:
            new_override = defaultdict(lambda: default)
            new_override.update(override)
        d.update(new_override_dicts)
        d.update(new_override_values)
    return d


def get_default_in_override_block(block_identifier, god_map, prefix=None):

    if prefix is not None:
        if identifier.rosparam[0] in block_identifier:
            full_block_identifier = identifier.rosparam + prefix + block_identifier[block_identifier.index(identifier.rosparam[0])+1:]
        else:
            full_block_identifier = prefix + block_identifier
    else:
        full_block_identifier = block_identifier

    default_value = get_default([block_identifier, full_block_identifier], god_map, prefix=prefix)
    override = override_default(default_value, full_block_identifier, god_map, prefix=prefix)

    ret_d = defaultdict(lambda: default_value)
    if override:
        ret_d.update(override)

    return ret_d


def set_default_in_override_block(block_identifier, god_map, namespaces):
    d = dict()
    for prefix in namespaces:
        d[prefix] = get_default_in_override_block(block_identifier, god_map, [prefix])
    defaults = dict()
    for prefix in namespaces:
        defaults[PrefixName('default', prefix)] = d[prefix].default_factory()
    new_d = PrefixDefaultDict(lambda p: [v for k, v in defaults.items() if str(p) == str(k.prefix)][0])
    for prefix in namespaces:
        new_d.update(d[prefix])
    god_map.set_data(block_identifier, new_d)
    return KeyDefaultDict(lambda key: god_map.to_symbol(block_identifier + [key]))


def get_member(identifier, member):
    """
    :param identifier:
    :type identifier: Union[None, dict, list, tuple, object]
    :param member:
    :type member: str
    :return:
    """
    try:
        return identifier[member]
    except TypeError:
        if callable(identifier):
            return identifier(*member)
        try:
            return getattr(identifier, member)
        except TypeError:
            pass
    except IndexError:
        return identifier[int(member)]
    except RuntimeError:
        pass


class GetMember(object):
    def __init__(self):
        self.member = None
        self.child = None

    def init_call(self, identifier, data):
        self.member = identifier[0]
        sub_data = self.c(data)
        if len(identifier) == 2:
            self.child = GetMemberLeaf()
            return self.child.init_call(identifier[-1], sub_data)
        elif len(identifier) > 2:
            self.child = GetMember()
            return self.child.init_call(identifier[1:], sub_data)
        return sub_data

    def __call__(self, a):
        return self.c(a)

    def c(self, a):
        try:
            r = a[self.member]
            self.c = self.return_dict
            return r
        except TypeError:
            if callable(a):
                r = a(*self.member)
                self.c = self.return_function_result
                return r
            try:
                r = getattr(a, self.member)
                self.c = self.return_attribute
                return r
            except TypeError:
                pass
        except IndexError:
            r = a[int(self.member)]
            self.c = self.return_list
            return r
        except RuntimeError:
            pass
        raise KeyError(a)

    def return_dict(self, a):
        return self.child.c(a[self.member])

    def return_list(self, a):
        return self.child.c(a[int(self.member)])

    def return_attribute(self, a):
        return self.child.c(getattr(a, self.member))

    def return_function_result(self, a):
        return self.child.c(a(*self.member))


class GetMemberLeaf(object):
    def __init__(self):
        self.member = None
        self.child = None

    def init_call(self, member, data):
        self.member = member
        return self.c(data)

    def __call__(self, a):
        return self.c(a)

    def c(self, a):
        try:
            r = a[self.member]
            self.c = self.return_dict
            return r
        except TypeError:
            if callable(a):
                r = a(*self.member)
                self.c = self.return_function_result
                return r
            try:
                r = getattr(a, self.member)
                self.c = self.return_attribute
                return r
            except TypeError:
                pass
        except IndexError:
            r = a[int(self.member)]
            self.c = self.return_list
            return r
        except RuntimeError:
            pass
        raise KeyError(a)

    def return_dict(self, a):
        return a[self.member]

    def return_list(self, a):
        return a[int(self.member)]

    def return_attribute(self, a):
        return getattr(a, self.member)

    def return_function_result(self, a):
        return a(*self.member)


def get_data(identifier, data):
    """
    :param identifier: Identifier in the form of ['pose', 'position', 'x'],
                       to access class member: robot.joint_state = ['robot', 'joint_state']
                       to access dicts: robot.joint_state['torso_lift_joint'] = ['robot', 'joint_state', ('torso_lift_joint')]
                       to access lists or other indexable stuff: robot.l[-1] = ['robot', 'l', -1]
                       to access functions: lib.str_to_ascii('muh') = ['lib', 'str_to_acii', ['muh']]
                       to access functions without params: robot.get_pybullet_id() = ['robot', 'get_pybullet_id', []]
    :type identifier: list
    :return: object that is saved at key
    """
    try:
        if len(identifier) == 1:
            shortcut = GetMemberLeaf()
            result = shortcut.init_call(identifier[0], data)
        else:
            shortcut = GetMember()
            result = shortcut.init_call(identifier, data)
    except AttributeError as e:
        raise KeyError(e)
    except IndexError as e:
        raise KeyError(e)
    return result, shortcut


class GodMap(object):
    """
    Data structure used by tree to exchange information.
    """

    def __init__(self):
        self._data = {}
        self.expr_separator = '_'
        self.key_to_expr = {}
        self.expr_to_key = {}
        self.last_expr_values = {}
        self.shortcuts = {}
        self.lock = Lock()

    @classmethod
    @profile
    def init_from_paramserver(cls, node_name, upload_config=True):
        import rospy
        from giskardpy.data_types import order_map

        if upload_config:
            upload_config_file_to_paramserver()

        self = cls()
        self.set_data(identifier.rosparam, rospy.get_param(node_name))
        namespaces = list(set(get_namespaces(self.get_data(identifier.action_server))))
        self.set_data(identifier.rosparam + ['namespaces'], namespaces)
        robot_descriptions = dict()
        for robot_name in namespaces:
            robot_description_topic = PrefixName('robot_description', robot_name)
            robot_descriptions[robot_name] = rospy.get_param('/{}'.format(robot_description_topic))
        self.set_data(identifier.robot_descriptions,  robot_descriptions)
        path_to_data_folder = self.get_data(identifier.data_folder)
        # fix path to data folder
        if not path_to_data_folder.endswith('/'):
            path_to_data_folder += '/'
        self.set_data(identifier.data_folder, path_to_data_folder)

<<<<<<< HEAD
        # while not rospy.is_shutdown():
        #     try:
        #         controlled_joints = rospy.wait_for_message('/whole_body_controller/state',
        #                                                    JointTrajectoryControllerState,
        #                                                    timeout=5.0).joint_names
        #         self.set_data(identifier.controlled_joints, list(sorted(controlled_joints)))
        #     except ROSException as e:
        #         logging.logerr('state topic not available')
        #         logging.logerr(str(e))
        #     else:
        #         break
        #     rospy.sleep(0.5)
        set_default_in_override_block(identifier.external_collision_avoidance, self, namespaces)
        set_default_in_override_block(identifier.self_collision_avoidance, self, namespaces)
=======
        set_default_in_override_block(identifier.external_collision_avoidance, self)
        set_default_in_override_block(identifier.self_collision_avoidance, self)
>>>>>>> 699b1fd3
        # weights
        for i, key in enumerate(self.get_data(identifier.joint_weights), start=1):
            set_default_in_override_block(identifier.joint_weights + [order_map[i], 'override'], self, namespaces)

        # limits
        for i, key in enumerate(self.get_data(identifier.joint_limits), start=1):
            set_default_in_override_block(identifier.joint_limits + [order_map[i], 'linear', 'override'], self, namespaces)
            set_default_in_override_block(identifier.joint_limits + [order_map[i], 'angular', 'override'], self, namespaces)

        return self

    def __copy__(self):
        god_map_copy = GodMap()
        god_map_copy._data = copy(self._data)
        god_map_copy.key_to_expr = copy(self.key_to_expr)
        god_map_copy.expr_to_key = copy(self.expr_to_key)
        return god_map_copy

    def __enter__(self):
        self.lock.acquire()
        return self

    def __exit__(self, exc_type, exc_val, exc_tb):
        self.lock.release()

    def unsafe_get_data(self, identifier):
        """

        :param identifier: Identifier in the form of ['pose', 'position', 'x'],
                           to access class member: robot.joint_state = ['robot', 'joint_state']
                           to access dicts: robot.joint_state['torso_lift_joint'] = ['robot', 'joint_state', ('torso_lift_joint')]
                           to access lists or other indexable stuff: robot.l[-1] = ['robot', 'l', -1]
                           to access functions: lib.str_to_ascii('muh') = ['lib', 'str_to_acii', ['muh']]
                           to access functions without params: robot.get_pybullet_id() = ['robot', 'get_pybullet_id', []]
        :type identifier: list
        :return: object that is saved at key
        """
        identifier = tuple(identifier)
        try:
            if identifier not in self.shortcuts:
                result, shortcut = get_data(identifier, self._data)
                if shortcut:
                    self.shortcuts[identifier] = shortcut
                return result
            return self.shortcuts[identifier].c(self._data)
        except Exception as e:
            e2 = type(e)('{}; path: {}'.format(e, identifier))
            raise e2

    def get_data(self, identifier):
        with self.lock:
            r = self.unsafe_get_data(identifier)
        return r

    def clear_cache(self):
        # TODO should be possible without clear cache
        self.shortcuts = {}

    def to_symbol(self, identifier):
        """
        All registered identifiers will be included in self.get_symbol_map().
        :type identifier: list
        :return: the symbol corresponding to the identifier
        :rtype: sw.Symbol
        """
        assert isinstance(identifier, list) or isinstance(identifier, tuple)
        identifier = tuple(identifier)
        identifier_parts = identifier
        if identifier not in self.key_to_expr:
            expr = w.Symbol(self.expr_separator.join([str(x) for x in identifier]))
            if expr in self.expr_to_key:
                raise Exception('{} not allowed in key'.format(self.expr_separator))
            self.key_to_expr[identifier] = expr
            self.expr_to_key[str(expr)] = identifier_parts
        return self.key_to_expr[identifier]

    def to_expr(self, identifier):
        data = self.get_data(identifier)
        if isinstance(data, np.ndarray):
            data = data.tolist()
        if isinstance(data, numbers.Number):
            return self.to_symbol(identifier)
        if isinstance(data, Pose):
            return self.pose_msg_to_frame(identifier)
        elif isinstance(data, PoseStamped):
            return self.pose_msg_to_frame(identifier + ['pose'])
        elif isinstance(data, Point):
            return self.point_msg_to_point3(identifier)
        elif isinstance(data, PointStamped):
            return self.point_msg_to_point3(identifier + ['point'])
        elif isinstance(data, Vector3):
            return self.vector_msg_to_vector3(identifier)
        elif isinstance(data, Vector3Stamped):
            return self.vector_msg_to_vector3(identifier + ['vector'])
        elif isinstance(data, list):
            return self.list_to_symbol_matrix(identifier, data)
        elif isinstance(data, np.ndarray):
            return self.list_to_symbol_matrix(identifier, data)
        else:
            raise NotImplementedError('to_expr not implemented for type {}.'.format(type(data)))

    def list_to_symbol_matrix(self, identifier, data):
        def replace_nested_list(l, f, start_index=None):
            if start_index is None:
                start_index = []
            result = []
            for i, entry in enumerate(l):
                index = start_index + [i]
                if isinstance(entry, list):
                    result.append(replace_nested_list(entry, f, index))
                else:
                    result.append(f(index))
            return result

        return w.Matrix(replace_nested_list(data, lambda index: self.to_symbol(identifier + index)))

    def list_to_point3(self, identifier):
        return w.point3(
            x=self.to_symbol(identifier + [0]),
            y=self.to_symbol(identifier + [1]),
            z=self.to_symbol(identifier + [2]),
        )

    def list_to_vector3(self, identifier):
        return w.vector3(
            x=self.to_symbol(identifier + [0]),
            y=self.to_symbol(identifier + [1]),
            z=self.to_symbol(identifier + [2]),
        )

    def list_to_translation3(self, identifier):
        return w.translation3(
            x=self.to_symbol(identifier + [0]),
            y=self.to_symbol(identifier + [1]),
            z=self.to_symbol(identifier + [2]),
        )

    def list_to_frame(self, identifier):
        return w.Matrix(
            [
                [
                    self.to_symbol(identifier + [0, 0]),
                    self.to_symbol(identifier + [0, 1]),
                    self.to_symbol(identifier + [0, 2]),
                    self.to_symbol(identifier + [0, 3])
                ],
                [
                    self.to_symbol(identifier + [1, 0]),
                    self.to_symbol(identifier + [1, 1]),
                    self.to_symbol(identifier + [1, 2]),
                    self.to_symbol(identifier + [1, 3])
                ],
                [
                    self.to_symbol(identifier + [2, 0]),
                    self.to_symbol(identifier + [2, 1]),
                    self.to_symbol(identifier + [2, 2]),
                    self.to_symbol(identifier + [2, 3])
                ],
                [
                    0, 0, 0, 1
                ],
            ]
        )

    def pose_msg_to_frame(self, identifier):
        return w.frame_quaternion(
            x=self.to_symbol(identifier + ['position', 'x']),
            y=self.to_symbol(identifier + ['position', 'y']),
            z=self.to_symbol(identifier + ['position', 'z']),
            qx=self.to_symbol(identifier + ['orientation', 'x']),
            qy=self.to_symbol(identifier + ['orientation', 'y']),
            qz=self.to_symbol(identifier + ['orientation', 'z']),
            qw=self.to_symbol(identifier + ['orientation', 'w']),
        )

    def point_msg_to_point3(self, identifier):
        return w.point3(
            x=self.to_symbol(identifier + ['x']),
            y=self.to_symbol(identifier + ['y']),
            z=self.to_symbol(identifier + ['z']),
        )

    def vector_msg_to_vector3(self, identifier):
        return w.vector3(
            x=self.to_symbol(identifier + ['x']),
            y=self.to_symbol(identifier + ['y']),
            z=self.to_symbol(identifier + ['z']),
        )

    def get_values(self, symbols):
        """
        :return: a dict which maps all registered expressions to their values or 0 if there is no number entry
        :rtype: list
        """
        # TODO potential speedup by only updating entries that have changed
        # its a trap, this function only looks slow with lineprofiler
        with self.lock:
            return self.unsafe_get_values(symbols)

    def unsafe_get_values(self, symbols):
        """
        :return: a dict which maps all registered expressions to their values or 0 if there is no number entry
        :rtype: list
        """
        return [self.unsafe_get_data(self.expr_to_key[expr]) for expr in symbols]

    def evaluate_expr(self, expr):
        fs = w.free_symbols(expr)
        fss = [str(s) for s in fs]
        f = w.speed_up(expr, fs)
        result = f.call2(self.get_values(fss))
        if len(result) == 1:
            return result[0][0]
        else:
            return result

    def get_registered_symbols(self):
        """
        :rtype: list
        """
        return self.key_to_expr.values()

    def unsafe_set_data(self, identifier, value):
        """

        :param identifier: e.g. ['pose', 'position', 'x']
        :type identifier: list
        :param value:
        :type value: object
        """
        if len(identifier) == 0:
            raise ValueError('key is empty')
        namespace = identifier[0]
        if namespace not in self._data:
            if len(identifier) > 1:
                raise KeyError('Can not access member of unknown namespace: {}'.format(identifier))
            else:
                self._data[namespace] = value
        else:
            result = self._data[namespace]
            for member in identifier[1:-1]:
                result = get_member(result, member)
            if len(identifier) > 1:
                member = identifier[-1]
                if isinstance(result, dict):
                    result[member] = value
                elif isinstance(result, list):
                    result[int(member)] = value
                else:
                    setattr(result, member, value)
            else:
                self._data[namespace] = value

    def set_data(self, identifier, value):
        with self.lock:
            self.unsafe_set_data(identifier, value)<|MERGE_RESOLUTION|>--- conflicted
+++ resolved
@@ -8,13 +8,8 @@
 from geometry_msgs.msg import Pose, Point, Vector3, PoseStamped, PointStamped, Vector3Stamped
 
 from giskardpy import casadi_wrapper as w, identifier
-<<<<<<< HEAD
 from giskardpy.data_types import KeyDefaultDict, PrefixName, PrefixDefaultDict
-from giskardpy.utils.config_loader import get_namespaces
-=======
-from giskardpy.data_types import KeyDefaultDict
-from giskardpy.utils.config_loader import upload_config_file_to_paramserver
->>>>>>> 699b1fd3
+from giskardpy.utils.config_loader import upload_config_file_to_paramserver, get_namespaces
 
 
 def get_default(block_identifiers, god_map, prefix=None):
@@ -286,7 +281,7 @@
 
         self = cls()
         self.set_data(identifier.rosparam, rospy.get_param(node_name))
-        namespaces = list(set(get_namespaces(self.get_data(identifier.action_server))))
+        namespaces = list(set(get_namespaces(self.get_data(identifier.robot_interface))))
         self.set_data(identifier.rosparam + ['namespaces'], namespaces)
         robot_descriptions = dict()
         for robot_name in namespaces:
@@ -299,25 +294,8 @@
             path_to_data_folder += '/'
         self.set_data(identifier.data_folder, path_to_data_folder)
 
-<<<<<<< HEAD
-        # while not rospy.is_shutdown():
-        #     try:
-        #         controlled_joints = rospy.wait_for_message('/whole_body_controller/state',
-        #                                                    JointTrajectoryControllerState,
-        #                                                    timeout=5.0).joint_names
-        #         self.set_data(identifier.controlled_joints, list(sorted(controlled_joints)))
-        #     except ROSException as e:
-        #         logging.logerr('state topic not available')
-        #         logging.logerr(str(e))
-        #     else:
-        #         break
-        #     rospy.sleep(0.5)
         set_default_in_override_block(identifier.external_collision_avoidance, self, namespaces)
         set_default_in_override_block(identifier.self_collision_avoidance, self, namespaces)
-=======
-        set_default_in_override_block(identifier.external_collision_avoidance, self)
-        set_default_in_override_block(identifier.self_collision_avoidance, self)
->>>>>>> 699b1fd3
         # weights
         for i, key in enumerate(self.get_data(identifier.joint_weights), start=1):
             set_default_in_override_block(identifier.joint_weights + [order_map[i], 'override'], self, namespaces)

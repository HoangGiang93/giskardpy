from __future__ import annotations

import abc
from abc import ABC
from functools import cached_property
from itertools import combinations
from typing import Dict, Union, Tuple, Set, Optional, List, Callable, Sequence

import numpy as np
import urdf_parser_py.urdf as up
from geometry_msgs.msg import PoseStamped, Pose, PointStamped, Point, Vector3Stamped, Vector3, QuaternionStamped
from std_msgs.msg import ColorRGBA
from tf2_msgs.msg import TFMessage

import giskardpy.utils.math as mymath
from giskard_msgs.msg import WorldBody
from giskardpy import casadi_wrapper as w, identifier
from giskardpy.casadi_wrapper import CompiledFunction
from giskardpy.configs.data_types import RobotInterfaceConfig
from giskardpy.data_types import JointStates, KeyDefaultDict
from giskardpy.exceptions import DuplicateNameException, UnknownGroupException, UnknownLinkException, \
    PhysicsWorldException, GiskardException
from giskardpy.god_map import GodMap
from giskardpy.model.joints import Joint, FixedJoint, URDFJoint, MimicJoint, \
    PrismaticJoint, RevoluteJoint, ContinuousJoint, OmniDrive, DiffDrive
from giskardpy.model.links import Link
from giskardpy.model.utils import hacky_urdf_parser_fix
from giskardpy.my_types import PrefixName, Derivatives, derivative_joint_map
from giskardpy.my_types import my_string
from giskardpy.qp.free_variable import FreeVariable
from giskardpy.utils import logging
from giskardpy.utils.tfwrapper import homo_matrix_to_pose, np_to_pose, msg_to_homogeneous_matrix, make_transform
from giskardpy.utils.utils import suppress_stderr, memoize, copy_memoize, clear_memo


class TravelCompanion:
    def link_call(self, link_name: PrefixName) -> bool:
        """
        :return: return True to stop climbing up the branch
        """
        return False

    def joint_call(self, joint_name: PrefixName) -> bool:
        """
        :return: return True to stop climbing up the branch
        """
        return False


class WorldTreeInterface(ABC):
    joints: Dict[PrefixName, Union[Joint, OmniDrive]]
    links: Dict[PrefixName, Link]
    groups: Dict[str, WorldBranch]

    @property
    def free_variables(self) -> List[FreeVariable]:
        free_variables = []
        for joint_name in self.movable_joints:
            free_variables.extend(self.joints[joint_name].free_variable_list)
        return free_variables

    @property
    def joint_names(self):
        return list(self.joints.keys())

    @property
    def link_names(self):
        return list(self.links.keys())

    @property
    @abc.abstractmethod
    def controlled_joints(self) -> List[PrefixName]: ...

    @cached_property
    def movable_joints_as_set(self) -> Set[PrefixName]:
        return set(self.movable_joints)

    @property
    def link_names_with_visuals(self) -> Set[PrefixName]:
        return set(link.name for link in self.links.values() if link.has_visuals())

    @cached_property
    def link_names_with_collisions(self) -> Set[PrefixName]:
        return set(link.name for link in self.links.values() if link.has_collisions())

    @cached_property
    def link_names_without_collisions(self) -> Set[PrefixName]:
        return self.link_names_as_set.difference(self.link_names_with_collisions)

    @cached_property
    def movable_joints(self) -> List[PrefixName]:
        return [j.name for j in self.joints.values() if
                not isinstance(j, FixedJoint) and not isinstance(j, MimicJoint)]

    @cached_property
    def link_names_as_set(self) -> Set[PrefixName]:
        return set(self.links.keys())

    @property
    def joint_names_as_set(self) -> Set[PrefixName]:
        return set(self.joints.keys())

    @property
    def group_names(self) -> Set[str]:
        return set(self.groups.keys())

    def reset_cache(self):
        for group in self.groups.values():
            group.reset_cache()
        try:
            del self.link_names_as_set
        except:
            pass
        try:
            del self.link_names_with_collisions
        except:
            pass
        try:
            del self.movable_joints_as_set
        except:
            pass
        try:
            del self.movable_joints
        except:
            pass


class WorldTree(WorldTreeInterface):
    joints: Dict[PrefixName, Union[Joint, OmniDrive]]
    links: Dict[PrefixName, Link]

    def __init__(self, root_link_name: PrefixName, god_map: GodMap):
        self.root_link_name = root_link_name
        self.god_map = god_map
        self.default_link_color = self.god_map.get_data(identifier.general_options).default_link_color
        if self.god_map is not None:
            self.god_map.set_data(identifier.world, self)
        self.connection_prefix = 'connection'
        self.fast_all_fks = None
        self._state_version = 0
        self._model_version = 0
        self._clear()

    def get_joint_name(self, joint_name: my_string, group_name: Optional[str] = None) -> PrefixName:
        logging.logwarn(f'Deprecated warning: use \'search_for_joint_name\' instead of \'get_joint_name\'.')
        return self.search_for_joint_name(joint_name, group_name)

    def search_for_joint_name(self, joint_name: str, group_name: Optional[str] = None) -> PrefixName:
        """
        Will search the worlds joint for one that matches joint_name. group_name is only needed if there are multiple
        joints with the same name.
        :param joint_name: a joint name e.g. torso_lift_joint
        :param group_name: only needed if there are name conflicts, e.g., when there are 2 torso_lift_joints
        :return: how the joint is called inside the world tree e.g. pr2/torso_lift_joint
        """
        if group_name == '':
            group_name = None
        if group_name is not None:
            return self.groups[group_name].search_for_joint_name(joint_name)

        matches = []
        for internal_joint_name in self.joint_names:
            if joint_name == internal_joint_name or joint_name == internal_joint_name.short_name:
                matches.append(internal_joint_name)
        if len(matches) > 1:
            raise ValueError(f'Multiple matches for \'{joint_name}\' found: \'{matches}\'.')
        if len(matches) == 0:
            raise ValueError(f'No matches for \'{joint_name}\' found: \'{matches}\'.')
        return matches[0]

    def get_joint(self, joint_name: my_string, group_name: Optional[str] = None) -> Joint:
        """
        Like get_joint_name, but returns the actual joint.
        """
        return self.joints[self.search_for_joint_name(joint_name, group_name)]

    def get_link_name(self, link_name: str, group_name: Optional[str] = None) -> PrefixName:
        logging.logwarn(f'Deprecated warning: use \'search_for_link_name\' instead of \'get_link_name\'.')
        return self.search_for_link_name(link_name, group_name)

    def search_for_link_name(self, link_name: str, group_name: Optional[str] = None) -> PrefixName:
        """
        Like get_joint_name but for links.
        """
        if group_name == '':
            group_name = None
        if link_name == '':
            link_name = None
        if link_name is None:
            if group_name is None:
                return self.root_link_name
            else:
                return self.groups[group_name].root_link_name
        if group_name is not None:
            return self.groups[group_name].search_for_link_name(link_name)

        matches = []
        for internal_link_name in self.link_names:
            if link_name == internal_link_name or link_name == internal_link_name.short_name:
                matches.append(internal_link_name)
        if len(matches) > 1:
            raise UnknownLinkException(f'Multiple matches for \'{link_name}\' found: \'{matches}\'.')
        if len(matches) == 0:
            raise UnknownLinkException(f'No matches for \'{link_name}\' found: \'{matches}\'.')
        return matches[0]


    def get_link(self, link_name: str, group_name: Optional[str] = None) -> Link:
        """
        Like get_joint but for links.
        """
        return self.links[self.search_for_link_name(link_name, group_name)]

    @property
    def version(self) -> Tuple[int, int]:
        """
        Can be used to determine if the world has changed
        :return: tuple of model and state version. The first number indicates if the world itself has changed.
                    and the second number says if the it's state has changed.
        """
        return self._model_version, self._state_version

    @property
    def model_version(self) -> int:
        """
        :return: number that increased every time the world model has changed
        """
        return self._model_version

    @property
    def state_version(self) -> int:
        """
        :return: number that increases every time the world state has changed.
        """
        return self._state_version

    @profile
    def notify_state_change(self):
        """
        If you have changed the state of the world, call this function to trigger necessary events and increase
        the state version.
        """
        clear_memo(self.compute_fk_pose)
        clear_memo(self.compute_fk_pose_with_collision_offset)
        self._recompute_fks()
        self._state_version += 1

    def reset_cache(self):
        super().reset_cache()
        clear_memo(self.get_directly_controlled_child_links_with_collisions)
        clear_memo(self.get_directly_controlled_child_links_with_collisions)
        clear_memo(self.compute_chain_reduced_to_controlled_joints)
        clear_memo(self.get_movable_parent_joint)
        clear_memo(self.get_controlled_parent_joint_of_link)
        clear_memo(self.get_controlled_parent_joint_of_joint)
        clear_memo(self.compute_split_chain)
        clear_memo(self.are_linked)
        clear_memo(self.compose_fk_expression)
        clear_memo(self.compute_chain)
        clear_memo(self.is_link_controlled)

    @profile
    def notify_model_change(self):
        """
        Call this function if you have changed the model of the world to trigger necessary events and increase
        the model version number.
        """
        with self.god_map:
            self.reset_cache()
            self.init_all_fks()
            self.notify_state_change()
            self._model_version += 1

    def travel_branch(self, link_name: PrefixName, companion: TravelCompanion):
        """
        Do a depth first search on a branch starting at link_name.
        Use companion to do whatever you want. It link_call and joint_call are called on every link/joint it sees.
        The traversion is stopped once they return False.
        :param link_name: starting point of the search
        :param companion: payload. Implement your own Travelcompanion for your purpose.
        """
        link = self.links[link_name]
        if not companion.link_call(link_name):
            for child_joint_name in link.child_joint_names:
                if companion.joint_call(child_joint_name):
                    continue
                child_link_name = self.joints[child_joint_name].child_link_name
                self.travel_branch(child_link_name, companion)

    def search_branch(self,
                      link_name: PrefixName,
                      stop_at_joint_when: Optional[Callable[[PrefixName], bool]] = None,
                      stop_at_link_when: Optional[Callable[[PrefixName], bool]] = None,
                      collect_joint_when: Optional[Callable[[PrefixName], bool]] = None,
                      collect_link_when: Optional[Callable[[PrefixName], bool]] = None) -> \
            Tuple[List[PrefixName], List[PrefixName]]:
        """
        Do a depth first search starting at link_name.
        :param link_name: starting point of the search
        :param stop_at_joint_when: If None, 'lambda joint_name: False' is used.
        :param stop_at_link_when: If None, 'lambda link_name: False' is used.
        :param collect_joint_when: If None, 'lambda joint_name: False' is used.
        :param collect_link_when: If None, 'lambda link_name: False' is used.
        :return: Collected link names and joint names. Might include 'link_name'
        """

        class CollectorCompanion(TravelCompanion):
            def __init__(self, collect_joint_when=None, collect_link_when=None,
                         stop_at_joint_when=None, stop_at_link_when=None):
                self.collected_link_names = []
                self.collected_joint_names = []

                if stop_at_joint_when is None:
                    def stop_at_joint_when(_):
                        return False
                if stop_at_link_when is None:
                    def stop_at_link_when(_):
                        return False
                self.stop_at_joint_when = stop_at_joint_when
                self.stop_at_link_when = stop_at_link_when

                if collect_joint_when is None:
                    def collect_joint_when(_):
                        return False
                if collect_link_when is None:
                    def collect_link_when(_):
                        return False
                self.collect_joint_when = collect_joint_when
                self.collect_link_when = collect_link_when

            def link_call(self, link_name):
                if self.collect_link_when(link_name):
                    self.collected_link_names.append(link_name)
                return self.stop_at_link_when(link_name)

            def joint_call(self, joint_name):
                if self.collect_joint_when(joint_name):
                    self.collected_joint_names.append(joint_name)
                return self.stop_at_joint_when(joint_name)

        collector_companion = CollectorCompanion(collect_joint_when=collect_joint_when,
                                                 collect_link_when=collect_link_when,
                                                 stop_at_joint_when=stop_at_joint_when,
                                                 stop_at_link_when=stop_at_link_when)
        self.travel_branch(link_name, companion=collector_companion)
        return collector_companion.collected_link_names, collector_companion.collected_joint_names

    @memoize
    def get_directly_controlled_child_links_with_collisions(self,
                                                            joint_name: PrefixName,
                                                            joints_to_exclude: Optional[Tuple] = None) \
            -> List[PrefixName]:
        """
        Collect all links with collisions that are connected to joint_name by fixed joints or joints in
        joints_to_exclude.
        :param joint_name:
        :param joints_to_exclude: List of joints to be considered as fixed for this search
        :return:
        """
        if joints_to_exclude is None:
            joints_to_exclude = set()
        else:
            joints_to_exclude = set(joints_to_exclude)

        def stopper(joint_name):
            return joint_name not in joints_to_exclude and self.is_joint_controlled(joint_name)

        child_link_name = self.joints[joint_name].child_link_name
        links, joints = self.search_branch(link_name=child_link_name,
                                           stop_at_joint_when=stopper,
                                           collect_link_when=self.has_link_collisions)
        return links

    def get_siblings_with_collisions(self, joint_name: PrefixName) -> List[PrefixName]:
        """
        Goes up the tree until the first controlled joint and then down again until another controlled joint or
        the joint_name is reached again. Collects all links with collision along the way.
        :param joint_name:
        :return: list of link names
        """
        try:
            parent_joint = self.search_for_parent_joint(joint_name, stop_when=self.is_joint_controlled)
        except KeyError as e:
            return []

        def stop_at_joint_when(other_joint_name):
            return joint_name == other_joint_name or self.is_joint_controlled(other_joint_name)

        child_link_name = self.joints[parent_joint].child_link_name
        link_names, joint_names = self.search_branch(link_name=child_link_name,
                                                     stop_at_joint_when=stop_at_joint_when,
                                                     collect_link_when=self.has_link_collisions)
        return link_names

    def register_group(self, name: str, root_link_name: PrefixName, actuated: bool = False):
        """
        Create a new subgroup at root_link_name.
        :param name:
        :param root_link_name:
        :param actuated: Whether this group is controlled by giskard. Important for self collision avoidance
        """
        if root_link_name not in self.links:
            raise KeyError(f'World doesn\'t have link \'{root_link_name}\'')
        if name in self.groups:
            raise DuplicateNameException(f'Group with name {name} already exists')
        new_group = WorldBranch(name, root_link_name, self, actuated=actuated)
        # if the group is a subtree of a subtree, register it for the subtree as well
        for group in self.groups.values():
            if root_link_name in group.links:
                group.groups[name] = new_group
        self.groups[name] = new_group

    @property
    def robots(self) -> List[WorldBranch]:
        """
        :return: All actuated groups
        """
        return [self.groups[group_name] for group_name in list(self.group_names)
                if self.groups[group_name].actuated]

    @property
    def robot_names(self) -> List[str]:
        """
        :return: The names of all actuated groups
        """
        return [r.name for r in self.robots]

    @property
    def minimal_group_names(self) -> Set[str]:
        """
        :return: All groups that are not part of another group.
        """
        group_names = self.group_names
        for group in self.groups.values():
            for group_name in group.group_names:
                if group_name in group_names:
                    group_names.remove(group_name)
        return group_names

    @property
    def root_link(self) -> Link:
        return self.links[self.root_link_name]

    def add_urdf(self,
                 urdf: str,
                 group_name: Optional[str] = None,
                 parent_link_name: Optional[PrefixName] = None,
                 pose: Optional[w.TransMatrix] = None,
                 actuated: bool = False,
                 add_drive_joint_to_group: bool = False):
        """
        Add a urdf to the world at parent_link_name and create a SubWorldTree named group_name for it.
        :param urdf: urdf as str, not a file path
        :param group_name: name of the group that will be created. default is name in urdf.
        :param parent_link_name: where the urdf will be attached
        :param actuated: if the urdf is controlled by Giskard, important for self collision avoidance
        """
        with suppress_stderr():
            parsed_urdf: up.Robot = up.URDF.from_xml_string(hacky_urdf_parser_fix(urdf))
        if group_name in self.groups:
            raise DuplicateNameException(
                f'Failed to add group \'{group_name}\' because one with such a name already exists')

        urdf_root_link_name = parsed_urdf.link_map[parsed_urdf.get_root()].name
        urdf_root_link_name = PrefixName(urdf_root_link_name, group_name)

        if parent_link_name is not None:
            parent_link = self.links[parent_link_name]
            urdf_root_link = Link(urdf_root_link_name)
            self._add_link(urdf_root_link)
            self._add_fixed_joint(parent_link=parent_link,
                                  child_link=urdf_root_link,
                                  transform=pose)
        else:
            urdf_root_link = self.links[urdf_root_link_name]

        def helper(urdf, parent_link):
            short_name = parent_link.name.short_name
            if short_name not in urdf.child_map:
                return  # stop because link has no child links
            for child_joint_name, child_link_name in urdf.child_map[short_name]:
                urdf_link = urdf.link_map[child_link_name]
                child_link = Link.from_urdf(urdf_link=urdf_link,
                                            prefix=group_name,
                                            color=self.default_link_color)
                self._add_link(child_link)

                urdf_joint: up.Joint = urdf.joint_map[child_joint_name]

                joint = URDFJoint.from_urdf(urdf_joint, group_name)

                self._link_joint_to_links(joint)
                helper(urdf, child_link)

        if urdf_root_link.name.short_name not in parsed_urdf.child_map:
            raise UnknownLinkException(f'Root link \'{urdf_root_link_name}\' of urdf \'{group_name}\' not in world.')
        number_of_links_before = len(self.links)
        helper(parsed_urdf, urdf_root_link)
        if number_of_links_before + len(parsed_urdf.links) - 1 != len(self.links):
            # -1 because root link already exists
            raise GiskardException(f'Failed to add urdf \'{group_name}\' to world')

<<<<<<< HEAD
        self.register_group(group_name, urdf_root_link_name, actuated=actuated)
=======
        if add_drive_joint_to_group:
            root_link = self.get_parent_link_of_link(urdf_root_link_name)
            self.register_group(group_name, root_link, actuated=actuated)
        else:
            self.register_group(group_name, urdf_root_link_name, actuated=actuated)
        if self.god_map is not None:
            self.apply_default_limits_and_weights()
>>>>>>> 81306823
        self._set_free_variables_on_mimic_joints(group_name)
        self.apply_default_limits_and_weights()

    def _add_fixed_joint(self, parent_link: Link, child_link: Link, joint_name: str = None,
                         transform: Optional[w.TransMatrix] = None):
        self._raise_if_link_does_not_exist(parent_link.name)
        self._raise_if_link_does_not_exist(child_link.name)
        if joint_name is None:
            joint_name = f'{parent_link.name}_{child_link.name}_fixed_joint'
        connecting_joint = FixedJoint(name=joint_name,
                                      parent_link_name=parent_link.name,
                                      child_link_name=child_link.name,
                                      parent_T_child=transform)
        self._link_joint_to_links(connecting_joint)

    def _replace_joint(self, new_joint: Joint):
        child_link = new_joint.child_link_name
        parent_link = new_joint.parent_link_name

        for i, link_or_joint in enumerate(self.compute_chain(parent_link, child_link, add_joints=True, add_links=True,
                                                             add_fixed_joints=True, add_non_controlled_joints=True)[
                                          1:-1]):
            if i == 0:
                parent_link = self.joints[link_or_joint].parent_link_name
                self.links[parent_link].child_joint_names.remove(link_or_joint)
            if i % 2 == 0:
                del self.joints[link_or_joint]
            else:
                del self.links[link_or_joint]

        self._link_joint_to_links(new_joint)

    def _set_free_variables_on_mimic_joints(self, group_name: str):
        for joint_name, joint in self.groups[group_name].joints.items():  # type: (PrefixName, MimicJoint)
            if self.is_joint_mimic(joint_name):
                joint.connect_to_existing_free_variables()

    def get_parent_link_of_link(self, link_name: PrefixName) -> PrefixName:
        return self.joints[self.links[link_name].parent_joint_name].parent_link_name

    def get_group_of_joint(self, joint_name: PrefixName):
        ret = set()
        for group_name, subtree in self.groups.items():
            if joint_name in subtree.joints:
                ret.add(subtree)
        if len(ret) == 0:
            raise KeyError(f'No groups found with joint name {joint_name}.')
        if len(ret) > 1:
            raise KeyError(f'Multiple groups {ret} found with joint name {joint_name}.')
        else:
            return ret.pop()

    def _get_robots_containing_link_short_name(self, link_name: Union[PrefixName, str]) -> Set[str]:
        groups = set()
        for group_name, subtree in self.groups.items():
            if subtree.actuated:
                try:
                    subtree.get_link_short_name_match(link_name)
                except KeyError:
                    continue
                groups.add(group_name)
        return groups

    def _get_parents_of_group_name(self, group_name: str) -> Set[str]:
        ancestry = list()
        traversed = False
        parent = self.get_parent_group_name(group_name)
        while not traversed:
            if parent in ancestry:
                traversed = True
            else:
                ancestry.append(parent)
            parent = self.get_parent_group_name(ancestry[-1])
        return set(ancestry)

    def create_group_ancestry(self) -> Dict[str, str]:
        ancestry = {}
        for group_name in self.group_names:
            possible_parents = []
            for possible_parent_name, possible_parent_group in self.groups.items():
                if group_name in possible_parent_group.group_names:
                    possible_parents.append(possible_parent_name)
            ancestry[group_name] = possible_parents

        while not np.all([len(direct_children) <= 1 for direct_children in ancestry.values()]):
            for group_name, parents in list(ancestry.items()):
                if len(parents) > 1:
                    for possible_direct_parent in parents:
                        for grand_parent in ancestry[possible_direct_parent]:
                            ancestry[group_name].remove(grand_parent)
        for group_name, ancestors in list(ancestry.items()):
            if len(ancestors) == 0:
                ancestry[group_name] = None
            else:
                ancestry[group_name] = ancestors[0]
        return ancestry

    def _get_group_name_containing_link(self, link_name: Union[PrefixName, str]) -> str:
        groups = self.get_group_names_containing_link(link_name)
        ret = self._get_group_from_groups(groups)
        if ret is None:
            raise UnknownGroupException(f'Did not find any group containing the link {link_name}.')
        return ret

    def _get_group_from_groups(self, groups: Set[str]) -> str:
        if len(groups) == 1:
            return list(groups)[0]
        else:
            groups_l = list(groups)
            group = None
            for i in range(len(groups_l)):
                g_a = groups_l[i]
                if i + 1 == len(groups):
                    break
                else:
                    g_b = groups_l[i + 1]
                if g_a != g_b:
                    g_ancestry = self._get_parents_of_group_name(g_a)
                    group_ancestry = self._get_parents_of_group_name(g_b)
                    relatives = list(g_ancestry & group_ancestry)
                    if relatives and relatives[0] in groups:
                        group = relatives[0]
            return group

    def get_group_names_containing_link(self, link_name: Union[PrefixName, str]) -> Set[str]:
        groups = set()
        for group_name, subtree in self.groups.items():
            if link_name in subtree.link_names_as_set:
                groups.add(group_name)
        return groups

    def _get_robots_containing_link(self, link_name: Union[PrefixName, str]) -> Set[str]:
        groups = set()
        for group_name, subtree in self.groups.items():
            if subtree.actuated:
                if link_name in subtree.link_names_as_set:
                    groups.add(group_name)
        return groups

    @memoize
    def compute_chain_reduced_to_controlled_joints(self,
                                                   link_a: PrefixName,
                                                   link_b: PrefixName,
                                                   joints_to_exclude: Optional[tuple] = None) \
            -> Tuple[PrefixName, PrefixName]:
        """
        1. Compute kinematic chain of links between link_a and link_b.
        2. Remove all entries from link_a downward until one is connected with a non fixed joint.
        2. Remove all entries from link_b upward until one is connected with a non fixed joint.
        :param link_a:
        :param link_b:
        :param joints_to_exclude: non fixed joints to be assumed as fixed.
        :return: start and end link of the reduced chain
        """
        if joints_to_exclude is None:
            joints_to_exclude = set()
        joint_list = [j for j in self.controlled_joints if j not in joints_to_exclude]
        chain1, connection, chain2 = self.compute_split_chain(link_b, link_a, add_joints=True, add_links=True,
                                                              add_fixed_joints=True,
                                                              add_non_controlled_joints=True)
        chain = chain1 + connection + chain2
        for i, thing in enumerate(chain):
            if i % 2 == 1 and thing in joint_list:
                new_link_b = chain[i - 1]
                break
        else:
            raise KeyError(f'no controlled joint in chain between {link_a} and {link_b}')
        for i, thing in enumerate(reversed(chain)):
            if i % 2 == 1 and thing in joint_list:
                new_link_a = chain[len(chain) - i]
                break
        else:
            raise KeyError(f'no controlled joint in chain between {link_a} and {link_b}')
        return new_link_a, new_link_b

    @memoize
    def get_movable_parent_joint(self, link_name: PrefixName) -> PrefixName:
        joint = self.links[link_name].parent_joint_name
        while not self.is_joint_movable(joint):
            joint = self.links[self.joints[joint].parent_link_name].parent_joint_name
        return joint

    def get_parent_group_name(self, group_name: str) -> str:
        for potential_parent_group in self.minimal_group_names:
            if group_name in self.groups[potential_parent_group].groups:
                return potential_parent_group
        return group_name

    @profile
    def add_world_body(self,
                       group_name: str,
                       msg: WorldBody,
                       pose: Pose,
                       parent_link_name: PrefixName):
        """
        Add a WorldBody to the world.
        :param group_name: Name of the SubWorldTree that will be created.
        :param msg:
        :param pose: pose of WorldBody relative to parent_link_name
        :param parent_link_name: where the WorldBody will be attached
        """
        if group_name in self.groups:
            raise DuplicateNameException(f'Group with name \'{group_name}\' already exists')
        self._raise_if_link_does_not_exist(parent_link_name)
        if isinstance(parent_link_name, str):
            parent_link_name = PrefixName(parent_link_name, None)
        if msg.type == msg.URDF_BODY:
            self.add_urdf(urdf=msg.urdf,
                          parent_link_name=parent_link_name,
                          group_name=group_name,
                          pose=w.TransMatrix(pose))
            self.notify_model_change()
        else:
            link = Link.from_world_body(link_name=PrefixName(group_name, group_name), msg=msg,
                                        color=self.default_link_color)
            self._add_link(link)
            joint = FixedJoint(name=PrefixName(group_name, self.connection_prefix),
                               parent_link_name=parent_link_name,
                               child_link_name=link.name,
                               parent_T_child=w.TransMatrix(pose))
            self._link_joint_to_links(joint)
            self.register_group(group_name, link.name)
            self.notify_model_change()

    def _clear(self):
<<<<<<< HEAD
        self.groups: Dict[my_string, SubWorldTree] = {}
        self._joints = {}
        self._links = {self.root_link_name: Link(self.root_link_name)}
        self.state = JointStates()
=======
        self.state = JointStates()
        self.links = {self.root_link_name: Link(self.root_link_name)}
        self.joints = {}
        self.groups: Dict[my_string, WorldBranch] = {}
>>>>>>> 81306823
        self.reset_cache()

    def set_inital_state(self):
        self.state = JointStates()
        for joint_name in self.movable_joints:
            self._joints[joint_name].set_initial_state()

    def delete_all_but_robots(self):
        """
        Resets Giskard to the state from when it was started.
        """
        self._clear()
        joints_to_add: List[Joint] = self.god_map.unsafe_get_data(identifier.joints_to_add)
        for joint in joints_to_add:
            self._add_joint_and_create_child(joint)
        robot_config: RobotInterfaceConfig
        for robot_config in self.god_map.unsafe_get_data(identifier.robot_interface_configs):
            self.add_urdf(robot_config.urdf,
                          group_name=robot_config.name,
                          actuated=True,
                          add_drive_joint_to_group=robot_config.add_drive_joint_to_group)
        self.fast_all_fks = None
        self.set_inital_state()
        self.notify_model_change()

    def _add_joint_and_create_child(self, joint: Joint):
        self._raise_if_joint_exists(joint.name)
        self._raise_if_link_exists(joint.child_link_name)
        child_link = Link(joint.child_link_name)
        self._add_link(child_link)
        self._link_joint_to_links(joint)

    @profile
    def apply_default_limits_and_weights(self):
        new_lin_limits = {}
        new_ang_limits = {}
        for i in range(self.god_map.unsafe_get_data(identifier.max_derivative)):
            derivative = Derivatives(i + 1)  # to start with velocity and include max_derivative

            class Linear:
                def __init__(self, god_map, diff):
                    self.god_map = god_map
                    self.diff = diff

                def __call__(self, key):
                    return self.god_map.to_symbol(identifier.joint_limits + [self.diff] + [key])

            class Angular:
                def __init__(self, god_map, diff):
                    self.god_map = god_map
                    self.diff = diff

                def __call__(self, key):
                    return self.god_map.to_symbol(identifier.joint_limits + [self.diff] + [key])

            d_linear = KeyDefaultDict(Linear(self.god_map, derivative))
            d_angular = KeyDefaultDict(Angular(self.god_map, derivative))
            new_lin_limits[derivative] = d_linear
            new_ang_limits[derivative] = d_angular
        for joint_name in self.movable_joints:
            joint = self.joints[joint_name]
            joint.update_limits(new_lin_limits, new_ang_limits)

        new_weights = {}
        for i in range(self.god_map.unsafe_get_data(identifier.max_derivative)):
            derivative = Derivatives(i + 1)  # to start with velocity and include max_derivative

            class Default:
                def __init__(self, derivative_name, god_map):
                    self.god_map = god_map
                    self.derivative_name = derivative_name

                def __call__(self, joint_name):
                    return self.god_map.to_symbol(identifier.joint_weights + [self.derivative_name, joint_name])

            default = Default(derivative, self.god_map)
            d = KeyDefaultDict(default)
            new_weights[derivative] = d
        self.overwrite_joint_weights(new_weights)
        self.notify_model_change()

    def overwrite_joint_weights(self, new_weights: derivative_joint_map):
        for joint_name in self.movable_joints:
            joint = self.joints[joint_name]
            if not self.is_joint_mimic(joint_name):
                joint.update_weights(new_weights)

    @property
    def joint_constraints(self) -> List[FreeVariable]:
        joint_constraints = []
        for joint_name, joint in self.joints.items():
            if joint.has_free_variables():
                joint_constraints.extend(joint.free_variable_list)
        return joint_constraints

    def _link_joint_to_links(self, joint: Joint):
        self._raise_if_joint_exists(joint.name)
        self._raise_if_link_does_not_exist(joint.child_link_name)
        self._raise_if_link_does_not_exist(joint.parent_link_name)
        child_link = self.links[joint.child_link_name]
        parent_link = self.links[joint.parent_link_name]
        self.joints[joint.name] = joint
        child_link.parent_joint_name = joint.name
        assert joint.name not in parent_link.child_joint_names
        parent_link.child_joint_names.append(joint.name)

    def _raise_if_link_does_not_exist(self, link_name: my_string):
        if link_name not in self.links:
            raise PhysicsWorldException(f'Link \'{link_name}\' does not exist.')

    def _raise_if_link_exists(self, link_name: my_string):
        if link_name in self.links:
            raise DuplicateNameException(f'Link \'{link_name}\' does already exist.')

    def _raise_if_joint_does_not_exist(self, joint_name: my_string):
        if joint_name not in self.joints:
            raise PhysicsWorldException(f'Joint \'{joint_name}\' does not exist.')

    def _raise_if_joint_exists(self, joint_name: my_string):
        if joint_name in self.joints:
            raise DuplicateNameException(f'Joint \'{joint_name}\' does already exist.')

    @profile
    def move_branch(self, joint_name: PrefixName, new_parent_link_name: PrefixName):
        """
        Removed joint_name and creates a fixed joint between the old parent and child link.
        :param joint_name:
        :param new_parent_link_name:
        """
        if not self.is_joint_fixed(joint_name):
            raise NotImplementedError('Can only change fixed joints')
        joint = self.joints[joint_name]
        fk = w.TransMatrix(self.compute_fk_np(new_parent_link_name, joint.child_link_name))
        old_parent_link = self.links[joint.parent_link_name]
        new_parent_link = self.links[new_parent_link_name]

        joint.parent_link_name = new_parent_link_name
        joint.update_parent_T_child(fk)
        old_parent_link.child_joint_names.remove(joint_name)
        new_parent_link.child_joint_names.append(joint_name)
        self.notify_model_change()

    @profile
    def update_joint_parent_T_child(self,
                                    joint_name: PrefixName,
                                    new_parent_T_child: w.TransMatrix,
                                    notify: bool = True):
        joint = self.joints[joint_name]
        joint.update_parent_T_child(new_parent_T_child)
        if notify:
            self.notify_model_change()

    def move_group(self, group_name: str, new_parent_link_name: PrefixName):
        """
        Removed the joint connecting group_name to the world and attach it to new_parent_link_name.
        The pose relative to the self.root_link does not change.
        """
        group = self.groups[group_name]
        joint_name = self.links[group.root_link_name].parent_joint_name
        if self.joints[joint_name].parent_link_name == new_parent_link_name:
            raise DuplicateNameException(f'\'{group_name}\' is already attached to \'{new_parent_link_name}\'')
        self.move_branch(joint_name, new_parent_link_name)

    def delete_group(self, group_name: str):
        """
        Delete the group and all links and joints contained in it.
        """
        if group_name not in self.groups:
            raise UnknownGroupException(f'Can\'t delete unknown group: \'{group_name}\'')
        self.delete_branch(self.groups[group_name].root_link_name)

    def delete_branch(self, link_name: PrefixName):
        """
        Delete every link and joint from link_name downward, including the link.
        """
        self.delete_branch_at_joint(self.links[link_name].parent_joint_name)

    @profile
    def delete_branch_at_joint(self, joint_name: PrefixName):
        """
        Delete every link and joint from joint_name downward, including the joint.
        """
        joint = self.joints.pop(joint_name)  # type: Joint
        self.links[joint.parent_link_name].child_joint_names.remove(joint_name)

        def helper(link_name):
            link = self.links.pop(link_name)
            for group_name in list(self.groups.keys()):
                if self.groups[group_name].root_link_name == link_name:
                    del self.groups[group_name]
                    logging.loginfo(f'Deleted group \'{group_name}\', because it\'s root link got removed.')
            for child_joint_name in link.child_joint_names:
                child_joint = self.joints.pop(child_joint_name)  # type: Joint
                helper(child_joint.child_link_name)

        helper(joint.child_link_name)
        self.notify_model_change()

    def link_order(self, link_a: PrefixName, link_b: PrefixName) -> bool:
        """
        this function is used when deciding for which order to calculate the collisions
        true if link_a < link_b
        """
        if self.is_link_controlled(link_a) and not self.is_link_controlled(link_b):
            return True
        elif not self.is_link_controlled(link_a) and self.is_link_controlled(link_b):
            return False
        return link_a < link_b

    def sort_links(self, link_a: PrefixName, link_b: PrefixName) -> Tuple[PrefixName, PrefixName]:
        """
        A deterministic way of sorting links, not necessary dependent on the alphabetical order.
        """
        if self.link_order(link_a, link_b):
            return link_a, link_b
        return link_b, link_a

    @property
    def controlled_joints(self) -> List[PrefixName]:
        try:
            return self.god_map.unsafe_get_data(identifier.controlled_joints)
        except KeyError:
            return []

    def register_controlled_joints(self, controlled_joints: List[str]):
        """
        Flag these joints as controlled.
        """
        old_controlled_joints = set(self.controlled_joints)
        new_controlled_joints = set(controlled_joints)
        double_joints = old_controlled_joints.intersection(new_controlled_joints)
        if double_joints:
            raise DuplicateNameException(f'Controlled joints \'{double_joints}\' are already registered!')
        unknown_joints = new_controlled_joints.difference(self.joint_names_as_set)
        if unknown_joints:
            raise UnknownGroupException(f'Trying to register unknown joints: \'{unknown_joints}\'')
        old_controlled_joints.update(new_controlled_joints)
        self.god_map.set_data(identifier.controlled_joints, list(sorted(old_controlled_joints)))

    @memoize
    def get_controlled_parent_joint_of_link(self, link_name: PrefixName) -> PrefixName:
        joint = self.links[link_name].parent_joint_name
        if self.is_joint_controlled(joint):
            return joint
        return self.get_controlled_parent_joint_of_joint(joint)

    @memoize
    def get_controlled_parent_joint_of_joint(self, joint_name: PrefixName) -> PrefixName:
        return self.search_for_parent_joint(joint_name, self.is_joint_controlled)

    def search_for_parent_joint(self,
                                joint_name: PrefixName,
                                stop_when: Optional[Callable[[PrefixName], bool]] = None) -> PrefixName:
        try:
            joint = self.links[self.joints[joint_name].parent_link_name].parent_joint_name
            while stop_when is not None and not stop_when(joint):
                joint = self.search_for_parent_joint(joint)
        except KeyError as e:
            raise KeyError(f'\'{joint_name}\' has no fitting parent joint.')
        return joint

    @profile
    @memoize
    def compute_chain(self,
                      root_link_name: PrefixName,
                      tip_link_name: PrefixName,
                      add_joints: bool,
                      add_links: bool,
                      add_fixed_joints: bool,
                      add_non_controlled_joints: bool) -> List[PrefixName]:
        """
        Computes a chain between root_link_name and tip_link_name. Only works if root_link_name is above tip_link_name
        in the world tree.
        :param root_link_name:
        :param tip_link_name:
        :param add_joints:
        :param add_links:
        :param add_fixed_joints: only used if add_joints == True
        :param add_non_controlled_joints: only used if add_joints == True
        :return:
        """
        chain = []
        if add_links:
            chain.append(tip_link_name)
        link = self.links[tip_link_name]
        while link.name != root_link_name:
            if link.parent_joint_name not in self.joints:
                raise ValueError(f'{root_link_name} and {tip_link_name} are not connected')
            parent_joint = self.joints[link.parent_joint_name]
            parent_link = self.links[parent_joint.parent_link_name]
            if add_joints:
                if (add_fixed_joints or not isinstance(parent_joint, FixedJoint)) and \
                        (add_non_controlled_joints or parent_joint.name in self.controlled_joints):
                    chain.append(parent_joint.name)
            if add_links:
                chain.append(parent_link.name)
            link = parent_link
        chain.reverse()
        return chain

    @memoize
    def compute_split_chain(self,
                            root_link_name: PrefixName,
                            tip_link_name: PrefixName,
                            add_joints: bool,
                            add_links: bool,
                            add_fixed_joints: bool,
                            add_non_controlled_joints: bool) \
            -> Tuple[List[PrefixName], List[PrefixName], List[PrefixName]]:
        """
        Computes the chain between root_link_name and tip_link_name. Can handle chains that start and end anywhere
        in the tree.
        :param root_link_name:
        :param tip_link_name:
        :param add_joints:
        :param add_links:
        :param add_fixed_joints: only used if add_joints == True
        :param add_non_controlled_joints: only used if add_joints == True
        :return: tuple containing
                    1. chain from root_link_name to the connecting link
                    2. the connecting link, if add_lins is True
                    3. chain from connecting link to tip_link_name
        """
        if root_link_name == tip_link_name:
            return [], [], []
        root_chain = self.compute_chain(self.root_link_name, root_link_name, False, True, True, True)
        tip_chain = self.compute_chain(self.root_link_name, tip_link_name, False, True, True, True)
        for i in range(min(len(root_chain), len(tip_chain))):
            if root_chain[i] != tip_chain[i]:
                break
        else:
            i += 1
        connection = tip_chain[i - 1]
        root_chain = self.compute_chain(connection, root_link_name, add_joints, add_links, add_fixed_joints,
                                        add_non_controlled_joints)
        if add_links:
            root_chain = root_chain[1:]
        root_chain = root_chain[::-1]
        tip_chain = self.compute_chain(connection, tip_link_name, add_joints, add_links, add_fixed_joints,
                                       add_non_controlled_joints)
        if add_links:
            tip_chain = tip_chain[1:]
        return root_chain, [connection] if add_links else [], tip_chain

    @copy_memoize
    @profile
    def compose_fk_expression(self, root_link: PrefixName, tip_link: PrefixName) -> w.TransMatrix:
        """
        Multiplies all transformation matrices in the chain between root_link and tip_link
        :param root_link:
        :param tip_link:
        :return: 4x4 homogenous transformation matrix
        """
        fk = w.TransMatrix()
        root_chain, _, tip_chain = self.compute_split_chain(root_link, tip_link, add_joints=True, add_links=False,
                                                            add_fixed_joints=True, add_non_controlled_joints=True)
        for joint_name in root_chain:
            a = self.joints[joint_name].parent_T_child
            ai = a.inverse()
            fk = fk.dot(ai)
        for joint_name in tip_chain:
            a = self.joints[joint_name].parent_T_child
            fk = fk.dot(a)
        return fk

    @memoize
    def compute_fk_pose(self, root: my_string, tip: my_string) -> PoseStamped:
        root = self.search_for_link_name(root)
        tip = self.search_for_link_name(tip)
        homo_m = self.compute_fk_np(root, tip)
        p = PoseStamped()
        p.header.frame_id = str(root)
        p.pose = homo_matrix_to_pose(homo_m)
        return p

    def compute_fk_point(self, root: my_string, tip: my_string) -> PointStamped:
        root_T_tip = self.compute_fk_pose(root, tip)
        root_P_tip = PointStamped()
        root_P_tip.header = root_T_tip.header
        root_P_tip.point = root_T_tip.pose.position
        return root_P_tip

    @memoize
    def compute_fk_pose_with_collision_offset(self, root: PrefixName, tip: PrefixName,
                                              collision_id: int) -> PoseStamped:
        root_T_tip = self.compute_fk_np(root, tip)
        tip_link = self.links[tip]
        root_T_tip = root_T_tip.dot(tip_link.collisions[collision_id].link_T_geometry)
        p = PoseStamped()
        p.header.frame_id = str(root)
        p.pose = homo_matrix_to_pose(root_T_tip)
        return p

    @profile
    def compute_all_fks(self):
        if self.fast_all_fks is None:
            fks = []
            self.fk_idx = {}
            i = 0
            for link in self.links.values():
                if link.name == self.root_link_name:
                    continue
                if link.has_collisions():
                    fk: w.TransMatrix = self.compose_fk_expression(self.root_link_name, link.name)
                    fk = fk.dot(link.collisions[0].link_T_geometry)
                    position = fk.to_position()
                    orientation = fk.to_rotation().to_quaternion()
                    fks.append(w.vstack([position, orientation]).T)
                    self.fk_idx[link.name] = i
                    i += 1
            fks = w.vstack(fks)
            self.fast_all_fks = fks.compile(w.free_symbols(fks))

        fks_evaluated = self.fast_all_fks.call2(self.god_map.unsafe_get_values(self.fast_all_fks.str_params))
        result = {}
        for link in self.link_names_with_collisions:
            result[link] = fks_evaluated[self.fk_idx[link], :]
        return result

    @profile
    def as_tf_msg(self):
        """
        Create a tfmessage for the whole world tree.
        """
        tf_msg = TFMessage()
        for joint_name, joint in self.joints.items():
            p_T_c = self.compute_fk_pose(root=joint.parent_link_name, tip=joint.child_link_name)
            p_T_c = make_transform(parent_frame=joint.parent_link_name,
                                   child_frame=joint.child_link_name,
                                   pose=p_T_c.pose,
                                   normalize_quaternion=False)
            tf_msg.transforms.append(p_T_c)
        return tf_msg

    @profile
    def compute_all_fks_matrix(self):
        return self._fk_computer.collision_fk_matrix

    @profile
    def init_all_fks(self):
        class ExpressionCompanion(TravelCompanion):
            idx_start: Dict[PrefixName, int]
            fast_collision_fks: CompiledFunction
            fast_all_fks: CompiledFunction

            def __init__(self, world: WorldTree):
                self.world = world
                self.god_map = self.world.god_map
                self.fks = {self.world.root_link_name: w.TransMatrix()}

            @profile
            def joint_call(self, joint_name: my_string) -> bool:
                joint = self.world.joints[joint_name]
                map_T_parent = self.fks[joint.parent_link_name]
                self.fks[joint.child_link_name] = map_T_parent.dot(joint.parent_T_child)
                return False

            @profile
            def compile_fks(self):
                all_fks = w.vstack([self.fks[link_name] for link_name in self.world.link_names_as_set])
                collision_fks = []
                collision_ids = []
                for link_name in self.world.link_names_with_collisions:
                    if link_name == self.world.root_link_name:
                        continue
                    link = self.world.links[link_name]
                    for collision_id, geometry in enumerate(link.collisions):
                        link_name_with_id = link.name_with_collision_id(collision_id)
                        collision_fks.append(self.fks[link_name].dot(geometry.link_T_geometry))
                        collision_ids.append(link_name_with_id)
                collision_fks = w.vstack(collision_fks)
                self.collision_link_order = list(collision_ids)
                self.fast_all_fks = all_fks.compile()
                self.fast_collision_fks = collision_fks.compile()
                self.idx_start = {link_name: i * 4 for i, link_name in enumerate(self.world.link_names_as_set)}

            @profile
            def recompute(self):
                self.compute_fk_np.memo.clear()
                self.fks = self.fast_all_fks.call2(self.god_map.unsafe_get_values(self.fast_all_fks.str_params))
                self.collision_fk_matrix = self.fast_collision_fks.call2(
                    self.god_map.unsafe_get_values(self.fast_collision_fks.str_params))

            @memoize
            @profile
            def compute_fk_np(self, root, tip):
                if root == self.world.root_link_name:
                    map_T_root = np.eye(4)
                else:
                    map_T_root = self.fks[self.idx_start[root]:self.idx_start[root] + 4]
                if tip == self.world.root_link_name:
                    map_T_tip = np.eye(4)
                else:
                    map_T_tip = self.fks[self.idx_start[tip]:self.idx_start[tip] + 4]
                root_T_map = mymath.inverse_frame(map_T_root)
                root_T_tip = np.dot(root_T_map, map_T_tip)
                return root_T_tip

        self._fk_computer = ExpressionCompanion(self)
        self.travel_branch(self.root_link_name, self._fk_computer)
        self._fk_computer.compile_fks()

    @profile
    def _recompute_fks(self):
        self._fk_computer.recompute()

    @profile
    def compute_fk_np(self, root: PrefixName, tip: PrefixName) -> np.ndarray:
        return self._fk_computer.compute_fk_np(root, tip)

    @memoize
    @profile
    def are_linked(self, link_a: PrefixName, link_b: PrefixName,
                   do_not_ignore_non_controlled_joints: bool = False,
                   joints_to_be_assumed_fixed: Optional[Sequence[PrefixName]] = None):
        """
        Return True if all joints between link_a and link_b are fixed.
        """
        chain1, connection, chain2 = self.compute_split_chain(link_a, link_b, add_joints=True, add_links=False,
                                                              add_fixed_joints=False,
                                                              add_non_controlled_joints=do_not_ignore_non_controlled_joints)
        if joints_to_be_assumed_fixed is not None:
            chain1 = [x for x in chain1 if x not in joints_to_be_assumed_fixed]
            chain2 = [x for x in chain2 if x not in joints_to_be_assumed_fixed]
        return not chain1 and not connection and not chain2

    def _add_link(self, link: Link):
        self._raise_if_link_exists(link.name)
        self.links[link.name] = link

    def joint_limit_expr(self, joint_name: PrefixName, order: Derivatives) \
            -> Tuple[Optional[w.symbol_expr_float], Optional[w.symbol_expr_float]]:
        return self.joints[joint_name].get_limit_expressions(order)

    def transform_msg(self, target_frame: PrefixName,
                      msg: Union[PointStamped, PoseStamped, Vector3Stamped, QuaternionStamped]) \
            -> Union[PointStamped, PoseStamped, Vector3Stamped, QuaternionStamped]:
        if isinstance(msg, PoseStamped):
            return self.transform_pose(target_frame, msg)
        elif isinstance(msg, PointStamped):
            return self.transform_point(target_frame, msg)
        elif isinstance(msg, Vector3Stamped):
            return self.transform_vector(target_frame, msg)
        elif isinstance(msg, QuaternionStamped):
            return self.transform_quaternion(target_frame, msg)
        else:
            raise NotImplementedError(f'World can\'t transform message of type \'{type(msg)}\'')

    def transform_pose(self, target_frame: PrefixName, pose: PoseStamped) -> PoseStamped:
        f_T_p = msg_to_homogeneous_matrix(pose.pose)
        t_T_f = self.compute_fk_np(target_frame, pose.header.frame_id)
        t_T_p = np.dot(t_T_f, f_T_p)
        result = PoseStamped()
        result.header.frame_id = target_frame
        result.pose = np_to_pose(t_T_p)
        return result

    def transform_quaternion(self, target_frame: PrefixName, quaternion: QuaternionStamped) -> QuaternionStamped:
        p = PoseStamped()
        p.header = quaternion.header
        p.pose.orientation = quaternion.quaternion
        new_pose = self.transform_pose(target_frame, p)
        new_quaternion = QuaternionStamped()
        new_quaternion.header = new_pose.header
        new_quaternion.quaternion = new_pose.pose.orientation
        return new_quaternion

    def transform_point(self, target_frame: PrefixName, point: PointStamped) -> PointStamped:
        f_P_p = msg_to_homogeneous_matrix(point)
        t_T_f = self.compute_fk_np(target_frame, point.header.frame_id)
        t_P_p = np.dot(t_T_f, f_P_p)
        result = PointStamped()
        result.header.frame_id = target_frame
        result.point = Point(*t_P_p[:3])
        return result

    def transform_vector(self, target_frame: PrefixName, vector: Vector3Stamped) -> Vector3Stamped:
        f_V_p = msg_to_homogeneous_matrix(vector)
        t_T_f = self.compute_fk_np(target_frame, vector.header.frame_id)
        t_V_p = np.dot(t_T_f, f_V_p)
        result = Vector3Stamped()
        result.header.frame_id = target_frame
        result.vector = Vector3(*t_V_p[:3])
        return result

    def compute_joint_limits(self, joint_name: PrefixName, order: Derivatives) \
            -> Tuple[Optional[w.symbol_expr_float], Optional[w.symbol_expr_float]]:
        try:
            lower_limit, upper_limit = self.joint_limit_expr(joint_name, order)
        except KeyError:
            # joint has no limits for this derivative
            return None, None
        if not isinstance(lower_limit, (int, float)) and lower_limit is not None:
            lower_limit = self.god_map.evaluate_expr(lower_limit)
        if not isinstance(upper_limit, (int, float)) and upper_limit is not None:
            upper_limit = self.god_map.evaluate_expr(upper_limit)
        return lower_limit, upper_limit

    def get_joint_position_limits(self, joint_name: my_string) -> Tuple[Optional[float], Optional[float]]:
        """
        :return: minimum position, maximum position as float
        """
        return self.compute_joint_limits(joint_name, Derivatives.position)

    def get_joint_velocity_limits(self, joint_name) -> Tuple[float, float]:
        return self.compute_joint_limits(joint_name, Derivatives.velocity)

    def dye_group(self, group_name: str, color: ColorRGBA):
        if group_name in self.groups:
            for _, link in self.groups[group_name].links.items():
                link.dye_collisions(color)
        else:
            raise UnknownGroupException(f'No group named {group_name}')

    def dye_world(self, color: ColorRGBA):
        for link in self.links.values():
            link.dye_collisions(color)

    def get_all_free_variable_velocity_limits(self) -> Dict[str, float]:
        limits = {}
        for free_variable in self.free_variables:
            limits[free_variable.name] = free_variable.get_upper_limit(derivative=Derivatives.velocity,
                                                                       default=False,
                                                                       evaluated=True)
        return limits

    def get_all_joint_position_limits(self) -> Dict[PrefixName, Tuple[Optional[float], Optional[float]]]:
        return {j: self.get_joint_position_limits(j) for j in self.movable_joints}

    def is_joint_prismatic(self, joint_name: PrefixName) -> bool:
        return isinstance(self.joints[joint_name], PrismaticJoint)

    def is_joint_fixed(self, joint_name: PrefixName) -> bool:
        return isinstance(self.joints[joint_name], FixedJoint)

    def is_joint_movable(self, joint_name: PrefixName) -> bool:
        return not self.is_joint_fixed(joint_name)

    def is_joint_controlled(self, joint_name: PrefixName) -> bool:
        return joint_name in self.controlled_joints

    @memoize
    def is_link_controlled(self, link_name: PrefixName) -> bool:
        try:
            self.get_controlled_parent_joint_of_link(link_name)
            return True
        except KeyError as e:
            return False

    def is_joint_revolute(self, joint_name: PrefixName) -> bool:
        return isinstance(self.joints[joint_name], RevoluteJoint) and not self.is_joint_continuous(joint_name)

    def is_joint_continuous(self, joint_name: PrefixName) -> bool:
        return isinstance(self.joints[joint_name], ContinuousJoint)

    def is_joint_mimic(self, joint_name: PrefixName) -> bool:
        return isinstance(self.joints[joint_name], MimicJoint)

    def is_joint_rotational(self, joint_name: PrefixName) -> bool:
        return self.is_joint_revolute(joint_name) or self.is_joint_continuous(joint_name)

    def has_joint(self, joint_name: PrefixName) -> bool:
        return joint_name in self.joints

    def has_link_collisions(self, link_name: PrefixName) -> bool:
        return self.links[link_name].has_collisions()

    def has_link_visuals(self, link_name: PrefixName) -> bool:
        return self.links[link_name].has_visuals()

    def save_graph_pdf(self):
        import pydot
        def joint_type_to_color(joint):
            color = 'lightgrey'
            if isinstance(joint, PrismaticJoint):
                color = 'red'
            elif isinstance(joint, RevoluteJoint):
                color = 'yellow'
            elif isinstance(joint, ContinuousJoint):
                color = 'yellow'
            elif isinstance(joint, (OmniDrive, DiffDrive)):
                color = 'orange'
            return color

        world_graph = pydot.Dot('world_tree', bgcolor='white', rank='source')
        group_clusters = {group_name: pydot.Cluster(group_name, label=group_name) for group_name in self.group_names}
        ancestry = self.create_group_ancestry()
        for group_name, ancestor in ancestry.items():
            if ancestor is None:
                world_graph.add_subgraph(group_clusters[group_name])
            else:
                group_clusters[ancestor].add_subgraph(group_clusters[group_name])

        for link_name, link in self.links.items():
            node_label = f'{str(link_name)}\nGeometry: {[type(x).__name__ for x in link.collisions]}'
            link_node = pydot.Node(str(link_name), label=node_label)
            world_graph.add_node(link_node)
            for group_name, group in self.groups.items():
                if link_name in group.link_names:
                    group_clusters[group_name].add_node(link_node)

        for joint_name, joint in self.joints.items():
            joint_node_name = f'{joint_name}\n{type(joint).__name__}'
            if self.is_joint_controlled(joint_name) or \
                    self.is_joint_mimic(joint_name) and self.is_joint_controlled(joint.mimed_joint_name):
                peripheries = 2
            else:
                peripheries = 1
            joint_node = pydot.Node(str(joint_name), label=joint_node_name, shape='box', style='filled',
                                 fillcolor=joint_type_to_color(joint), peripheries=peripheries)
            world_graph.add_node(joint_node)
            for group_name, group in self.groups.items():
                if joint_name in group.joint_names:
                    group_clusters[group_name].add_node(joint_node)

            child_edge = pydot.Edge(str(joint_name), str(joint.child_link_name))
            world_graph.add_edge(child_edge)
            parent_edge = pydot.Edge(str(joint.parent_link_name), str(joint_name))
            world_graph.add_edge(parent_edge)
            if self.is_joint_mimic(joint_name):
                parent_edge = pydot.Edge(str(joint_name), str(joint.mimed_joint_name), style='dashed',
                                         arrowhead='onormal', arrowtail='dot', constraint=False)
                world_graph.add_edge(parent_edge)

        world_graph.write_pdf("world_tree.pdf")


class WorldBranch(WorldTreeInterface):
    def __init__(self, name: str, root_link_name: PrefixName, world: WorldTree, actuated: bool = False):
        self.name = name
        self.root_link_name = root_link_name
        self.world = world
        self.actuated = actuated

    def get_siblings_with_collisions(self, joint_name: PrefixName) -> List[PrefixName]:
        siblings = self.world.get_siblings_with_collisions(joint_name)
        return [x for x in siblings if x in self.link_names_as_set]

    def get_link(self, link_name: str) -> Link:
        return self.world.get_link(link_name, self.name)

    def get_joint(self, joint_name: str) -> Joint:
        return self.world.get_joint(joint_name, self.name)

    def search_for_link_name(self, link_name: str) -> PrefixName:
        matches = []
        for internal_link_name in self.link_names:
            if internal_link_name.short_name == link_name or internal_link_name == link_name:
                matches.append(internal_link_name)
        if len(matches) > 1:
            raise ValueError(f'Multiple matches for \'{link_name}\' found: \'{matches}\'.')
        if len(matches) == 0:
            raise ValueError(f'No matches for \'{link_name}\' found: \'{matches}\'.')
        return matches[0]

    def search_for_joint_name(self, joint_name: str) -> PrefixName:
        matches = []
        for internal_joint_name in self.joint_names:
            if joint_name == internal_joint_name or joint_name == internal_joint_name.short_name:
                matches.append(internal_joint_name)
        if len(matches) > 1:
            raise ValueError(f'Multiple matches for \'{joint_name}\' found: \'{matches}\'.')
        if len(matches) == 0:
            raise ValueError(f'No matches for \'{joint_name}\' found: \'{matches}\'.')
        return matches[0]

    @property
    def controlled_joints(self) -> List[PrefixName]:
        return [j for j in self.god_map.unsafe_get_data(identifier.controlled_joints) if j in self.joint_names_as_set]

    @property
    def parent_link_of_root(self) -> PrefixName:
        return self.world.get_parent_link_of_link(self.world.groups[self.name].root_link_name)

    @profile
    def possible_collision_combinations(self) -> Set[Tuple[PrefixName, PrefixName]]:
        links = self.link_names_with_collisions
        link_combinations = {self.world.sort_links(link_a, link_b) for link_a, link_b in combinations(links, 2)}
        for link_name in links:
            direct_children = set()
            for child_joint_name in self.links[link_name].child_joint_names:
                if self.world.is_joint_controlled(child_joint_name):
                    continue
                child_link_name = self.joints[child_joint_name].child_link_name
                links, joints = self.world.search_branch(link_name=child_link_name,
                                                   stop_at_joint_when=self.world.is_joint_controlled,
                                                   stop_at_link_when=None,
                                                   collect_joint_when=None,
                                                   collect_link_when=self.world.has_link_collisions)

                direct_children.update(links)
            direct_children.add(link_name)
            link_combinations.difference_update(
                self.world.sort_links(link_a, link_b) for link_a, link_b in combinations(direct_children, 2))
        return link_combinations

    @property
    def base_pose(self) -> Pose:
        return self.world.compute_fk_pose(self.world.root_link_name, self.root_link_name).pose

    @property
    def state(self) -> JointStates:
        return JointStates({j: self.world.state[j] for j in self.joints if j in self.world.state})

    def get_link_short_name_match(self, link_name: my_string) -> PrefixName:
        matches = []
        for link_name2 in self.link_names_as_set:
            if link_name == link_name2 or link_name == link_name2.short_name:
                matches.append(link_name2)
        if len(matches) > 1:
            raise ValueError(f'Found multiple link matches \'{matches}\'.')
        if len(matches) == 0:
            raise UnknownLinkException(f'Found no link match for \'{link_name}\'.')
        return matches[0]

    def reset_cache(self):
        super().reset_cache()
        try:
            del self.joints
        except:
            pass
        try:
            del self.links
        except:
            pass
        try:
            del self.groups
        except:
            pass


    @property
    def god_map(self) -> GodMap:
        return self.world.god_map

    @property
    def root_link(self) -> Link:
        return self.world.links[self.root_link_name]

    @cached_property
    def joints(self) -> Dict[PrefixName, Joint]:
        def helper(root_link: Link) -> Dict[PrefixName, Joint]:
            joints = {j: self.world.joints[j] for j in root_link.child_joint_names}
            for joint_name in root_link.child_joint_names:
                joint = self.world.joints[joint_name]
                child_link = self.world.links[joint.child_link_name]
                joints.update(helper(child_link))
            return joints

        return helper(self.root_link)

    @cached_property
    def groups(self) -> Dict[str, WorldBranch]:
        return {group_name: group for group_name, group in self.world.groups.items() if
                group.root_link_name in self.links and group.name != self.name}

    @cached_property
    def links(self) -> Dict[PrefixName, Link]:
        def helper(root_link: Link) -> Dict[my_string, Link]:
            links = {root_link.name: root_link}
            for j in root_link.child_joint_names:
                j = self.world.joints[j]
                child_link = self.world.links[j.child_link_name]
                links.update(helper(child_link))
            return links

        return helper(self.root_link)

    def compute_fk_pose(self, root: PrefixName, tip: PrefixName) -> PoseStamped:
        return self.world.compute_fk_pose(root, tip)

    def compute_fk_pose_with_collision_offset(self, root: PrefixName, tip: PrefixName, collision_id: int) \
            -> PoseStamped:
        return self.world.compute_fk_pose_with_collision_offset(root, tip, collision_id)

    def is_link_controlled(self, link_name: PrefixName) -> bool:
        return self.world.is_link_controlled(link_name)<|MERGE_RESOLUTION|>--- conflicted
+++ resolved
@@ -500,17 +500,11 @@
             # -1 because root link already exists
             raise GiskardException(f'Failed to add urdf \'{group_name}\' to world')
 
-<<<<<<< HEAD
-        self.register_group(group_name, urdf_root_link_name, actuated=actuated)
-=======
         if add_drive_joint_to_group:
             root_link = self.get_parent_link_of_link(urdf_root_link_name)
             self.register_group(group_name, root_link, actuated=actuated)
         else:
             self.register_group(group_name, urdf_root_link_name, actuated=actuated)
-        if self.god_map is not None:
-            self.apply_default_limits_and_weights()
->>>>>>> 81306823
         self._set_free_variables_on_mimic_joints(group_name)
         self.apply_default_limits_and_weights()
 
@@ -736,17 +730,10 @@
             self.notify_model_change()
 
     def _clear(self):
-<<<<<<< HEAD
-        self.groups: Dict[my_string, SubWorldTree] = {}
-        self._joints = {}
-        self._links = {self.root_link_name: Link(self.root_link_name)}
+        self.groups: Dict[my_string, WorldBranch] = {}
+        self.joints = {}
+        self.links = {self.root_link_name: Link(self.root_link_name)}
         self.state = JointStates()
-=======
-        self.state = JointStates()
-        self.links = {self.root_link_name: Link(self.root_link_name)}
-        self.joints = {}
-        self.groups: Dict[my_string, WorldBranch] = {}
->>>>>>> 81306823
         self.reset_cache()
 
     def set_inital_state(self):

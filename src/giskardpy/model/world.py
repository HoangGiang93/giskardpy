--- conflicted
+++ resolved
@@ -10,12 +10,8 @@
 from geometry_msgs.msg import PoseStamped, Pose, PointStamped, Point, Vector3Stamped, Vector3
 
 import giskardpy.utils.math as mymath
-<<<<<<< HEAD
 from giskardpy import casadi_wrapper as w, identifier
-=======
-from giskardpy import casadi_wrapper as w, RobotName, identifier
 from giskardpy.casadi_wrapper import CompiledFunction
->>>>>>> 699b1fd3
 from giskardpy.data_types import JointStates, KeyDefaultDict, order_map
 from giskardpy.data_types import PrefixName
 from giskardpy.exceptions import DuplicateNameException, UnknownBodyException
@@ -371,12 +367,8 @@
             joint = self.links[self.joints[joint].parent_link_name].parent_joint_name
         return joint
 
-<<<<<<< HEAD
+    @profile
     def add_world_body(self, msg, pose, parent_link_name=None, prefix=None):
-=======
-    @profile
-    def add_world_body(self, msg, pose, parent_link_name=None):
->>>>>>> 699b1fd3
         """
         :type msg: giskard_msgs.msg._WorldBody.WorldBody
         :type pose: Pose
@@ -420,12 +412,7 @@
         self.joints = {}
         self.groups = {}
 
-<<<<<<< HEAD
     def delete_all_but_robots(self, robot_names):
-=======
-    @profile
-    def delete_all_but_robot(self):
->>>>>>> 699b1fd3
         self._clear()
         for prefix in robot_names:
             self.add_urdf(self.god_map.unsafe_get_data(identifier.robot_descriptions)[prefix],
@@ -903,7 +890,7 @@
     @profile
     def possible_collision_combinations(self, group_name: str) -> Set[Tuple[PrefixName, PrefixName]]:
         link_combinations = {self.sort_links(link_a, link_b) for link_a, link_b in
-                             combinations(self.groups['robot'].link_names_with_collisions, 2)}
+                             combinations(self.groups[group_name].link_names_with_collisions, 2)}
         for link_name in self.groups[group_name].link_names_with_collisions:
             direct_children = set()
             for child_joint_name in self.links[link_name].child_joint_names:

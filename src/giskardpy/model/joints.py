import numpy as np

from giskardpy import casadi_wrapper as w, identifier
from giskardpy.data_types import PrefixName
from giskardpy.qp.free_variable import FreeVariable
from giskardpy.utils.utils import limits_from_urdf_joint


class Joint(object):
    def __init__(self, name, parent_link_name, child_link_name, parent_T_child=None,
                 translation_offset=None,
                 rotation_offset=None):
        assert isinstance(name, PrefixName)
        self.name = name  # type: PrefixName
        self.parent_link_name = parent_link_name
        self.child_link_name = child_link_name

        if translation_offset is None:
            translation_offset = [0, 0, 0]
        if rotation_offset is None:
            rotation_offset = [0, 0, 0]
        if parent_T_child is None:
            self.parent_T_child = w.dot(w.translation3(*translation_offset),
                                        w.rotation_matrix_from_rpy(*rotation_offset))
        else:
            self.parent_T_child = parent_T_child

    def __repr__(self):
        return str(self.name)

    def has_free_variables(self):
        return False

    @classmethod
    def from_urdf(cls, urdf_joint, prefix, parent_link_name, child_link_name, god_map):
        joint_name = PrefixName(urdf_joint.name, prefix)
        if urdf_joint.origin is not None:
            translation_offset = urdf_joint.origin.xyz
            rotation_offset = urdf_joint.origin.rpy
        else:
            translation_offset = None
            rotation_offset = None

        if urdf_joint.mimic is not None:
            if urdf_joint.type == 'prismatic':
                joint = MimicedPrismaticJoint(name=joint_name,
                                              parent_link_name=parent_link_name,
                                              child_link_name=child_link_name,
                                              translation_offset=translation_offset,
                                              rotation_offset=rotation_offset,
                                              god_map=god_map,
                                              axis=urdf_joint.axis,
                                              multiplier=urdf_joint.mimic.multiplier,
                                              offset=urdf_joint.mimic.offset,
                                              mimed_joint_name=PrefixName(urdf_joint.mimic.joint, prefix))
            elif urdf_joint.type == 'revolute':
                joint = MimicedRevoluteJoint(name=joint_name,
                                             parent_link_name=parent_link_name,
                                             child_link_name=child_link_name,
                                             translation_offset=translation_offset,
                                             rotation_offset=rotation_offset,
                                             god_map=god_map,
                                             axis=urdf_joint.axis,
                                             multiplier=urdf_joint.mimic.multiplier,
                                             offset=urdf_joint.mimic.offset,
                                             mimed_joint_name=PrefixName(urdf_joint.mimic.joint, prefix))
            elif urdf_joint.type == 'continuous':
                joint = MimicedContinuousJoint(name=joint_name,
                                               parent_link_name=parent_link_name,
                                               child_link_name=child_link_name,
                                               translation_offset=translation_offset,
                                               rotation_offset=rotation_offset,
                                               god_map=god_map,
                                               axis=urdf_joint.axis,
                                               multiplier=urdf_joint.mimic.multiplier,
                                               offset=urdf_joint.mimic.offset,
                                               mimed_joint_name=PrefixName(urdf_joint.mimic.joint, prefix))
            else:
                raise NotImplementedError('Joint type \'{}\' of \'{}\' is not implemented.'.format(urdf_joint.name,
                                                                                                   urdf_joint.type))
        else:
            if urdf_joint.type == 'fixed':
                joint = FixedJoint(name=joint_name,
                                   parent_link_name=parent_link_name,
                                   child_link_name=child_link_name,
                                   translation_offset=translation_offset,
                                   rotation_offset=rotation_offset)
            elif urdf_joint.type == 'revolute':
                joint = RevoluteJoint(name=joint_name,
                                      parent_link_name=parent_link_name,
                                      child_link_name=child_link_name,
                                      translation_offset=translation_offset,
                                      rotation_offset=rotation_offset,
                                      god_map=god_map,
                                      axis=urdf_joint.axis)
            elif urdf_joint.type == 'prismatic':
                joint = PrismaticJoint(name=joint_name,
                                       parent_link_name=parent_link_name,
                                       child_link_name=child_link_name,
                                       translation_offset=translation_offset,
                                       rotation_offset=rotation_offset,
                                       god_map=god_map,
                                       axis=urdf_joint.axis)
            elif urdf_joint.type == 'continuous':
                joint = ContinuousJoint(name=joint_name,
                                        parent_link_name=parent_link_name,
                                        child_link_name=child_link_name,
                                        translation_offset=translation_offset,
                                        rotation_offset=rotation_offset,
                                        god_map=god_map,
                                        axis=urdf_joint.axis)
            else:
                raise NotImplementedError('Joint type \'{}\' of \'{}\' is not implemented.'.format(urdf_joint.name,
                                                                                                   urdf_joint.type))

        if isinstance(joint, OneDofJoint):
            if not isinstance(joint, MimicJoint):
                lower_limits, upper_limits = limits_from_urdf_joint(urdf_joint)
                joint.create_free_variables(where_am_i=identifier.joint_states,
                                            lower_limits=lower_limits,
                                            upper_limits=upper_limits)
            else:
                lower_limits, upper_limits = limits_from_urdf_joint(urdf_joint)
                joint.create_free_variables(where_am_i=identifier.joint_states,
                                            lower_limits=lower_limits,
                                            upper_limits=upper_limits)
        return joint


class FixedJoint(Joint):
    pass


class MovableJoint(Joint):
    def __init__(self, name, parent_link_name, child_link_name, god_map, parent_T_child=None,
                 translation_offset=None, rotation_offset=None):
        """
        :type name: str
        :type parent_link_name: str
        :type child_link_name: str
        :type god_map: giskardpy.god_map.GodMap
        :type parent_T_child:
        :type translation_offset:
        :type rotation_offset:
        """
        super(MovableJoint, self).__init__(name=name,
                                           parent_link_name=parent_link_name,
                                           child_link_name=child_link_name,
                                           parent_T_child=parent_T_child,
                                           translation_offset=translation_offset,
                                           rotation_offset=rotation_offset)
        self.god_map = god_map
        self._world = self.god_map.unsafe_get_data(identifier.world)

    @property
    def world(self):
        """
        :rtype: giskardpy.model.world.WorldTree
        """
        return self._world

    @property
    def free_variables(self):
        return self._free_variables

    @property
    def free_variable_list(self):
        return list(self._free_variables.values())

    def create_free_variables(self, **kwargs):
        self._free_variables = kwargs
        self.update_parent_T_child()

    def has_free_variables(self):
        return len(self.free_variables) > 0

    def update_state(self, new_cmds, dt):
        pass

    def update_parent_T_child(self):
        pass

    def update_limits(self, linear_limits, angular_limits):
        raise NotImplementedError()

    def update_weights(self, weights):
        raise NotImplementedError()

    def get_limit_expressions(self, order):
        raise NotImplementedError()


class OneDofJoint(MovableJoint):
    @property
    def free_variable(self):
        """
        :rtype: FreeVariable
        """
        return self._free_variables['position']

    @property
    def position_symbol(self):
        return self._free_variables['position'].get_symbol(0)

    @property
    def position_limits(self):
        return self.get_limit_expressions(0)

    @property
    def velocity_limit(self):
        return self.get_limit_expressions(1)[1]

    def get_limit_expressions(self, order):
        return self.free_variable.get_lower_limit(order), self.free_variable.get_upper_limit(order)

    def create_free_variables(self, where_am_i, lower_limits, upper_limits, horizon_function=None):
        free_variable = FreeVariable(
            symbols={
                0: self.god_map.to_symbol(where_am_i + [self.name, 'position']),
                1: self.god_map.to_symbol(where_am_i + [self.name, 'velocity']),
                2: self.god_map.to_symbol(where_am_i + [self.name, 'acceleration']),
                3: self.god_map.to_symbol(where_am_i + [self.name, 'jerk']),
            },
            lower_limits=lower_limits,
            upper_limits=upper_limits,
            quadratic_weights={},
            horizon_functions={1: 0.1})
        super(OneDofJoint, self).create_free_variables(position=free_variable)

    def update_state(self, new_cmds, dt):
        try:
            vel = new_cmds[0][self.free_variable.name]
        except KeyError as e:
            # joint is currently not active
            return
        self.world.state[self.name].position += vel * dt
        self.world.state[self.name].velocity = vel
        if len(new_cmds) >= 2:
            acc = new_cmds[1][self.free_variable.name]
            self.world.state[self.name].acceleration = acc
        if len(new_cmds) >= 3:
            jerk = new_cmds[2][self.free_variable.name]
            self.world.state[self.name].jerk = jerk

    def delete_limits(self):
        self.free_variable.lower_limits = {}
        self.free_variable.upper_limits = {}

    def delete_weights(self):
        self.free_variable.quadratic_weights = {}

    def update_weights(self, weights):
        self.delete_weights()
        for order, weight in weights.items():
            self.free_variable.quadratic_weights[order] = weight[self.name]


class RevoluteJoint(OneDofJoint):
    def __init__(self, name, parent_link_name, child_link_name, axis, god_map, parent_T_child=None,
                 translation_offset=None,
                 rotation_offset=None):
        super(RevoluteJoint, self).__init__(name=name,
                                            parent_link_name=parent_link_name,
                                            child_link_name=child_link_name,
                                            god_map=god_map,
                                            parent_T_child=parent_T_child,
                                            translation_offset=translation_offset,
                                            rotation_offset=rotation_offset)
        self.axis = np.array(axis)

    def update_parent_T_child(self):
        expr = self.position_symbol
        self.parent_T_child = w.dot(self.parent_T_child,
                                    w.rotation_matrix_from_axis_angle(w.vector3(*self.axis), expr))

    def update_limits(self, linear_limits, angular_limits):
        self.delete_limits()
        for order, angular_limit in angular_limits.items():
            self.free_variable.set_upper_limit(order, angular_limit[self.name])
            self.free_variable.set_lower_limit(order, -angular_limit[self.name])


class ContinuousJoint(OneDofJoint):
    def __init__(self, name, parent_link_name, child_link_name, axis, god_map, parent_T_child=None,
                 translation_offset=None,
                 rotation_offset=None):
        super(ContinuousJoint, self).__init__(name=name,
                                              parent_link_name=parent_link_name,
                                              child_link_name=child_link_name,
                                              god_map=god_map,
                                              parent_T_child=parent_T_child,
                                              translation_offset=translation_offset,
                                              rotation_offset=rotation_offset)
        self.axis = np.array(axis)

    def update_parent_T_child(self):
        expr = self.position_symbol
        self.parent_T_child = w.dot(self.parent_T_child,
                                    w.rotation_matrix_from_axis_angle(w.vector3(*self.axis), expr))

    def update_limits(self, linear_limits, angular_limits):
        self.delete_limits()
        for order, angular_limit in angular_limits.items():
            self.free_variable.set_upper_limit(order, angular_limit[self.name])
            self.free_variable.set_lower_limit(order, -angular_limit[self.name])


class PrismaticJoint(OneDofJoint):
    def __init__(self, name, parent_link_name, child_link_name, axis, god_map, parent_T_child=None,
                 translation_offset=None,
                 rotation_offset=None):
        super(PrismaticJoint, self).__init__(name=name,
                                             parent_link_name=parent_link_name,
                                             child_link_name=child_link_name,
                                             god_map=god_map,
                                             parent_T_child=parent_T_child,
                                             translation_offset=translation_offset,
                                             rotation_offset=rotation_offset)
        self.axis = np.array(axis)

    def update_parent_T_child(self):
        expr = self.position_symbol
        translation_axis = (w.point3(*self.axis) * expr)
        self.parent_T_child = w.dot(self.parent_T_child, w.translation3(translation_axis[0],
                                                                        translation_axis[1],
                                                                        translation_axis[2]))

    def update_limits(self, linear_limits, angular_limits):
        self.delete_limits()
        for order, linear_limit in linear_limits.items():
            self.free_variable.set_upper_limit(order, linear_limit[self.name])
            self.free_variable.set_lower_limit(order, -linear_limit[self.name])


class MimicJoint(OneDofJoint):
    def __init__(self, name, parent_link_name, child_link_name, god_map, mimed_joint_name, multiplier, offset,
                 parent_T_child=None, translation_offset=None, rotation_offset=None):
        OneDofJoint.__init__(self,
                             name=name,
                             parent_link_name=parent_link_name,
                             child_link_name=child_link_name,
                             god_map=god_map,
                             parent_T_child=parent_T_child,
                             translation_offset=translation_offset,
                             rotation_offset=rotation_offset)
        self.mimed_joint_name = mimed_joint_name
        self.multiplier = multiplier
        self.offset = offset

    def _apply_mimic(self, expr):
        multiplier = 1 if self.multiplier is None else self.multiplier
        offset = 0 if self.offset is None else self.offset
        return expr * multiplier + offset

    @property
    def position_symbol(self):
        mimed_free_variable = self._free_variables['position'].get_symbol(0)
        return self._apply_mimic(mimed_free_variable)

    @property
    def position_limits(self):
        lower_limit = self._apply_mimic(self.free_variable.get_lower_limit(0))
        upper_limit = self._apply_mimic(self.free_variable.get_upper_limit(0))
        return lower_limit, upper_limit

    @property
    def velocity_limit(self):
        return self._apply_mimic(self.free_variable.get_upper_limit(1))

    @property
    def free_variables(self):
        return []

    def update_limits(self, linear_limits, angular_limits):
        pass

    def update_state(self, new_cmds, dt):
        pass

    def update_weights(self, weights):
        pass

<<<<<<< HEAD
    def create_free_variables(self, where_am_i, lower_limits, upper_limits, horizon_function=None):
        free_variable = FreeVariable(
            symbols={
                0: self.god_map.to_symbol(where_am_i + [self.mimed_joint_name, 'position']),
                1: self.god_map.to_symbol(where_am_i + [self.mimed_joint_name, 'velocity']),
                2: self.god_map.to_symbol(where_am_i + [self.mimed_joint_name, 'acceleration']),
                3: self.god_map.to_symbol(where_am_i + [self.mimed_joint_name, 'jerk']),
            },
            lower_limits=lower_limits,
            upper_limits=upper_limits,
            quadratic_weights={},
            horizon_functions={1: 0.1})
        super(OneDofJoint, self).create_free_variables(position=free_variable)
=======
    def set_mimed_free_variable(self, free_variable):
        self._free_variables = {'position': free_variable}
        self.update_parent_T_child()
>>>>>>> 57be18a5


class MimicedPrismaticJoint(MimicJoint, PrismaticJoint):
    def __init__(self, name, parent_link_name, child_link_name, god_map, axis, mimed_joint_name, multiplier, offset,
                 parent_T_child=None, translation_offset=None, rotation_offset=None):
        PrismaticJoint.__init__(self,
                                name=name,
                                parent_link_name=parent_link_name,
                                child_link_name=child_link_name,
                                axis=axis,
                                god_map=god_map,
                                parent_T_child=parent_T_child,
                                translation_offset=translation_offset,
                                rotation_offset=rotation_offset)
        MimicJoint.__init__(self,
                            name=name,
                            parent_link_name=parent_link_name,
                            child_link_name=child_link_name,
                            god_map=god_map,
                            mimed_joint_name=mimed_joint_name,
                            multiplier=multiplier,
                            offset=offset,
                            parent_T_child=parent_T_child,
                            translation_offset=translation_offset,
                            rotation_offset=rotation_offset)

    def update_parent_T_child(self):
        PrismaticJoint.update_parent_T_child(self)


class MimicedRevoluteJoint(MimicJoint, RevoluteJoint):
    def __init__(self, name, parent_link_name, child_link_name, god_map, axis, mimed_joint_name, multiplier, offset,
                 parent_T_child=None, translation_offset=None, rotation_offset=None):
        RevoluteJoint.__init__(self,
                               name=name,
                               parent_link_name=parent_link_name,
                               child_link_name=child_link_name,
                               axis=axis,
                               god_map=god_map,
                               parent_T_child=parent_T_child,
                               translation_offset=translation_offset,
                               rotation_offset=rotation_offset)
        MimicJoint.__init__(self,
                            name=name,
                            parent_link_name=parent_link_name,
                            child_link_name=child_link_name,
                            god_map=god_map,
                            mimed_joint_name=mimed_joint_name,
                            multiplier=multiplier,
                            offset=offset,
                            parent_T_child=parent_T_child,
                            translation_offset=translation_offset,
                            rotation_offset=rotation_offset)

    def update_parent_T_child(self):
        RevoluteJoint.update_parent_T_child(self)


class MimicedContinuousJoint(MimicJoint, ContinuousJoint):
    def __init__(self, name, parent_link_name, child_link_name, god_map, axis, mimed_joint_name, multiplier, offset,
                 parent_T_child=None, translation_offset=None, rotation_offset=None):
        ContinuousJoint.__init__(self,
                                 name=name,
                                 parent_link_name=parent_link_name,
                                 child_link_name=child_link_name,
                                 axis=axis,
                                 god_map=god_map,
                                 parent_T_child=parent_T_child,
                                 translation_offset=translation_offset,
                                 rotation_offset=rotation_offset)
        MimicJoint.__init__(self,
                            name=name,
                            parent_link_name=parent_link_name,
                            child_link_name=child_link_name,
                            god_map=god_map,
                            mimed_joint_name=mimed_joint_name,
                            multiplier=multiplier,
                            offset=offset,
                            parent_T_child=parent_T_child,
                            translation_offset=translation_offset,
                            rotation_offset=rotation_offset)

    def update_parent_T_child(self):
        ContinuousJoint.update_parent_T_child(self)


class DiffDriveJoint(MovableJoint):
    trans_s = 'trans'
    rot_s = 'rot'

    def __init__(self, name, parent_link_name, child_link_name, god_map, translation_axis=None,
                 rotation_axis=None, parent_T_child=None):
        super().__init__(name, parent_link_name, child_link_name, god_map, parent_T_child,
                         translation_offset=[0, 0, 0],
                         rotation_offset=[0, 0, 0])
        if translation_axis is None:
            translation_axis = [1, 0, 0]
        self.translation_axis = translation_axis
        if rotation_axis is None:
            rotation_axis = [0, 0, 1]
        self.rotation_axis = rotation_axis

    def create_free_variables(self, where_am_i, trans_lower_limits, trans_upper_limits, rot_lower_limits,
                              rot_upper_limits, horizon_function=None):
        names = ['{}/x'.format(self.name),
                 '{}/y'.format(self.name),
                 '{}/z'.format(self.name)]
        variables = []
        for name in names:
            variables.append(FreeVariable(
                symbols={
                    0: self.god_map.to_symbol(where_am_i + [name, 'position']),
                    1: self.god_map.to_symbol(where_am_i + [name, 'velocity']),
                    2: self.god_map.to_symbol(where_am_i + [name, 'acceleration']),
                    3: self.god_map.to_symbol(where_am_i + [name, 'jerk']),
                },
                lower_limits={},
                upper_limits={},
                quadratic_weights={},
                horizon_functions={1: 0.1}))
        x, y, z = variables
        trans = FreeVariable(
            symbols={
                0: self.god_map.to_symbol(where_am_i + [self.trans_name, 'position']),
                1: self.god_map.to_symbol(where_am_i + [self.trans_name, 'velocity']),
                2: self.god_map.to_symbol(where_am_i + [self.trans_name, 'acceleration']),
                3: self.god_map.to_symbol(where_am_i + [self.trans_name, 'jerk']),
            },
            lower_limits=trans_lower_limits,
            upper_limits=trans_upper_limits,
            quadratic_weights={},
            horizon_functions={1: 0.1})
        rot = FreeVariable(
            symbols={
                0: self.god_map.to_symbol(where_am_i + [self.rot_name, 'position']),
                1: self.god_map.to_symbol(where_am_i + [self.rot_name, 'velocity']),
                2: self.god_map.to_symbol(where_am_i + [self.rot_name, 'acceleration']),
                3: self.god_map.to_symbol(where_am_i + [self.rot_name, 'jerk']),
            },
            lower_limits=rot_lower_limits,
            upper_limits=rot_upper_limits,
            quadratic_weights={},
            horizon_functions={1: 0.1})
        super().create_free_variables(x=x, y=y, z=z, trans=trans, rot=rot)

    @property
    def x(self):
        return self._free_variables['x'].get_symbol(0)

    def state_name(self, thing):
        return '{}/{}'.format(self.name, thing)

    @property
    def y(self):
        return self._free_variables['y'].get_symbol(0)

    @property
    def z(self):
        return self._free_variables['z'].get_symbol(0)

    @property
    def trans(self):
        return self._free_variables[self.trans_s].get_symbol(0)

    @property
    def rot(self):
        return self._free_variables[self.rot_s].get_symbol(0)

    @property
    def trans_name(self):
        return self.state_name(self.trans_s)

    @property
    def trans_name_long(self):
        return self._free_variables[self.trans_s].name

    @property
    def rot_name(self):
        return self.state_name(self.rot_s)

    @property
    def rot_name_long(self):
        return self._free_variables[self.rot_s].name

    @property
    def free_variable_list(self):
        return [self._free_variables[self.trans_s], self._free_variables[self.rot_s]]

    def update_parent_T_child(self):
        odom_T_x = w.translation3(self.x, 0, 0)
        x_T_y = w.translation3(0, self.y, 0)
        y_T_z = w.rotation_matrix_from_axis_angle(w.vector3(0, 0, 1), self.z)
        z_T_rot = w.rotation_matrix_from_axis_angle(w.vector3(*self.rotation_axis), self.rot)
        translation_axis = w.point3(*self.translation_axis) * (self.trans)
        rot_T_base = w.translation3(translation_axis[0],
                                    translation_axis[1],
                                    translation_axis[2])
        self.parent_T_child = w.dot(self.parent_T_child, odom_T_x, x_T_y, y_T_z, z_T_rot, rot_T_base)

    def update_state(self, new_cmds, dt):
        try:
            trans_vel = new_cmds[0][self.trans_name_long]
            rot_vel = new_cmds[0][self.rot_name_long]
        except KeyError as e:
            # joint is currently not active
            return
        self.world.state[self.trans_name].position = 0
        self.world.state[self.trans_name].velocity = trans_vel
        self.world.state[self.trans_name].acceleration = new_cmds[1][self.trans_name_long]
        self.world.state[self.trans_name].jerk = new_cmds[2][self.trans_name_long]

        self.world.state[self.rot_name].position = 0
        self.world.state[self.rot_name].velocity = rot_vel
        self.world.state[self.rot_name].acceleration = new_cmds[1][self.rot_name_long]
        self.world.state[self.rot_name].jerk = new_cmds[2][self.rot_name_long]

        delta = self.world.state[self.state_name('z')].position
        self.world.state[self.state_name('x')].position += np.cos(delta) * trans_vel * dt
        self.world.state[self.state_name('y')].position += np.sin(delta) * trans_vel * dt
        self.world.state[self.state_name('z')].position += rot_vel * dt
        pass

    def delete_limits(self):
        self.trans.lower_limits = {}
        self.trans.upper_limits = {}
        self.rot.lower_limits = {}
        self.rot.upper_limits = {}

    def delete_weights(self):
        self.trans.quadratic_weights = {}
        self.rot.quadratic_weights = {}

    def update_limits(self, linear_limits, angular_limits):
        self.delete_limits()
        for order, linear_limit in linear_limits.items():
            angular_limit = angular_limits[order]
            self._free_variables[self.trans_s].set_upper_limit(order, linear_limit[self.trans_name])
            self._free_variables[self.trans_s].set_lower_limit(order, -linear_limit[self.trans_name])
            self._free_variables[self.rot_s].set_upper_limit(order, angular_limit[self.rot_name])
            self._free_variables[self.rot_s].set_lower_limit(order, -angular_limit[self.rot_name])

    def update_weights(self, weights):
        self.delete_weights()
        for order, weight in weights.items():
            self._free_variables[self.trans_s].quadratic_weights[order] = weight[self.trans_name]
            self._free_variables[self.rot_s].quadratic_weights[order] = weight[self.rot_name]

    def get_limit_expressions(self, order):
        pass


class DiffDriveWheelsJoint(MovableJoint):
    l_wheel_s = 'l_wheel'
    r_wheel_s = 'r_wheel'
    wheel_dist = 0.404
    wheel_radius = 0.198

    def __init__(self, name, parent_link_name, child_link_name, god_map, translation_axis=None,
                 rotation_axis=None, parent_T_child=None):
        super().__init__(name, parent_link_name, child_link_name, god_map, parent_T_child,
                         translation_offset=[0, 0, 0],
                         rotation_offset=[0, 0, 0])
        if translation_axis is None:
            translation_axis = [1, 0, 0]
        self.translation_axis = translation_axis
        if rotation_axis is None:
            rotation_axis = [0, 0, 1]
        self.rotation_axis = rotation_axis

    def create_free_variables(self, where_am_i, trans_lower_limits, trans_upper_limits, rot_lower_limits,
                              rot_upper_limits, horizon_function=None):
        names = ['{}/x'.format(self.name),
                 '{}/y'.format(self.name),
                 '{}/z'.format(self.name)]
        variables = []
        for name in names:
            variables.append(FreeVariable(
                symbols={
                    0: self.god_map.to_symbol(where_am_i + [name, 'position']),
                    1: self.god_map.to_symbol(where_am_i + [name, 'velocity']),
                    2: self.god_map.to_symbol(where_am_i + [name, 'acceleration']),
                    3: self.god_map.to_symbol(where_am_i + [name, 'jerk']),
                },
                lower_limits={},
                upper_limits={},
                quadratic_weights={},
                horizon_functions={1: 0.1}))
        x, y, z = variables
        trans = FreeVariable(
            symbols={
                0: self.god_map.to_symbol(where_am_i + [self.l_wheel_name, 'position']),
                1: self.god_map.to_symbol(where_am_i + [self.l_wheel_name, 'velocity']),
                2: self.god_map.to_symbol(where_am_i + [self.l_wheel_name, 'acceleration']),
                3: self.god_map.to_symbol(where_am_i + [self.l_wheel_name, 'jerk']),
            },
            lower_limits=trans_lower_limits,
            upper_limits=trans_upper_limits,
            quadratic_weights={},
            horizon_functions={1: 0.1})
        rot = FreeVariable(
            symbols={
                0: self.god_map.to_symbol(where_am_i + [self.r_wheel_name, 'position']),
                1: self.god_map.to_symbol(where_am_i + [self.r_wheel_name, 'velocity']),
                2: self.god_map.to_symbol(where_am_i + [self.r_wheel_name, 'acceleration']),
                3: self.god_map.to_symbol(where_am_i + [self.r_wheel_name, 'jerk']),
            },
            lower_limits=rot_lower_limits,
            upper_limits=rot_upper_limits,
            quadratic_weights={},
            horizon_functions={1: 0.1})
        super().create_free_variables(x=x, y=y, z=z, l_wheel=trans, r_wheel=rot)

    @property
    def x(self):
        return self._free_variables['x'].get_symbol(0)

    def state_name(self, thing):
        return '{}/{}'.format(self.name, thing)

    @property
    def y(self):
        return self._free_variables['y'].get_symbol(0)

    @property
    def z(self):
        return self._free_variables['z'].get_symbol(0)

    @property
    def l_wheel(self):
        return self._free_variables[self.l_wheel_s].get_symbol(0)

    @property
    def r_wheel(self):
        return self._free_variables[self.r_wheel_s].get_symbol(0)

    @property
    def l_wheel_name(self):
        return self.state_name(self.l_wheel_s)

    @property
    def l_wheel_name_long(self):
        return self._free_variables[self.l_wheel_s].name

    @property
    def r_wheel_name(self):
        return self.state_name(self.r_wheel_s)

    @property
    def r_wheel_name_long(self):
        return self._free_variables[self.r_wheel_s].name

    @property
    def free_variable_list(self):
        return [self._free_variables[self.l_wheel_s], self._free_variables[self.r_wheel_s]]

    def update_parent_T_child(self):
        rot = self.wheel_radius / self.wheel_dist * (self.r_wheel - self.l_wheel)
        # trans = wheel_radius / 2 * (self.r_wheel + self.l_wheel)
        trans_r = self.wheel_radius / 2 * (self.r_wheel)
        trans_l = self.wheel_radius / 2 * (self.l_wheel)
        # self.world.state[self.state_name('x')].position += np.cos(delta) * trans_vel * dt
        # self.world.state[self.state_name('y')].position += np.sin(delta) * trans_vel * dt
        # self.world.state[self.state_name('z')].position += rot_vel * dt
        odom_T_x = w.translation3(self.x, 0, 0)
        x_T_y = w.translation3(0, self.y, 0)
        y_T_z = w.rotation_matrix_from_axis_angle(w.vector3(0, 0, 1), self.z)
        z_T_rot = w.rotation_matrix_from_axis_angle(w.vector3(*self.rotation_axis), rot)
        rot_T_base = w.translation3(w.cos(self.z+0.01) * trans_r,
                                    w.sin(self.z+0.01) * trans_r,
                                    0)
        rot_T_base2 = w.translation3(w.cos(self.z-0.01) * trans_l,
                                     w.sin(self.z-0.01) * trans_l,
                                     0)
        self.parent_T_child = w.dot(self.parent_T_child, odom_T_x, x_T_y, y_T_z, z_T_rot, rot_T_base, rot_T_base2)

    def update_state(self, new_cmds, dt):
        try:
            l_wheel_vel = new_cmds[0][self.l_wheel_name_long]
            r_wheel_vel = new_cmds[0][self.r_wheel_name_long]
        except KeyError as e:
            # joint is currently not active
            return
        self.world.state[self.l_wheel_name].position = 0
        self.world.state[self.l_wheel_name].velocity = l_wheel_vel
        self.world.state[self.l_wheel_name].acceleration = new_cmds[1][self.l_wheel_name_long]
        self.world.state[self.l_wheel_name].jerk = new_cmds[2][self.l_wheel_name_long]

        self.world.state[self.r_wheel_name].position = 0
        self.world.state[self.r_wheel_name].velocity = r_wheel_vel
        self.world.state[self.r_wheel_name].acceleration = new_cmds[1][self.r_wheel_name_long]
        self.world.state[self.r_wheel_name].jerk = new_cmds[2][self.r_wheel_name_long]

        rot_vel = self.wheel_radius / self.wheel_dist * (r_wheel_vel - l_wheel_vel)
        trans_vel = self.wheel_radius / 2 * (r_wheel_vel + l_wheel_vel)

        delta = self.world.state[self.state_name('z')].position
        self.world.state[self.state_name('x')].position += np.cos(delta) * trans_vel * dt
        self.world.state[self.state_name('y')].position += np.sin(delta) * trans_vel * dt
        self.world.state[self.state_name('z')].position += rot_vel * dt
        pass

    def delete_limits(self):
        self.l_wheel.lower_limits = {}
        self.l_wheel.upper_limits = {}
        self.r_wheel.lower_limits = {}
        self.r_wheel.upper_limits = {}

    def delete_weights(self):
        self.l_wheel.quadratic_weights = {}
        self.r_wheel.quadratic_weights = {}

    def update_limits(self, linear_limits, angular_limits):
        self.delete_limits()
        for order, linear_limit in linear_limits.items():
            angular_limit = angular_limits[order]
            self._free_variables[self.l_wheel_s].set_upper_limit(order, linear_limit[self.l_wheel_name])
            self._free_variables[self.l_wheel_s].set_lower_limit(order, -linear_limit[self.l_wheel_name])
            self._free_variables[self.r_wheel_s].set_upper_limit(order, angular_limit[self.r_wheel_name])
            self._free_variables[self.r_wheel_s].set_lower_limit(order, -angular_limit[self.r_wheel_name])

    def update_weights(self, weights):
        self.delete_weights()
        for order, weight in weights.items():
            self._free_variables[self.l_wheel_s].quadratic_weights[order] = 1000 * weight[self.l_wheel_name]
            self._free_variables[self.r_wheel_s].quadratic_weights[order] = 1000 * weight[self.r_wheel_name]

    def get_limit_expressions(self, order):
        pass<|MERGE_RESOLUTION|>--- conflicted
+++ resolved
@@ -119,11 +119,6 @@
                 joint.create_free_variables(where_am_i=identifier.joint_states,
                                             lower_limits=lower_limits,
                                             upper_limits=upper_limits)
-            else:
-                lower_limits, upper_limits = limits_from_urdf_joint(urdf_joint)
-                joint.create_free_variables(where_am_i=identifier.joint_states,
-                                            lower_limits=lower_limits,
-                                            upper_limits=upper_limits)
         return joint
 
 
@@ -380,25 +375,9 @@
     def update_weights(self, weights):
         pass
 
-<<<<<<< HEAD
-    def create_free_variables(self, where_am_i, lower_limits, upper_limits, horizon_function=None):
-        free_variable = FreeVariable(
-            symbols={
-                0: self.god_map.to_symbol(where_am_i + [self.mimed_joint_name, 'position']),
-                1: self.god_map.to_symbol(where_am_i + [self.mimed_joint_name, 'velocity']),
-                2: self.god_map.to_symbol(where_am_i + [self.mimed_joint_name, 'acceleration']),
-                3: self.god_map.to_symbol(where_am_i + [self.mimed_joint_name, 'jerk']),
-            },
-            lower_limits=lower_limits,
-            upper_limits=upper_limits,
-            quadratic_weights={},
-            horizon_functions={1: 0.1})
-        super(OneDofJoint, self).create_free_variables(position=free_variable)
-=======
     def set_mimed_free_variable(self, free_variable):
         self._free_variables = {'position': free_variable}
         self.update_parent_T_child()
->>>>>>> 57be18a5
 
 
 class MimicedPrismaticJoint(MimicJoint, PrismaticJoint):

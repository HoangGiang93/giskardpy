--- conflicted
+++ resolved
@@ -5,19 +5,10 @@
 from time import time
 
 import numpy as np
-<<<<<<< HEAD
-import rospy
 
 from giskard_msgs.msg import CollisionEntry
-
 from giskardpy import identifier
 from giskardpy.data_types import Collisions, JointStates, PrefixName
-=======
-
-from giskard_msgs.msg import CollisionEntry
-from giskardpy import RobotName, identifier
-from giskardpy.data_types import Collisions, JointStates
->>>>>>> 699b1fd3
 from giskardpy.exceptions import PhysicsWorldException, UnknownBodyException
 from giskardpy.model.world import SubWorldTree
 from giskardpy.model.world import WorldTree
@@ -112,21 +103,12 @@
 
         # find meaningless self-collisions
         for link_a, link_b in link_combinations:
-<<<<<<< HEAD
-            if group.are_linked(link_a, link_b, non_controlled) \
-                    or link_a == link_b \
+            # assuming that group.are_linked(link_a, link_b, non_controlled) is false, because this call is very slow
+            if link_a == link_b \
                     or link_a.short_name in self.ignored_pairs \
                     or link_b.short_name in self.ignored_pairs \
                     or (link_a.short_name, link_b.short_name) in self.ignored_pairs \
                     or (link_b.short_name, link_a.short_name) in self.ignored_pairs:
-=======
-            # assuming that group.are_linked(link_a, link_b, non_controlled) is false, because this call is very slow
-            if link_a == link_b \
-                    or link_a in self.ignored_pairs \
-                    or link_b in self.ignored_pairs \
-                    or (link_a, link_b) in self.ignored_pairs \
-                    or (link_b, link_a) in self.ignored_pairs:
->>>>>>> 699b1fd3
                 always.add((link_a, link_b))
         unknown = link_combinations.difference(always)
         self.set_joint_state_to_zero(group)
@@ -226,17 +208,10 @@
                 js[joint_name].position = 0
         return js
 
-<<<<<<< HEAD
     def init_collision_matrix(self):
         for robot_name in self.robot_names:
-            added_links = set(combinations(self.robot(robot_name).link_names_with_collisions, 2))
+            added_links = set(self.world.possible_collision_combinations(robot_name))
             self.update_collision_matrix(group_name=robot_name, added_links=added_links)
-=======
-    def init_collision_matrix(self, group_name):
-        added_links = set(self.world.possible_collision_combinations(group_name))
-        self.update_collision_matrix(group_name=group_name,
-                                     added_links=added_links)
->>>>>>> 699b1fd3
 
     def update_collision_matrix(self, group_name, added_links=None, removed_links=None):
         # self.collision_matrices[group_name] = self.load_self_collision_matrix()
@@ -328,13 +303,8 @@
             else:
                 link_bs = collision_entry.link_bs
             for link_b in link_bs:
-<<<<<<< HEAD
                 key = (collision_entry.robot_name, collision_entry.robot_links[0], collision_entry.body_b, link_b)
                 r_key = (collision_entry.body_b, link_b, collision_entry.robot_name, collision_entry.robot_links[0])
-=======
-                key = (collision_entry.robot_links[0], None, link_b)
-                r_key = (link_b, collision_entry.body_b, collision_entry.robot_links[0])
->>>>>>> 699b1fd3
                 if self.is_allow_collision(collision_entry):
                     if self.all_link_bs(collision_entry):
                         for key2 in list(min_allowed_distance.keys()):
@@ -350,7 +320,7 @@
                 else:
                     raise Exception('todo')
         for (link_a, link_b), distance in added_checks.items():
-            key = (link_a, None, link_b)
+            key = (link_a.prefix, link_a, link_b.prefix, link_b)
             if key in min_allowed_distance:
                 min_allowed_distance[key] = max(distance, min_allowed_distance[key])
             else:
@@ -362,17 +332,10 @@
         collision_matrix2 = {}
         for link1, link2 in collision_matrix:
             # FIXME should I use the minimum of both distances?
-<<<<<<< HEAD
             if self.robot(robot_name).link_order(link1, link2):
                 collision_matrix2[robot_name, link1, robot_name, link2] = min_dist[link1]
             else:
                 collision_matrix2[robot_name, link2, robot_name, link1] = min_dist[link1]
-=======
-            if self.robot.link_order(link1, link2):
-                collision_matrix2[link1, None, link2] = min_dist[link1]
-            else:
-                collision_matrix2[link2, None, link1] = min_dist[link1]
->>>>>>> 699b1fd3
         return collision_matrix2
 
     def verify_collision_entries(self, collision_goals):

--- conflicted
+++ resolved
@@ -200,13 +200,8 @@
     gain = u'gain'
     max_speed = u'max_speed'
 
-<<<<<<< HEAD
     def __init__(self, god_map, root_link, tip_link, goal, weight=HIGH_WEIGHT, gain=1, max_speed=0.1):
-        super(CartesianConstraint, self).__init__(god_map)
-=======
-    def __init__(self, god_map, root_link, tip_link, goal, weight=HIGH_WEIGHT, gain=3, max_speed=0.1):
         super(BasicCartesianConstraint, self).__init__(god_map)
->>>>>>> b9b0da63
         self.root = root_link
         self.tip = tip_link
         goal = convert_dictionary_to_ros_message(u'geometry_msgs/PoseStamped', goal)
@@ -300,11 +295,7 @@
         return soft_constraints
 
 
-<<<<<<< HEAD
-class CartesianPositionX(CartesianConstraint):
-=======
 class CartesianPositionX(BasicCartesianConstraint):
->>>>>>> b9b0da63
     def get_constraint(self):
         goal_position = w.position_of(self.get_goal_pose())
         weight = self.get_input_float(self.weight)
@@ -317,15 +308,9 @@
         soft_constraints = OrderedDict()
 
         trans_error_vector = goal_position - current_position
-<<<<<<< HEAD
         trans_error = w.norm(trans_error_vector)
         trans_scale = w.diffable_min_fast(trans_error * gain, max_speed * t)
         trans_control = w.save_division(trans_error_vector, trans_error) * trans_scale
-=======
-        trans_error = sw.norm(trans_error_vector)
-        trans_scale = sw.diffable_min_fast(trans_error * gain, max_speed * t)
-        trans_control = sw.save_division(trans_error_vector, trans_error) * trans_scale
->>>>>>> b9b0da63
 
         soft_constraints[str(self) + u'x'] = SoftConstraint(lower=trans_control[0],
                                                             upper=trans_control[0],
@@ -334,11 +319,7 @@
         return soft_constraints
 
 
-<<<<<<< HEAD
-class CartesianPositionY(CartesianConstraint):
-=======
 class CartesianPositionY(BasicCartesianConstraint):
->>>>>>> b9b0da63
     def get_constraint(self):
         goal_position = w.position_of(self.get_goal_pose())
         weight = self.get_input_float(self.weight)
@@ -351,15 +332,9 @@
         soft_constraints = OrderedDict()
 
         trans_error_vector = goal_position - current_position
-<<<<<<< HEAD
         trans_error = w.norm(trans_error_vector)
         trans_scale = w.diffable_min_fast(trans_error * gain, max_speed * t)
         trans_control = w.save_division(trans_error_vector, trans_error) * trans_scale
-=======
-        trans_error = sw.norm(trans_error_vector)
-        trans_scale = sw.diffable_min_fast(trans_error * gain, max_speed * t)
-        trans_control = sw.save_division(trans_error_vector, trans_error) * trans_scale
->>>>>>> b9b0da63
 
         soft_constraints[str(self) + u'y'] = SoftConstraint(lower=trans_control[1],
                                                             upper=trans_control[1],
@@ -368,13 +343,8 @@
         return soft_constraints
 
 
-<<<<<<< HEAD
-class CartesianOrientation(CartesianConstraint):
+class CartesianOrientation(BasicCartesianConstraint):
     def __init__(self, god_map, root_link, tip_link, goal, weight=HIGH_WEIGHT, gain=1, max_speed=0.5):
-=======
-class CartesianOrientation(BasicCartesianConstraint):
-    def __init__(self, god_map, root_link, tip_link, goal, weight=HIGH_WEIGHT, gain=3, max_speed=0.5):
->>>>>>> b9b0da63
         super(CartesianOrientation, self).__init__(god_map, root_link, tip_link, goal, weight, gain, max_speed)
 
     def get_constraint(self):
@@ -515,9 +485,6 @@
         return soft_constraints
 
 
-<<<<<<< HEAD
-class LinkToClosestAvoidance(Constraint):
-=======
 class CartesianPose(BasicCartesianConstraint):
     # TODO do this with multi inheritance
     goal = u'goal'
@@ -538,8 +505,7 @@
         return soft_constraints
 
 
-class LinkToAnyAvoidance(Constraint):
->>>>>>> b9b0da63
+class LinkToClosestAvoidance(Constraint):
     repel_speed = u'repel_speed'
     max_weight_distance = u'max_weight_distance'
     low_weight_distance = u'low_weight_distance'
@@ -659,13 +625,7 @@
 
         controllable_point = w.dot(root_T_link, point_on_link)
 
-<<<<<<< HEAD
         dist = w.dot(contact_normal.T, (controllable_point))[0]
-=======
-        # actually (contact_normal.T * (controllable_point- other_point))[0]
-        # but other_point is constant and therefore get removed during differentiation anyway
-        dist = (contact_normal.T * (controllable_point))[0]
->>>>>>> b9b0da63
 
         weight_f = w.Max(w.Min(MAX_WEIGHT, A / (actual_distance + C) + B), ZERO_WEIGHT)
 
@@ -1245,15 +1205,9 @@
         goal_point = self.get_goal_point()
         pointing_axis = self.get_pointing_axis()
 
-<<<<<<< HEAD
         goal_axis = goal_point - w.position_of(root_T_tip)
         goal_axis /= w.norm(goal_axis)  # FIXME possible /0
         current_axis = w.dot(root_T_tip, pointing_axis)
-=======
-        goal_axis = goal_point - sw.position_of(root_T_tip)
-        goal_axis /= sw.norm(goal_axis)  # FIXME possible /0
-        current_axis = root_T_tip * pointing_axis
->>>>>>> b9b0da63
         diff = goal_axis - current_axis
 
         soft_constraints[str(self) + u'x'] = SoftConstraint(lower=diff[0],

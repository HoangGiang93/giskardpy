import numbers
import numpy as np
from collections import OrderedDict

from geometry_msgs.msg import Vector3Stamped, Vector3
from rospy_message_converter.message_converter import convert_dictionary_to_ros_message
from scipy.optimize import curve_fit

import giskardpy.identifier as identifier
import symengine_wrappers as sw
from giskardpy.exceptions import GiskardException
from giskardpy.input_system import PoseStampedInput, Point3Input, Vector3Input, Vector3StampedInput, FrameInput, \
    PointStampedInput
from giskardpy.qp_problem_builder import SoftConstraint
from giskardpy.tfwrapper import transform_pose, transform_vector, transform_point

MAX_WEIGHT = 15
HIGH_WEIGHT = 5
MID_WEIGHT = 1
LOW_WEIGHT = 0.5
ZERO_WEIGHT = 0


class Constraint(object):
    def __init__(self, god_map, **kwargs):
        self.god_map = god_map

    def save_params_on_god_map(self, params):
        constraints = self.get_god_map().safe_get_data(identifier.constraints_identifier)
        constraints[str(self)] = params
        self.get_god_map().safe_set_data(identifier.constraints_identifier, constraints)

    def get_constraint(self):
        pass

    def get_identifier(self):
        return identifier.constraints_identifier + [str(self)]

    def get_world_object_pose(self, object_name, link_name):
        pass

    def get_god_map(self):
        """
        :rtype: giskardpy.god_map.GodMap
        """
        return self.god_map

    def get_world(self):
        """
        :rtype: giskardpy.world.World
        """
        return self.get_god_map().safe_get_data(identifier.world)

    def get_robot(self):
        """
        :rtype: giskardpy.symengine_robot.Robot
        """
        return self.get_god_map().safe_get_data(identifier.robot)

    def get_world_unsafe(self):
        """
        :rtype: giskardpy.world.World
        """
        return self.get_god_map().get_data(identifier.world)

    def get_robot_unsafe(self):
        """
        :rtype: giskardpy.symengine_robot.Robot
        """
        return self.get_god_map().get_data(identifier.robot)

    def get_input_joint_position(self, joint_name):
        key = identifier.joint_states + [joint_name, u'position']
        return self.god_map.to_symbol(key)

    def __str__(self):
        return self.__class__.__name__

    def get_fk(self, root, tip):
        return self.get_robot().get_fk_expression(root, tip)

    def get_fk_evaluated(self, root, tip):
        return FrameInput(self.get_god_map().to_symbol,
                          prefix=identifier.fk_np +
                                 [(root, tip)]).get_frame()

    def get_input_float(self, name):
        key = self.get_identifier() + [name]
        return self.god_map.to_symbol(key)

    def get_input_PoseStamped(self, name):
        return PoseStampedInput(self.get_god_map().to_symbol,
                                translation_prefix=self.get_identifier() +
                                                   [name,
                                                    u'pose',
                                                    u'position'],
                                rotation_prefix=self.get_identifier() +
                                                [name,
                                                 u'pose',
                                                 u'orientation']).get_frame()

    def get_input_Vector3Stamped(self, name):
        return Vector3StampedInput(self.god_map.to_symbol,
                                   vector_prefix=self.get_identifier() + [name, u'vector']).get_expression()

    def get_input_PointStamped(self, name):
        return PointStampedInput(self.god_map.to_symbol,
                                 prefix=self.get_identifier() + [name, u'point']).get_expression()


class JointPosition(Constraint):
    goal = u'goal'
    weight = u'weight'
    gain = u'gain'
    max_speed = u'max_speed'

    def __init__(self, god_map, joint_name, goal, weight=LOW_WEIGHT, gain=10, max_speed=1):
        super(JointPosition, self).__init__(god_map)
        self.joint_name = joint_name
        params = {self.goal: goal,
                  self.weight: weight,
                  self.gain: gain,
                  self.max_speed: max_speed}
        self.save_params_on_god_map(params)

    def get_constraint(self):
        """
        example:
        name='JointPosition'
        parameter_value_pair='{
            "joint_name": "torso_lift_joint", #required
            "goal_position": 0, #required
            "weight": 1, #optional
            "gain": 10, #optional -- error is multiplied with this value
            "max_speed": 1 #optional -- rad/s or m/s depending on joint; can not go higher than urdf limit
        }'
        :return:
        """

        current_joint = self.get_input_joint_position(self.joint_name)

        joint_goal = self.get_input_float(self.goal)
        weight = self.get_input_float(self.weight)
        p_gain = self.get_input_float(self.gain)
        max_speed = self.get_input_float(self.max_speed)

        soft_constraints = OrderedDict()

        if self.get_robot().is_joint_continuous(self.joint_name):
            err = sw.shortest_angular_distance(current_joint, joint_goal)
        else:
            err = joint_goal - current_joint
        capped_err = sw.diffable_max_fast(sw.diffable_min_fast(p_gain * err, max_speed), -max_speed)

        soft_constraints[str(self)] = SoftConstraint(lower=capped_err,
                                                     upper=capped_err,
                                                     weight=weight,
                                                     expression=current_joint)
        return soft_constraints

    def __str__(self):
        s = super(JointPosition, self).__str__()
        return u'{}/{}'.format(s, self.joint_name)


class JointPositionList(Constraint):
    def __init__(self, god_map, goal_state, weight=LOW_WEIGHT, gain=10, max_speed=1):
        super(JointPositionList, self).__init__(god_map)
        self.constraints = []
        for i, joint_name in enumerate(goal_state[u'name']):
            goal_position = goal_state[u'position'][i]
            self.constraints.append(JointPosition(god_map, joint_name, goal_position, weight, gain, max_speed))

    def get_constraint(self):
        soft_constraints = OrderedDict()
        for constraint in self.constraints:
            soft_constraints.update(constraint.get_constraint())
        return soft_constraints


class CartesianConstraint(Constraint):
    goal = u'goal'
    weight = u'weight'
    gain = u'gain'
    max_speed = u'max_speed'

    def __init__(self, god_map, root_link, tip_link, goal, weight=HIGH_WEIGHT, gain=3, max_speed=0.1):
        super(CartesianConstraint, self).__init__(god_map)
        self.root = root_link
        self.tip = tip_link
        goal = convert_dictionary_to_ros_message(u'geometry_msgs/PoseStamped', goal)
        goal = transform_pose(self.root, goal)

        # make sure rotation is normalized quaternion
        # TODO make a function out of this
        rotation = np.array([goal.pose.orientation.x,
                             goal.pose.orientation.y,
                             goal.pose.orientation.z,
                             goal.pose.orientation.w])
        normalized_rotation = rotation / np.linalg.norm(rotation)
        goal.pose.orientation.x = normalized_rotation[0]
        goal.pose.orientation.y = normalized_rotation[1]
        goal.pose.orientation.z = normalized_rotation[2]
        goal.pose.orientation.w = normalized_rotation[3]

        params = {self.goal: goal,
                  self.weight: weight,
                  self.gain: gain,
                  self.max_speed: max_speed}
        self.save_params_on_god_map(params)

    def get_goal_pose(self):
        return self.get_input_PoseStamped(self.goal)

    def __str__(self):
        s = super(CartesianConstraint, self).__str__()
        return u'{}/{}/{}'.format(s, self.root, self.tip)


class CartesianPosition(CartesianConstraint):

    def get_constraint(self):
        """
        example:
        name='CartesianPosition'
        parameter_value_pair='{
            "root": "base_footprint", #required
            "tip": "r_gripper_tool_frame", #required
            "goal_position": {"header":
                                {"stamp":
                                    {"secs": 0,
                                    "nsecs": 0},
                                "frame_id": "",
                                "seq": 0},
                            "pose": {"position":
                                        {"y": 0.0,
                                        "x": 0.0,
                                        "z": 0.0},
                                    "orientation": {"y": 0.0,
                                                    "x": 0.0,
                                                    "z": 0.0,
                                                    "w": 0.0}
                                    }
                            }', #required
            "weight": 1, #optional
            "gain": 3, #optional -- error is multiplied with this value
            "max_speed": 0.3 #optional -- rad/s or m/s depending on joint; can not go higher than urdf limit
        }'
        :return:
        """

        goal_position = sw.position_of(self.get_goal_pose())
        weight = self.get_input_float(self.weight)
        gain = self.get_input_float(self.gain)
        max_speed = self.get_input_float(self.max_speed)

        current_position = sw.position_of(self.get_fk(self.root, self.tip))

        soft_constraints = OrderedDict()

        trans_error_vector = goal_position - current_position
        trans_error = sw.norm(trans_error_vector)
        trans_scale = sw.diffable_min_fast(trans_error * gain, max_speed)
        trans_control = trans_error_vector / trans_error * trans_scale

        soft_constraints[str(self) + u'x'] = SoftConstraint(lower=trans_control[0],
                                                            upper=trans_control[0],
                                                            weight=weight,
                                                            expression=current_position[0])
        soft_constraints[str(self) + u'y'] = SoftConstraint(lower=trans_control[1],
                                                            upper=trans_control[1],
                                                            weight=weight,
                                                            expression=current_position[1])
        soft_constraints[str(self) + u'z'] = SoftConstraint(lower=trans_control[2],
                                                            upper=trans_control[2],
                                                            weight=weight,
                                                            expression=current_position[2])
        return soft_constraints


class CartesianOrientation(CartesianConstraint):
    def __init__(self, god_map, root_link, tip_link, goal, weight=HIGH_WEIGHT, gain=3, max_speed=0.5):
        super(CartesianOrientation, self).__init__(god_map, root_link, tip_link, goal, weight, gain, max_speed)

    def get_constraint(self):
        """
        example:
        name='CartesianPosition'
        parameter_value_pair='{
            "root": "base_footprint", #required
            "tip": "r_gripper_tool_frame", #required
            "goal_position": {"header":
                                {"stamp":
                                    {"secs": 0,
                                    "nsecs": 0},
                                "frame_id": "",
                                "seq": 0},
                            "pose": {"position":
                                        {"y": 0.0,
                                        "x": 0.0,
                                        "z": 0.0},
                                    "orientation": {"y": 0.0,
                                                    "x": 0.0,
                                                    "z": 0.0,
                                                    "w": 0.0}
                                    }
                            }', #required
            "weight": 1, #optional
            "gain": 3, #optional -- error is multiplied with this value
            "max_speed": 0.3 #optional -- rad/s or m/s depending on joint; can not go higher than urdf limit
        }'
        :return:
        """
        goal_rotation = sw.rotation_of(self.get_goal_pose())
        weight = self.get_input_float(self.weight)
        gain = self.get_input_float(self.gain)
        max_speed = self.get_input_float(self.max_speed)

        current_rotation = sw.rotation_of(self.get_fk(self.root, self.tip))
        current_evaluated_rotation = sw.rotation_of(self.get_fk_evaluated(self.root, self.tip))

        soft_constraints = OrderedDict()
        axis, angle = sw.diffable_axis_angle_from_matrix((current_rotation.T * goal_rotation))

        capped_angle = sw.diffable_max_fast(sw.diffable_min_fast(gain * angle, max_speed), -max_speed)

        r_rot_control = axis * capped_angle

        hack = sw.rotation_matrix_from_axis_angle([0, 0, 1], 0.0001)

        axis, angle = sw.diffable_axis_angle_from_matrix((current_rotation.T * (current_evaluated_rotation * hack)).T)
        c_aa = (axis * angle)

        soft_constraints[str(self) + u'/0'] = SoftConstraint(lower=r_rot_control[0],
                                                             upper=r_rot_control[0],
                                                             weight=weight,
                                                             expression=c_aa[0])
        soft_constraints[str(self) + u'/1'] = SoftConstraint(lower=r_rot_control[1],
                                                             upper=r_rot_control[1],
                                                             weight=weight,
                                                             expression=c_aa[1])
        soft_constraints[str(self) + u'/2'] = SoftConstraint(lower=r_rot_control[2],
                                                             upper=r_rot_control[2],
                                                             weight=weight,
                                                             expression=c_aa[2])
        return soft_constraints


class CartesianOrientationSlerp(CartesianConstraint):
    def __init__(self, god_map, root_link, tip_link, goal, weight=HIGH_WEIGHT, gain=10, max_speed=1):
        super(CartesianOrientationSlerp, self).__init__(god_map, root_link, tip_link, goal, weight, gain, max_speed)

    def get_constraint(self):
        """
        example:
        name='CartesianPosition'
        parameter_value_pair='{
            "root": "base_footprint", #required
            "tip": "r_gripper_tool_frame", #required
            "goal_position": {"header":
                                {"stamp":
                                    {"secs": 0,
                                    "nsecs": 0},
                                "frame_id": "",
                                "seq": 0},
                            "pose": {"position":
                                        {"y": 0.0,
                                        "x": 0.0,
                                        "z": 0.0},
                                    "orientation": {"y": 0.0,
                                                    "x": 0.0,
                                                    "z": 0.0,
                                                    "w": 0.0}
                                    }
                            }', #required
            "weight": 1, #optional
            "gain": 3, #optional -- error is multiplied with this value
            "max_speed": 0.3 #optional -- rad/s or m/s depending on joint; can not go higher than urdf limit
        }'
        :return:
        """
        goal_rotation = sw.rotation_of(self.get_goal_pose())
        weight = self.get_input_float(self.weight)
        gain = self.get_input_float(self.gain)
        max_speed = self.get_input_float(self.max_speed)

        current_rotation = sw.rotation_of(self.get_fk(self.root, self.tip))
        current_evaluated_rotation = sw.rotation_of(self.get_fk_evaluated(self.root, self.tip))

        soft_constraints = OrderedDict()

<<<<<<< HEAD
        # axis, angle = sw.diffable_axis_angle_from_matrix((current_rotation.T * goal_rotation))
        angle = sw.rotation_distance(current_rotation, goal_rotation)
        angle = sw.diffable_abs(angle)

        capped_angle = sw.diffable_min_fast((gain * angle)/ max_speed, 1)
=======
        angle = sw.rotation_distance(current_rotation, goal_rotation)
        angle = sw.diffable_abs(angle)
        angle = sw.if_eq_zero(angle, max_speed, angle)
        capped_angle = sw.diffable_min_fast(max_speed / (gain * angle), 1)
>>>>>>> c41ce815

        q1 = sw.quaternion_from_matrix(current_rotation)
        q2 = sw.quaternion_from_matrix(goal_rotation)
        intermediate_goal = sw.diffable_slerp(q1, q2, capped_angle)
        asdf = sw.quaternion_diff(q1, intermediate_goal)
        axis, angle = sw.axis_angle_from_quaternion(*asdf)
        r_rot_control = axis * angle

        hack = sw.rotation_matrix_from_axis_angle([0, 0, 1], 0.0001)
        axis, angle = sw.diffable_axis_angle_from_matrix((current_rotation.T * (current_evaluated_rotation * hack)).T)
        c_aa = (axis * angle)

        soft_constraints[str(self) + u'/0'] = SoftConstraint(lower=r_rot_control[0],
                                                             upper=r_rot_control[0],
                                                             weight=weight,
                                                             expression=c_aa[0])
        soft_constraints[str(self) + u'/1'] = SoftConstraint(lower=r_rot_control[1],
                                                             upper=r_rot_control[1],
                                                             weight=weight,
                                                             expression=c_aa[1])
        soft_constraints[str(self) + u'/2'] = SoftConstraint(lower=r_rot_control[2],
                                                             upper=r_rot_control[2],
                                                             weight=weight,
                                                             expression=c_aa[2])
        add_debug_constraint(soft_constraints, str(self)+'/angle', angle)
        add_debug_constraint(soft_constraints, str(self)+'/capped_angle', capped_angle)
        add_debug_constraint(soft_constraints, str(self)+'/max_speed / (gain * angle)', (gain * angle)/max_speed)
        add_debug_constraint(soft_constraints, str(self)+'/max_speed', max_speed)
        add_debug_constraint(soft_constraints, str(self)+'/gain', gain)
        add_debug_constraint(soft_constraints, str(self)+'/asdf[0]', asdf[0])
        add_debug_constraint(soft_constraints, str(self)+'/asdf[1]', asdf[1])
        add_debug_constraint(soft_constraints, str(self)+'/asdf[2]', asdf[2])
        add_debug_constraint(soft_constraints, str(self)+'/asdf[3]', asdf[3])
        return soft_constraints


class LinkToAnyAvoidance(Constraint):
    repel_speed = u'repel_speed'
    max_weight_distance = u'max_weight_distance'
    low_weight_distance = u'low_weight_distance'
    zero_weight_distance = u'zero_weight_distance'
    root_T_link_b = u'root_T_link_b'
    link_in_chain = u'link_in_chain'
    A = u'A'
    B = u'B'
    C = u'C'

    def __init__(self, god_map, link_name, repel_speed=1, max_weight_distance=0.0, low_weight_distance=0.01,
                 zero_weight_distance=0.05):
        super(LinkToAnyAvoidance, self).__init__(god_map)
        self.link_name = link_name
        self.robot_root = self.get_robot().get_root()
        self.robot_name = self.get_robot_unsafe().get_name()
        x = np.array([max_weight_distance, low_weight_distance, zero_weight_distance])
        y = np.array([MAX_WEIGHT, LOW_WEIGHT, ZERO_WEIGHT])
        (A, B, C), _ = curve_fit(lambda t, a, b, c: a / (t + c) + b, x, y)

        identity = np.eye(4)

        cpi_identifier = identifier.closest_point[0]
        world_identifier = identifier.world[0]
        data = god_map._data
        robot = data[world_identifier].robot
        get_fk = robot.get_fk_np
        get_chain = robot.get_chain
        get_connecting_link = robot.get_connecting_link

        #TODO rename me
        def root_T_link_b():
            cpi = data[cpi_identifier][self.link_name]
            if cpi.body_b == self.robot_name:
                c = get_connecting_link(cpi.link_b, cpi.link_a)
                return get_fk(self.robot_root, c)
            return identity

        def link_in_chain(link_name):
            cpi = data[cpi_identifier][self.link_name]
            body_b = cpi.body_b
            if body_b == self.robot_name:
                link_a = cpi.link_a
                link_b = cpi.link_b
                chain = get_chain(link_b, link_a, joints=False)
                return int(link_name in chain)
            return 1

        params = {self.repel_speed: repel_speed,
                  self.max_weight_distance: max_weight_distance,
                  self.low_weight_distance: low_weight_distance,
                  self.zero_weight_distance: zero_weight_distance,
                  self.link_in_chain: link_in_chain,
                  self.root_T_link_b: root_T_link_b,
                  self.A: A,
                  self.B: B,
                  self.C: C}
        self.save_params_on_god_map(params)

    def get_distance_to_closest_object(self, link_name):
        return self.get_god_map().to_symbol(identifier.closest_point + [link_name, u'min_dist'])

    def get_contact_normal_on_b(self, link_name):
        return Vector3Input(self.god_map.to_symbol,
                            prefix=identifier.closest_point + [link_name, u'contact_normal']).get_expression()

    def get_closest_point_on_a(self, link_name):
        return Point3Input(self.god_map.to_symbol,
                           prefix=identifier.closest_point + [link_name, u'position_on_a']).get_expression()

    def get_closest_point_on_b(self, link_name):
        return Point3Input(self.god_map.to_symbol,
                           prefix=identifier.closest_point + [link_name, u'position_on_b']).get_expression()

    def get_actual_distance(self, link_name):
        return self.god_map.to_symbol(identifier.closest_point + [link_name, u'contact_distance'])

    def get_is_link_in_chain_symbol(self, link_name):
        return self.god_map.to_symbol(self.get_identifier() + [self.link_in_chain, (link_name,)])

    def get_root_T_link_b(self):
        return FrameInput(self.god_map.to_symbol, self.get_identifier() + [self.root_T_link_b, tuple()]).get_frame()

    def get_constraint(self):
        soft_constraints = OrderedDict()

        root_T_link = self.get_root_T_link_b()
        chain = self.get_robot().get_chain(self.get_robot().get_root(), self.link_name, False, True, False)
        for i in range(len(chain) - 1):
            l1 = chain[i]
            l2 = chain[i + 1]
            link_in_chain = self.get_is_link_in_chain_symbol(l1)
            fk_expr = self.get_fk(l1, l2)
            root_T_link *= sw.if_eq_zero(link_in_chain, sw.eye(4), fk_expr)
            # add_debug_constraint(soft_constraints, str(self)+'/link in chain / '+l1, link_in_chain)

        point_on_link = self.get_closest_point_on_a(self.link_name)
        other_point = self.get_closest_point_on_b(self.link_name)
        contact_normal = self.get_contact_normal_on_b(self.link_name)
        actual_distance = self.get_actual_distance(self.link_name)
        repel_speed = self.get_input_float(self.repel_speed)
        max_weight_distance = self.get_input_float(self.max_weight_distance)
        zero_weight_distance = self.get_input_float(self.zero_weight_distance)
        A = self.get_input_float(self.A)
        B = self.get_input_float(self.B)
        C = self.get_input_float(self.C)

        controllable_point = root_T_link * point_on_link

        dist = (contact_normal.T * (controllable_point - other_point))[0]

        weight_f = sw.Piecewise([MAX_WEIGHT, actual_distance <= max_weight_distance],
                                [ZERO_WEIGHT, actual_distance > zero_weight_distance],
                                [A / (actual_distance + C) + B, True])

        soft_constraints[str(self)] = SoftConstraint(lower=repel_speed,
                                                     upper=repel_speed,
                                                     weight=weight_f,
                                                     expression=dist)
        return soft_constraints

    def __str__(self):
        s = super(LinkToAnyAvoidance, self).__str__()
        return u'{}/{}'.format(s, self.link_name)


class AlignPlanes(Constraint):
    root_normal = u'root_normal'
    tip_normal = u'tip_normal'
    weight = u'weight'
    gain = u'gain'
    max_speed = u'max_speed'

    def __init__(self, god_map, root, tip, root_normal, tip_normal, weight=HIGH_WEIGHT, gain=3, max_speed=0.5):
        """
        :type god_map:
        :type root: str
        :type tip: str
        :type root_normal: Vector3Stamped
        :type tip_normal: Vector3Stamped
        """
        super(AlignPlanes, self).__init__(god_map)
        self.root = root
        self.tip = tip

        root_normal = convert_dictionary_to_ros_message(u'geometry_msgs/Vector3Stamped', root_normal)
        root_normal = transform_vector(self.root, root_normal)
        tmp = np.array([root_normal.vector.x, root_normal.vector.y, root_normal.vector.z])
        tmp = tmp / np.linalg.norm(tmp)
        root_normal.vector = Vector3(*tmp)

        tip_normal = convert_dictionary_to_ros_message(u'geometry_msgs/Vector3Stamped', tip_normal)
        tip_normal = transform_vector(self.tip, tip_normal)
        tmp = np.array([tip_normal.vector.x, tip_normal.vector.y, tip_normal.vector.z])
        tmp = tmp / np.linalg.norm(tmp)
        tip_normal.vector = Vector3(*tmp)

        params = {self.root_normal: root_normal,
                  self.tip_normal: tip_normal,
                  self.weight: weight,
                  self.gain: gain,
                  self.max_speed: max_speed}
        self.save_params_on_god_map(params)

    def __str__(self):
        s = super(AlignPlanes, self).__str__()
        return u'{}/{}/{}'.format(s, self.root, self.tip)

    def get_root_normal_vector(self):
        return self.get_input_Vector3Stamped(self.root_normal)

    def get_tip_normal_vector(self):
        return self.get_input_Vector3Stamped(self.tip_normal)

    def get_constraint(self):
        # TODO integrate gain and max_speed?
        soft_constraints = OrderedDict()
        weight = self.get_input_float(self.weight)
        gain = self.get_input_float(self.gain)
        max_speed = self.get_input_float(self.max_speed)
        root_R_tip = sw.rotation_of(self.get_fk(self.root, self.tip))
        tip_normal__tip = self.get_tip_normal_vector()
        root_normal__root = self.get_root_normal_vector()

        tip_normal__root = root_R_tip * tip_normal__tip
        diff = root_normal__root - tip_normal__root

        soft_constraints[str(self) + u'x'] = SoftConstraint(lower=diff[0],
                                                            upper=diff[0],
                                                            weight=weight,
                                                            expression=tip_normal__root[0])
        soft_constraints[str(self) + u'y'] = SoftConstraint(lower=diff[1],
                                                            upper=diff[1],
                                                            weight=weight,
                                                            expression=tip_normal__root[1])
        soft_constraints[str(self) + u'z'] = SoftConstraint(lower=diff[2],
                                                            upper=diff[2],
                                                            weight=weight,
                                                            expression=tip_normal__root[2])
        return soft_constraints


class GravityJoint(Constraint):
    weight = u'weight'

    def __init__(self, god_map, joint_name, object_name, weight=MAX_WEIGHT):
        super(GravityJoint, self).__init__(god_map)
        self.joint_name = joint_name
        self.weight = weight
        self.object_name = object_name
        params = {self.weight: weight}
        self.save_params_on_god_map(params)

    def get_constraint(self):
        soft_constraints = OrderedDict()

        current_joint = self.get_input_joint_position(self.joint_name)
        weight = self.get_input_float(self.weight)

        parent_link = self.get_robot().get_parent_link_of_joint(self.joint_name)

        parent_R_root = sw.rotation_of(self.get_fk(parent_link, self.get_robot().get_root()))

        com__parent = sw.position_of(self.get_fk_evaluated(parent_link, self.object_name))
        com__parent[3] = 0
        com__parent = sw.scale(com__parent, 1)

        g = sw.vector3(0, 0, -1)
        g__parent = parent_R_root * g
        axis_of_rotation = sw.vector3(*self.get_robot().get_joint_axis(self.joint_name))
        l = sw.dot(g__parent, axis_of_rotation)
        goal__parent = g__parent - sw.scale(axis_of_rotation, l)
        goal__parent = sw.scale(goal__parent, 1)

        goal_vel = sw.acos(sw.dot(com__parent, goal__parent))

        ref_axis_of_rotation = sw.cross(com__parent, goal__parent)
        goal_vel *= sw.sign(sw.dot(ref_axis_of_rotation, axis_of_rotation))

        soft_constraints[str(self)] = SoftConstraint(lower=goal_vel,  # sw.Min(goal_vel, 0),
                                                     upper=goal_vel,  # sw.Max(goal_vel, 0),
                                                     weight=weight,
                                                     expression=current_joint)

        return soft_constraints

    def __str__(self):
        s = super(GravityJoint, self).__str__()
        return u'{}/{}'.format(s, self.joint_name)


class UpdateGodMap(Constraint):

    def __init__(self, god_map, updates):
        super(UpdateGodMap, self).__init__(god_map)
        self.update_god_map([], updates)

    def update_god_map(self, identifier, updates):
        if not isinstance(updates, dict):
            raise GiskardException(u'{} used incorrectly, {} not a dict or number'.format(str(self), updates))
        for member, value in updates.items():
            next_identifier = identifier + [member]
            if isinstance(value, numbers.Number) and \
                    isinstance(self.get_god_map().safe_get_data(next_identifier), numbers.Number):
                self.get_god_map().safe_set_data(next_identifier, value)
            else:
                self.update_god_map(next_identifier, value)


    def get_constraint(self):
        return {}


class Pointing(Constraint):
    goal_point = u'goal_point'
    pointing_axis = u'pointing_axis'
    weight = u'weight'


    def __init__(self, god_map, tip, goal_point, root=None, pointing_axis=None, weight=HIGH_WEIGHT):
        super(Pointing, self).__init__(god_map)
        if root is None:
            self.root = self.get_robot().get_root()
        else:
            self.root = root
        self.tip = tip

        goal_point = convert_dictionary_to_ros_message(u'geometry_msgs/PointStamped', goal_point)
        goal_point = transform_point(self.root, goal_point)

        if pointing_axis is not None:
            pointing_axis = convert_dictionary_to_ros_message(u'geometry_msgs/Vector3Stamped', pointing_axis)
            pointing_axis = transform_vector(self.tip, pointing_axis)
        else:
            pointing_axis = Vector3Stamped()
            pointing_axis.header.frame_id = self.tip
            pointing_axis.vector.z = 1
        tmp = np.array([pointing_axis.vector.x, pointing_axis.vector.y, pointing_axis.vector.z])
        tmp = tmp / np.linalg.norm(tmp)
        pointing_axis.vector = Vector3(*tmp)

        params = {self.goal_point: goal_point,
                  self.pointing_axis: pointing_axis,
                  self.weight: weight}
        self.save_params_on_god_map(params)

    def get_goal_point(self):
        return self.get_input_PointStamped(self.goal_point)

    def get_pointing_axis(self):
        return self.get_input_Vector3Stamped(self.pointing_axis)

    def get_constraint(self):
        soft_constraints = OrderedDict()

        weight = self.get_input_float(self.weight)
        root_T_tip = self.get_fk(self.root, self.tip)
        goal_point = self.get_goal_point()
        pointing_axis = self.get_pointing_axis()

        goal_axis = goal_point - sw.position_of(root_T_tip)
        goal_axis /= sw.norm(goal_axis)
        current_axis = root_T_tip * pointing_axis
        diff = goal_axis - current_axis

        soft_constraints[str(self) + u'x'] = SoftConstraint(lower=diff[0],
                                                            upper=diff[0],
                                                            weight=weight,
                                                            expression=current_axis[0])
        soft_constraints[str(self) + u'y'] = SoftConstraint(lower=diff[1],
                                                            upper=diff[1],
                                                            weight=weight,
                                                            expression=current_axis[1])
        soft_constraints[str(self) + u'z'] = SoftConstraint(lower=diff[2],
                                                            upper=diff[2],
                                                            weight=weight,
                                                            expression=current_axis[2])
        return soft_constraints

    def __str__(self):
        s = super(Pointing, self).__str__()
        return u'{}/{}/{}'.format(s, self.root, self.tip)


def add_debug_constraint(d, key, expr):
    """
    If you want to see an arbitrary evaluated expression in the matrix use this.
    These softconstraints will not influence anything.
    :param d: a dict where the softcontraint will be added to
    :type: dict
    :param key: a name to identify the debug soft contraint
    :type key: str
    :type expr: sw.Symbol
    """
    d[key] = SoftConstraint(lower=expr,
                            upper=expr,
                            weight=0,
                            expression=1)<|MERGE_RESOLUTION|>--- conflicted
+++ resolved
@@ -389,18 +389,10 @@
 
         soft_constraints = OrderedDict()
 
-<<<<<<< HEAD
-        # axis, angle = sw.diffable_axis_angle_from_matrix((current_rotation.T * goal_rotation))
-        angle = sw.rotation_distance(current_rotation, goal_rotation)
-        angle = sw.diffable_abs(angle)
-
-        capped_angle = sw.diffable_min_fast((gain * angle)/ max_speed, 1)
-=======
         angle = sw.rotation_distance(current_rotation, goal_rotation)
         angle = sw.diffable_abs(angle)
         angle = sw.if_eq_zero(angle, max_speed, angle)
-        capped_angle = sw.diffable_min_fast(max_speed / (gain * angle), 1)
->>>>>>> c41ce815
+        capped_angle = sw.diffable_min_fast((gain * angle)/ max_speed, 1)
 
         q1 = sw.quaternion_from_matrix(current_rotation)
         q2 = sw.quaternion_from_matrix(goal_rotation)

from __future__ import division

import math
import numbers
from collections import OrderedDict

import numpy as np
from geometry_msgs.msg import Vector3Stamped
from rospy_message_converter.message_converter import convert_dictionary_to_ros_message

import giskardpy.identifier as identifier
<<<<<<< HEAD
from giskardpy import cas_wrapper as w
from giskardpy.data_types import SoftConstraint
from giskardpy.exceptions import GiskardException, ConstraintException
from giskardpy.input_system import PoseStampedInput, Point3Input, Vector3Input, Vector3StampedInput, FrameInput, \
    PointStampedInput, TranslationInput
import giskardpy.tfwrapper as tf
=======
import giskardpy.tfwrapper as tf
from giskardpy import symbolic_wrapper as w
from giskardpy.exceptions import GiskardException
from giskardpy.input_system import PoseStampedInput, Point3Input, Vector3Input, Vector3StampedInput, FrameInput, \
    PointStampedInput, TranslationInput
from giskardpy.qp_problem_builder import SoftConstraint
>>>>>>> a3e29ce0

WEIGHTS = [0] + [6 ** x for x in range(7)]
WEIGHT_MAX = WEIGHTS[-1]
WEIGHT_ABOVE_CA = WEIGHTS[3]
WEIGHT_BELOW_CA = WEIGHTS[1]
WEIGHT_MIN = WEIGHTS[0]

WEIGHT_COLLISION_AVOIDANCE = WEIGHTS[3]


class Constraint(object):
    def __init__(self, god_map, **kwargs):
        self.god_map = god_map

    def save_params_on_god_map(self, params):
        constraints = self.get_god_map().safe_get_data(identifier.constraints_identifier)
        constraints[str(self)] = params
        self.get_god_map().safe_set_data(identifier.constraints_identifier, constraints)

    def make_constraints(self):
        pass

    def get_identifier(self):
        return identifier.constraints_identifier + [str(self)]

    def get_world_object_pose(self, object_name, link_name):
        pass

    def get_god_map(self):
        """
        :rtype: giskardpy.god_map.GodMap
        """
        return self.god_map

    def get_world(self):
        """
        :rtype: giskardpy.world.World
        """
        return self.get_god_map().safe_get_data(identifier.world)

    def get_robot(self):
        """
        :rtype: giskardpy.robot.Robot
        """
        return self.get_god_map().safe_get_data(identifier.robot)

    def get_world_unsafe(self):
        """
        :rtype: giskardpy.world.World
        """
        return self.get_god_map().get_data(identifier.world)

    def get_robot_unsafe(self):
        """
        :rtype: giskardpy.robot.Robot
        """
        return self.get_god_map().get_data(identifier.robot)

    def get_input_joint_position(self, joint_name):
        """
        returns a symbol that referes to the given joint
        """
        key = identifier.joint_states + [joint_name, u'position']
        return self.god_map.to_symbol(key)

    def get_input_sampling_period(self):
        return self.god_map.to_symbol(identifier.sample_period)

    def make_polynomial_function(self, x, p1x, p1y,
                                 p2x, p2y,
                                 min_x, min_y):
        C = min_y
        B = min_x

        order = math.log(((p2y - min_y) / (p1y - min_y)), ((min_x - p2x) / (min_x - p1x)))
        A = (p1y - C) / ((B - p1x) ** order)

        return A * ((-x) + B) ** order + C

    def make_polynomial_function2(self, x, local_max_x, local_max_y,
                                  local_min_x, local_min_y,
                                  order):
        """
        function of form x**order - x**(order-1)
        :return:
        """
        order_1 = order
        order_2 = order - 1
        A = (order_2 / order_1) * (1 / (local_min_x - local_max_x))
        B = (order_1 ** order_1 / order_2 ** order_2) * (local_max_y - local_min_y)
        C = -local_max_x
        D = local_max_y
        return B * ((x + C) * A) ** order_1 - B * ((x + C) * A) ** order_2 + D

    def magic_weight_function(self, x, p1x, p1y,
                              p2x, p2y,
                              saddlex, saddley,
                              min_x, min_y):
        f0 = p1y
        f1 = self.make_polynomial_function(x, p1x, p1y, p2x, p2y, saddlex, saddley)
        f2 = self.make_polynomial_function2(x, saddlex, saddley, min_x, min_y, 3)
        f3 = min_y
        return w.if_less_eq(x, p1x, f0, w.if_less_eq(x, saddlex, f1, w.if_less_eq(x, min_x, f2, f3)))

    def __str__(self):
        return self.__class__.__name__

    def get_fk(self, root, tip):
        """
        Return the homogeneous transformation matrix root_T_tip as a function that is dependent on the joint state.
        :type root: str
        :type tip: str
        :return: root_T_tip
        """
        return self.get_robot().get_fk_expression(root, tip)

    def get_fk_evaluated(self, root, tip):
        """
        Return the homogeneous transformation matrix root_T_tip. This Matrix refers to the evaluated current transform.
        It is not dependent on the joint state.
        :type root: str
        :type tip: str
        :return: root_T_tip
        """
        return FrameInput(self.get_god_map().to_symbol,
                          prefix=identifier.fk_np +
                                 [(root, tip)]).get_frame()

    def get_input_float(self, name):
        """
        Returns a symbol that refers to the value of "name" on god map
        :type name: str
        :return: symbol
        """
        key = self.get_identifier() + [name]
        return self.god_map.to_symbol(key)

    def parse_and_transform_PoseStamped(self, pose_stamped_json, goal_reference_frame):
        """
        Takes a pose stamped json, turns it into a ros message and transforms it into the goal frame
        :param pose_stamped_json: json representing a pose stamped
        :type pose_stamped_json: str
        :param goal_reference_frame: name of the goal frame
        :type goal_reference_frame: str
        :return:
        """
        result = convert_dictionary_to_ros_message(u'geometry_msgs/PoseStamped', pose_stamped_json)
        result = tf.transform_pose(goal_reference_frame, result)
        result.pose.orientation = tf.normalize(result.pose.orientation)
        return result

    def parse_and_transform_Vector3Stamped(self, vector3_stamped_json, goal_reference_frame, normalized=False):
        result = convert_dictionary_to_ros_message(u'geometry_msgs/Vector3Stamped', vector3_stamped_json)
        result = tf.transform_vector(goal_reference_frame, result)
        if normalized:
            result.vector = tf.normalize(result.vector)
        return result

    def parse_and_transform_PointStamped(self, point_stamped_json, goal_reference_frame):
        result = convert_dictionary_to_ros_message(u'geometry_msgs/PointStamped', point_stamped_json)
        result = tf.transform_point(goal_reference_frame, result)
        return result

    def get_input_PoseStamped(self, name):
        """
        :param name: name of the god map entry
        :return: a homogeneous transformation matrix, with symbols that refer to a pose stamped in the god map.
        """
        return PoseStampedInput(self.get_god_map().to_symbol,
                                translation_prefix=self.get_identifier() +
                                                   [name,
                                                    u'pose',
                                                    u'position'],
                                rotation_prefix=self.get_identifier() +
                                                [name,
                                                 u'pose',
                                                 u'orientation']).get_frame()

    def get_input_Vector3Stamped(self, name):
        return Vector3StampedInput(self.god_map.to_symbol,
                                   vector_prefix=self.get_identifier() + [name, u'vector']).get_expression()

    def get_input_PointStamped(self, name):
        return PointStampedInput(self.god_map.to_symbol,
                                 prefix=self.get_identifier() + [name, u'point']).get_expression()

<<<<<<< HEAD
    def get_expr_velocity(self, expr):
        expr_jacobian = w.jacobian(expr, self.get_robot().get_joint_position_symbols())
=======
    def limit_acceleration(self, current_position, error, max_acceleration, max_velocity):
        """
        experimental, don't use
        """
        sample_period = self.get_input_sampling_period()
        position_jacobian = w.jacobian(current_position, self.get_robot().get_joint_position_symbols())
>>>>>>> a3e29ce0
        last_velocities = w.Matrix(self.get_robot().get_joint_velocity_symbols())
        velocity = w.dot(expr_jacobian, last_velocities)
        if velocity.shape[0] * velocity.shape[0] == 1:
            return velocity[0]
        else:
            return velocity

    def get_fk_velocity(self, root, tip):
        r_T_t = self.get_fk(root, tip)
        r_R_t = w.rotation_of(r_T_t)
        axis, angle = w.axis_angle_from_matrix(r_R_t)
        r_R_t_axis_angle = axis * angle
        r_P_t = w.position_of(r_T_t)
        fk = w.Matrix([r_P_t[0],
                       r_P_t[1],
                       r_P_t[2],
                       r_R_t_axis_angle[0],
                       r_R_t_axis_angle[1],
                       r_R_t_axis_angle[2]])
        return self.get_expr_velocity(fk)

    def limit_acceleration(self, current_position, error, max_acceleration, max_velocity, debug_prefix=None):
        sample_period = self.get_input_sampling_period()
        last_velocity = self.get_expr_velocity(current_position)
        if debug_prefix is not None:
            self.add_debug_constraint(debug_prefix + '/velocity', last_velocity)
        max_velocity = max_velocity * sample_period
        max_acceleration = max_acceleration * sample_period
        last_velocity = last_velocity * sample_period
        m = 1 / max_acceleration
        error *= m
        max_acceleration *= m
        last_velocity *= m
        max_velocity *= m
        sign = w.sign(error)
        error = w.Abs(error)
        error_rounded = np.floor(error)
        cmd = w.if_greater(max_acceleration, error,
                           error,
                           w.sqrt(error_rounded * 2 * max_acceleration + (
                                   max_acceleration ** 2 / 4)) - max_acceleration / 2)
        cmd *= sign

        vel = w.Max(w.Min(cmd, w.Min(last_velocity + max_acceleration, max_velocity)),
                    w.Max(last_velocity - max_acceleration, -max_velocity))
        return vel / m

    def limit_velocity(self, error, max_velocity):
        """
        :param error: expression that describes the error
        :param max_velocity: float or expression representing the max velocity
        :return: expression that limits the velocity of error to max_velocity
        """
        sample_period = self.get_input_sampling_period()
        max_velocity *= sample_period
        return w.Max(w.Min(error, max_velocity), -max_velocity)

    def get_constraints(self):
        """
        :rtype: OrderedDict
        """
        self.soft_constraints = OrderedDict()
        self.make_constraints()
        return self.soft_constraints

    def add_constraint(self, name_suffix, lower, upper, weight, expression):
        """
        :param name: name of the constraint, make use to avoid name conflicts!
        :type name: str
        :param lower: lower limit for the !derivative! of the expression
        :type lower: float, or symbolic expression
        :param upper: upper limit for the !derivative! of the expression
        :type upper: float, or symbolic expression
        :param weight: tells the solver how important this constraint is, if unsure, use HIGH_WEIGHT
        :param expression: symbolic expression that describes a geometric property. make sure it as a depedency on the
                            joint state. usually achieved through "get_fk"
        """
        name = str(self) + name_suffix
        if name in self.soft_constraints:
            raise KeyError(u'a constraint with name \'{}\' already exists'.format(name))
        self.soft_constraints[name] = SoftConstraint(lbA=lower,
                                                     ubA=upper,
                                                     weight=weight,
                                                     expression=expression,
                                                     lb=-1e9,
                                                     ub=1e9)

    def add_debug_constraint(self, name, expr):
        """
        Adds a constraint with weight 0 to the qp problem.
        Used to inspect subexpressions for debugging.
        :param name: a name to identify the expression
        :type name: str
        :type expr: w.Symbol
        """
        self.add_constraint(name, expr, expr, 1, 0)

    def add_minimize_position_constraints(self, r_P_g, max_velocity, max_acceleration, root, tip):
        """
        :param r_P_g: position of goal relative to root frame
        :param max_velocity:
        :param max_acceleration:
        :param root:
        :param tip:
        :return:
        """
        r_P_c = w.position_of(self.get_fk(root, tip))

        r_P_error = r_P_g - r_P_c
        trans_error = w.norm(r_P_error)

        trans_scale = self.limit_acceleration(w.norm(r_P_c),
                                              trans_error,
                                              max_acceleration,
                                              max_velocity)
        r_P_intermediate_error = w.save_division(r_P_error, trans_error) * trans_scale

        weight = self.magic_weight_function(trans_error,
                                            0.0, WEIGHTS[5],
                                            0.01, WEIGHTS[4],
                                            0.05, WEIGHTS[3],
                                            0.06, WEIGHTS[1])

        self.add_constraint(u'/x',
                            lower=r_P_intermediate_error[0],
                            upper=r_P_intermediate_error[0],
                            weight=weight,
                            expression=r_P_c[0])
        self.add_constraint(u'/y',
                            lower=r_P_intermediate_error[1],
                            upper=r_P_intermediate_error[1],
                            weight=weight,
                            expression=r_P_c[1])
        self.add_constraint(u'/z',
                            lower=r_P_intermediate_error[2],
                            upper=r_P_intermediate_error[2],
                            weight=weight,
                            expression=r_P_c[2])

    def add_minimize_vector_angle_constraints(self, max_velocity, root, tip, tip_V_tip_normal, root_V_goal_normal):
        root_R_tip = w.rotation_of(self.get_fk(root, tip))
        root_V_tip_normal = w.dot(root_R_tip, tip_V_tip_normal)

        angle = w.acos(w.dot(root_V_tip_normal.T, root_V_goal_normal)[0])
        angle_limited = self.limit_velocity(angle, max_velocity) / angle
        root_V_goal_normal_intermediate = w.slerp(root_V_tip_normal, root_V_goal_normal, angle_limited)
        error = root_V_goal_normal_intermediate - root_V_tip_normal

        weight = WEIGHT_ABOVE_CA

        self.add_constraint(u'/rot/x', lower=error[0],
                            upper=error[0],
                            weight=weight,
                            expression=root_V_tip_normal[0])
        self.add_constraint(u'/rot/y', lower=error[1],
                            upper=error[1],
                            weight=weight,
                            expression=root_V_tip_normal[1])
        self.add_constraint(u'/rot/z', lower=error[2],
                            upper=error[2],
                            weight=weight,
                            expression=root_V_tip_normal[2])


class JointPositionContinuous(Constraint):
    goal = u'goal'
    weight = u'weight'
    max_velocity = u'max_velocity'
    max_acceleration = u'max_acceleration'

    def __init__(self, god_map, joint_name, goal, weight=WEIGHTS[5], max_velocity=1, max_acceleration=1):
        super(JointPositionContinuous, self).__init__(god_map)
        self.joint_name = joint_name

        if not self.get_robot().is_joint_continuous(joint_name):
            raise ConstraintException(u'{} called with non continuous joint {}'.format(self.__name__,
                                                                                       joint_name))

        params = {self.goal: goal,
                  self.weight: weight,
                  self.max_velocity: max_velocity,
                  self.max_acceleration: max_acceleration}
        self.save_params_on_god_map(params)

    def make_constraints(self):
        """
        example:
        name='JointPosition'
        parameter_value_pair='{
            "joint_name": "torso_lift_joint", #required
            "goal_position": 0, #required
            "weight": 1, #optional
            "max_velocity": 1 #optional -- rad/s or m/s depending on joint; can not go higher than urdf limit
        }'
        :return:
        """
        current_joint = self.get_input_joint_position(self.joint_name)

        joint_goal = self.get_input_float(self.goal)
        weight = self.get_input_float(self.weight)

        max_acceleration = self.get_input_float(self.max_acceleration)
        max_velocity = w.Min(self.get_input_float(self.max_velocity),
                             self.get_robot().get_joint_velocity_limit_expr(self.joint_name))

        error = w.shortest_angular_distance(current_joint, joint_goal)
        # capped_err = self.limit_acceleration(current_joint, error, max_acceleration, max_velocity)
        capped_err = self.limit_velocity(error, max_velocity)

        weight = self.magic_weight_function(w.Abs(error),
                                            0.0, WEIGHTS[5],
                                            np.pi / 8, WEIGHTS[4],
                                            np.pi / 6, WEIGHTS[3],
                                            np.pi / 4, WEIGHTS[1])

        self.add_constraint('', lower=capped_err, upper=capped_err, weight=weight, expression=current_joint)

    def __str__(self):
        s = super(JointPositionContinuous, self).__str__()
        return u'{}/{}'.format(s, self.joint_name)


class JointPositionPrismatic(Constraint):
    goal = u'goal'
    weight = u'weight'
    max_velocity = u'max_velocity'
    max_acceleration = u'max_acceleration'

    def __init__(self, god_map, joint_name, goal, weight=None, max_velocity=0.1, max_acceleration=0.1):
        super(JointPositionPrismatic, self).__init__(god_map)
        self.joint_name = joint_name
        if not self.get_robot().is_joint_prismatic(joint_name):
            raise ConstraintException(u'{} called with non prismatic joint {}'.format(self.__name__,
                                                                                      joint_name))

        params = {self.goal: goal,
                  self.weight: weight,
                  self.max_velocity: max_velocity,
                  self.max_acceleration: max_acceleration}
        self.save_params_on_god_map(params)

    def make_constraints(self):
        """
        example:
        name='JointPosition'
        parameter_value_pair='{
            "joint_name": "torso_lift_joint", #required
            "goal_position": 0, #required
            "weight": 1, #optional
            "gain": 10, #optional -- error is multiplied with this value
            "max_speed": 1 #optional -- rad/s or m/s depending on joint; can not go higher than urdf limit
        }'
        :return:
        """
        current_joint = self.get_input_joint_position(self.joint_name)

        joint_goal = self.get_input_float(self.goal)
        weight = self.get_input_float(self.weight)

        max_velocity = w.Min(self.get_input_float(self.max_velocity),
                             self.get_robot().get_joint_velocity_limit_expr(self.joint_name))
        max_acceleration = self.get_input_float(self.max_acceleration)

        err = joint_goal - current_joint
        weight = self.magic_weight_function(w.Abs(err),
                                            0.0, WEIGHTS[5],
                                            0.01, WEIGHTS[4],
                                            0.05, WEIGHTS[3],
                                            0.06, WEIGHTS[1])
        capped_err = self.limit_acceleration(current_joint, err, max_acceleration, max_velocity)

        self.add_constraint('', lower=capped_err, upper=capped_err, weight=weight, expression=current_joint)

    def __str__(self):
        s = super(JointPositionPrismatic, self).__str__()
        return u'{}/{}'.format(s, self.joint_name)


class JointPositionRevolute(Constraint):
    goal = u'goal'
    weight = u'weight'
    max_velocity = u'max_velocity'
    max_acceleration = u'max_acceleration'

    def __init__(self, god_map, joint_name, goal, weight=None, max_velocity=1, max_acceleration=1):
        super(JointPositionRevolute, self).__init__(god_map)
        self.joint_name = joint_name
        if not self.get_robot().is_joint_revolute(joint_name):
            raise ConstraintException(u'{} called with non prismatic joint {}'.format(self.__name__,
                                                                                      joint_name))

        params = {self.goal: goal,
                  self.weight: weight,
                  self.max_velocity: max_velocity,
                  self.max_acceleration: max_acceleration}
        self.save_params_on_god_map(params)

    def make_constraints(self):
        """
        example:
        name='JointPosition'
        parameter_value_pair='{
            "joint_name": "torso_lift_joint", #required
            "goal_position": 0, #required
            "weight": 1, #optional
            "gain": 10, #optional -- error is multiplied with this value
            "max_speed": 1 #optional -- rad/s or m/s depending on joint; can not go higher than urdf limit
        }'
        :return:
        """
        current_joint = self.get_input_joint_position(self.joint_name)

        joint_goal = self.get_input_float(self.goal)
        weight = self.get_input_float(self.weight)

        max_velocity = w.Min(self.get_input_float(self.max_velocity),
                             self.get_robot().get_joint_velocity_limit_expr(self.joint_name))

        max_acceleration = self.get_input_float(self.max_acceleration)

        err = joint_goal - current_joint
        capped_err = self.limit_acceleration(current_joint, err, max_acceleration, max_velocity)

        # weight = self.magic_weight_function(w.Abs(err),
        #                                     0.0, WEIGHTS[5],
        #                                     np.pi / 8, WEIGHTS[4],
        #                                     np.pi / 6, WEIGHTS[3],
        #                                     np.pi / 4, WEIGHTS[1])
        weight = WEIGHTS[5]

        self.add_constraint('', lower=capped_err, upper=capped_err, weight=weight, expression=current_joint)

    def __str__(self):
        s = super(JointPositionRevolute, self).__str__()
        return u'{}/{}'.format(s, self.joint_name)


class JointPositionList(Constraint):
    def __init__(self, god_map, goal_state, weight=None, max_velocity=None):
        super(JointPositionList, self).__init__(god_map)
        self.constraints = []
        for i, joint_name in enumerate(goal_state[u'name']):
            goal_position = goal_state[u'position'][i]
            params = {u'joint_name': joint_name,
                      u'goal': goal_position}
            if weight is not None:
                params[u'weight'] = weight
            if max_velocity is not None:
                params[u'max_velocity'] = max_velocity
            if self.get_robot().is_joint_continuous(joint_name):
                self.constraints.append(JointPositionContinuous(god_map, **params))
            elif self.get_robot().is_joint_revolute(joint_name):
                self.constraints.append(JointPositionRevolute(god_map, **params))
            elif self.get_robot().is_joint_prismatic(joint_name):
                self.constraints.append(JointPositionPrismatic(god_map, **params))

    def make_constraints(self):
        for constraint in self.constraints:
            self.soft_constraints.update(constraint.get_constraints())


class BasicCartesianConstraint(Constraint):
    goal = u'goal'
    weight = u'weight'
    max_velocity = u'max_velocity'
    max_acceleration = u'max_acceleration'

    def __init__(self, god_map, root_link, tip_link, goal, max_velocity=0.1, max_acceleration=0.1):
        super(BasicCartesianConstraint, self).__init__(god_map)
        self.root = root_link
        self.tip = tip_link
        goal = self.parse_and_transform_PoseStamped(goal, self.root)

        params = {self.goal: goal,
                  self.max_acceleration: max_acceleration,
                  self.max_velocity: max_velocity}
        self.save_params_on_god_map(params)

    def get_goal_pose(self):
        return self.get_input_PoseStamped(self.goal)

    def __str__(self):
        s = super(BasicCartesianConstraint, self).__str__()
        return u'{}/{}/{}'.format(s, self.root, self.tip)


class CartesianPosition(BasicCartesianConstraint):

    def make_constraints(self):
        """
        example:
        name='CartesianPosition'
        parameter_value_pair='{
            "root": "base_footprint", #required
            "tip": "r_gripper_tool_frame", #required
            "goal_position": {"header":
                                {"stamp":
                                    {"secs": 0,
                                    "nsecs": 0},
                                "frame_id": "",
                                "seq": 0},
                            "pose": {"position":
                                        {"y": 0.0,
                                        "x": 0.0,
                                        "z": 0.0},
                                    "orientation": {"y": 0.0,
                                                    "x": 0.0,
                                                    "z": 0.0,
                                                    "w": 0.0}
                                    }
                            }', #required
            "weight": 1, #optional
            "max_velocity": 0.3 #optional -- rad/s or m/s depending on joint; can not go higher than urdf limit
        }'
        :return:
        """

        r_P_g = w.position_of(self.get_goal_pose())
        max_velocity = self.get_input_float(self.max_velocity)
        max_acceleration = self.get_input_float(self.max_acceleration)

        self.add_minimize_position_constraints(r_P_g, max_velocity, max_acceleration, self.root, self.tip)


# class CartesianPositionX(BasicCartesianConstraint):
# FIXME
#     def make_constraints(self):
#         goal_position = w.position_of(self.get_goal_pose())
#         weight = self.get_input_float(self.weight)
#         max_velocity = self.get_input_float(self.max_velocity)
#         t = self.get_input_sampling_period()
#
#         current_position = w.position_of(self.get_fk(self.root, self.tip))
#
#         trans_error_vector = goal_position - current_position
#         trans_error = w.norm(trans_error_vector)
#         trans_scale = w.Min(trans_error, max_velocity * t)
#         trans_control = w.save_division(trans_error_vector, trans_error) * trans_scale
#
#         self.add_constraint(u'x', lower=trans_control[0],
#                             upper=trans_control[0],
#                             weight=weight,
#                             expression=current_position[0])
#
#
# class CartesianPositionY(BasicCartesianConstraint):
#     def make_constraints(self):
#         goal_position = w.position_of(self.get_goal_pose())
#         weight = self.get_input_float(self.weight)
#         max_velocity = self.get_input_float(self.max_velocity)
#         t = self.get_input_sampling_period()
#
#         current_position = w.position_of(self.get_fk(self.root, self.tip))
#
#         trans_error_vector = goal_position - current_position
#         trans_error = w.norm(trans_error_vector)
#         trans_scale = w.Min(trans_error, max_velocity * t)
#         trans_control = w.save_division(trans_error_vector, trans_error) * trans_scale
#
#         self.add_constraint(u'y', lower=trans_control[1],
#                             upper=trans_control[1],
#                             weight=weight,
#                             expression=current_position[1])


class CartesianOrientation(BasicCartesianConstraint):
<<<<<<< HEAD
    def __init__(self, god_map, root_link, tip_link, goal, max_velocity=0.5, max_acceleration=0.5):
        super(CartesianOrientation, self).__init__(god_map, root_link, tip_link, goal, max_velocity, max_acceleration)
=======
    def __init__(self, god_map, root_link, tip_link, goal, weight=HIGH_WEIGHT, max_veloctiy=0.5, max_acceleration=0.5):
        super(CartesianOrientation, self).__init__(god_map, root_link, tip_link, goal, weight, max_veloctiy,
                                                   max_acceleration)
>>>>>>> a3e29ce0

    def make_constraints(self):
        """
        example:
        name='CartesianPosition'
        parameter_value_pair='{
            "root": "base_footprint", #required
            "tip": "r_gripper_tool_frame", #required
            "goal_position": {"header":
                                {"stamp":
                                    {"secs": 0,
                                    "nsecs": 0},
                                "frame_id": "",
                                "seq": 0},
                            "pose": {"position":
                                        {"y": 0.0,
                                        "x": 0.0,
                                        "z": 0.0},
                                    "orientation": {"y": 0.0,
                                                    "x": 0.0,
                                                    "z": 0.0,
                                                    "w": 0.0}
                                    }
                            }', #required
            "weight": 1, #optional
            "max_velocity": 0.3 #optional -- rad/s or m/s depending on joint; can not go higher than urdf limit
        }'
        :return:
        """
        goal_rotation = w.rotation_of(self.get_goal_pose())
        max_velocity = self.get_input_float(self.max_velocity)
        max_acceleration = self.get_input_float(self.max_acceleration)

        current_rotation = w.rotation_of(self.get_fk(self.root, self.tip))
        current_evaluated_rotation = w.rotation_of(self.get_fk_evaluated(self.root, self.tip))

        hack = w.rotation_matrix_from_axis_angle([0, 0, 1], 0.0001)

        axis, current_angle = w.axis_angle_from_matrix(
            w.dot(w.dot(current_evaluated_rotation.T, hack), current_rotation))
        c_aa = (axis * current_angle)

        axis, angle = w.axis_angle_from_matrix(w.dot(current_rotation.T, goal_rotation))

        capped_angle = self.limit_acceleration(current_angle,
                                               angle,
                                               max_acceleration,
                                               max_velocity)

        r_rot_control = axis * capped_angle

        weight = WEIGHTS[5]

        self.add_constraint(u'/0', lower=r_rot_control[0],
                            upper=r_rot_control[0],
                            weight=weight,
                            expression=c_aa[0])
        self.add_constraint(u'/1', lower=r_rot_control[1],
                            upper=r_rot_control[1],
                            weight=weight,
                            expression=c_aa[1])
        self.add_constraint(u'/2', lower=r_rot_control[2],
                            upper=r_rot_control[2],
                            weight=weight,
                            expression=c_aa[2])


class CartesianOrientationSlerp(BasicCartesianConstraint):
<<<<<<< HEAD
    def __init__(self, god_map, root_link, tip_link, goal, max_velocity=0.5, max_accleration=0.5):
        super(CartesianOrientationSlerp, self).__init__(god_map, root_link, tip_link, goal, max_velocity,
=======
    def __init__(self, god_map, root_link, tip_link, goal, weight=HIGH_WEIGHT, max_velocity=0.5, max_accleration=0.5):
        super(CartesianOrientationSlerp, self).__init__(god_map, root_link, tip_link, goal, weight, max_velocity,
>>>>>>> a3e29ce0
                                                        max_accleration)

    def make_constraints(self):
        """
        example:
        name='CartesianPosition'
        parameter_value_pair='{
            "root": "base_footprint", #required
            "tip": "r_gripper_tool_frame", #required
            "goal_position": {"header":
                                {"stamp":
                                    {"secs": 0,
                                    "nsecs": 0},
                                "frame_id": "",
                                "seq": 0},
                            "pose": {"position":
                                        {"y": 0.0,
                                        "x": 0.0,
                                        "z": 0.0},
                                    "orientation": {"y": 0.0,
                                                    "x": 0.0,
                                                    "z": 0.0,
                                                    "w": 0.0}
                                    }
                            }', #required
            "weight": 1, #optional
            "max_velocity": 0.3 #optional -- rad/s or m/s depending on joint; can not go higher than urdf limit
        }'
        :return:
        """
        r_R_g = w.rotation_of(self.get_goal_pose())
        weight = self.get_input_float(self.weight)
        max_velocity = self.get_input_float(self.max_velocity)
        max_acceleration = self.get_input_float(self.max_acceleration)

        r_R_c = w.rotation_of(self.get_fk(self.root, self.tip))
        r_R_c_evaluated = w.rotation_of(self.get_fk_evaluated(self.root, self.tip))

        identity = w.rotation_matrix_from_axis_angle([0, 0, 1], 0.0001)
        c_R_c = w.dot(w.dot(r_R_c_evaluated.T, identity), r_R_c)
        current_axis, current_angle = w.axis_angle_from_matrix(c_R_c)
        current_angle_axis = (current_axis * current_angle)

        error_angle = w.rotation_distance(r_R_c, r_R_g)
        error_angle = w.Abs(error_angle)

        _, angle = w.axis_angle_from_matrix(r_R_c)
        # capped_angle = self.limit_acceleration(angle,
        #                                        error_angle,
        #                                        max_acceleration,
        #                                        max_velocity) / error_angle

        capped_angle = self.limit_velocity(error_angle, max_velocity) / error_angle

        r_R_c_q = w.quaternion_from_matrix(r_R_c)
        r_R_g_q = w.quaternion_from_matrix(r_R_g)
        r_R_g_intermediate_q = w.quaternion_slerp(r_R_c_q, r_R_g_q, capped_angle)
        c_R_g_intermediate_q = w.quaternion_diff(r_R_c_q, r_R_g_intermediate_q)
        intermediate_error_axis, intermediate_error_angle = w.axis_angle_from_quaternion(c_R_g_intermediate_q[0],
                                                                                         c_R_g_intermediate_q[1],
                                                                                         c_R_g_intermediate_q[2],
                                                                                         c_R_g_intermediate_q[3])

        c_R_g_intermediate_aa = intermediate_error_axis * intermediate_error_angle

        weight = WEIGHT_ABOVE_CA

        self.add_constraint(u'/0', lower=c_R_g_intermediate_aa[0],
                            upper=c_R_g_intermediate_aa[0],
                            weight=weight,
                            expression=current_angle_axis[0])
        self.add_constraint(u'/1', lower=c_R_g_intermediate_aa[1],
                            upper=c_R_g_intermediate_aa[1],
                            weight=weight,
                            expression=current_angle_axis[1])
        self.add_constraint(u'/2', lower=c_R_g_intermediate_aa[2],
                            upper=c_R_g_intermediate_aa[2],
                            weight=weight,
                            expression=current_angle_axis[2])


class CartesianPose(Constraint):
    def __init__(self, god_map, root_link, tip_link, goal, translation_max_velocity=0.1,
                 translation_max_acceleration=0.1, rotation_max_velocity=0.5, rotation_max_acceleration=0.5):
        super(CartesianPose, self).__init__(god_map)
        self.constraints = []
        self.constraints.append(CartesianPosition(god_map, root_link, tip_link, goal,
                                                  translation_max_velocity, translation_max_acceleration))
        self.constraints.append(CartesianOrientationSlerp(god_map, root_link, tip_link, goal,
                                                          rotation_max_velocity, rotation_max_acceleration))

    def make_constraints(self):
        for constraint in self.constraints:
            self.soft_constraints.update(constraint.make_constraints())


class ExternalCollisionAvoidance(Constraint):
    repel_velocity = u'repel_velocity'
    max_weight_distance = u'max_weight_distance'
    low_weight_distance = u'low_weight_distance'
    zero_weight_distance = u'zero_weight_distance'
    root_T_link_b = u'root_T_link_b'
    link_in_chain = u'link_in_chain'
    max_acceleration = u'max_acceleration'

    def __init__(self, god_map, link_name, repel_velocity=0.1, max_weight_distance=0.0, low_weight_distance=0.01,
                 zero_weight_distance=0.05, idx=0, max_acceleration=0.005):
        super(ExternalCollisionAvoidance, self).__init__(god_map)
        self.link_name = link_name
        self.robot_root = self.get_robot().get_root()
        self.robot_name = self.get_robot_unsafe().get_name()
        self.idx = idx

        params = {self.repel_velocity: repel_velocity,
                  self.max_weight_distance: max_weight_distance,
                  self.low_weight_distance: low_weight_distance,
                  self.zero_weight_distance: zero_weight_distance,
                  self.max_acceleration: max_acceleration}
        self.save_params_on_god_map(params)

    def get_contact_normal_on_b_in_root(self):
        return Vector3Input(self.god_map.to_symbol,
                            prefix=identifier.closest_point + [u'get_external_collisions',
                                                               (self.link_name,),
                                                               self.idx,
                                                               u'get_contact_normal_in_root',
                                                               tuple()]).get_expression()

    def get_closest_point_on_a_in_a(self):
        return Point3Input(self.god_map.to_symbol,
                           prefix=identifier.closest_point + [u'get_external_collisions',
                                                              (self.link_name,),
                                                              self.idx,
                                                              u'get_position_on_a_in_a',
                                                              tuple()]).get_expression()

    def get_closest_point_on_b_in_root(self):
        return Point3Input(self.god_map.to_symbol,
                           prefix=identifier.closest_point + [u'get_external_collisions',
                                                              (self.link_name,),
                                                              self.idx,
                                                              u'get_position_on_b_in_root',
                                                              tuple()]).get_expression()

    def get_actual_distance(self):
        return self.god_map.to_symbol(identifier.closest_point + [u'get_external_collisions',
                                                                  (self.link_name,),
                                                                  self.idx,
                                                                  u'get_contact_distance',
                                                                  tuple()])

    def make_constraints(self):
        a_P_pa = self.get_closest_point_on_a_in_a()
        r_P_pb = self.get_closest_point_on_b_in_root()
        r_V_n = self.get_contact_normal_on_b_in_root()
        actual_distance = self.get_actual_distance()
        repel_velocity = self.get_input_float(self.repel_velocity)
        max_acceleration = self.get_input_float(self.max_acceleration)
        zero_weight_distance = self.get_input_float(self.zero_weight_distance)

        r_T_a = self.get_fk(self.robot_root, self.link_name)

        r_P_pa = w.dot(r_T_a, a_P_pa)
        r_V_pb_pa = r_P_pa - r_P_pb

        dist = w.dot(r_V_n.T, r_V_pb_pa)[0]

        weight_f = self.magic_weight_function(actual_distance,
                                              0.0, WEIGHT_MAX,  # nothing should be stronger than ca
                                              0.01, WEIGHTS[4],
                                              # everything should stay below this to ensure ca is strong enough
                                              0.05, WEIGHTS[2],  # ca active but can get overpowered
                                              0.06, WEIGHT_MIN)  # everything is stronger than ca

        penetration_distance = zero_weight_distance - actual_distance

        limit = w.Max(-actual_distance, self.limit_acceleration(dist,
                                                                penetration_distance,
                                                                max_acceleration,
                                                                repel_velocity))

        # limit = self.limit_velocity(actual_distance, repel_velocity)

        self.add_constraint('', lower=limit,
                            upper=1e9,
                            weight=weight_f,
                            expression=dist)

    def __str__(self):
        s = super(ExternalCollisionAvoidance, self).__str__()
        return u'{}/{}/{}'.format(s, self.link_name, self.idx)


class SelfCollisionAvoidance(Constraint):
    repel_velocity = u'repel_velocity'
    max_weight_distance = u'max_weight_distance'
    low_weight_distance = u'low_weight_distance'
    zero_weight_distance = u'zero_weight_distance'
    root_T_link_b = u'root_T_link_b'
    link_in_chain = u'link_in_chain'

    def __init__(self, god_map, link_a, link_b, repel_velocity=0.1, max_weight_distance=0.0, low_weight_distance=0.01,
                 zero_weight_distance=0.05, idx=0):
        super(SelfCollisionAvoidance, self).__init__(god_map)
        self.link_a = link_a
        self.link_b = link_b
        self.robot_root = self.get_robot().get_root()
        self.robot_name = self.get_robot_unsafe().get_name()
        self.idx = idx

        params = {self.repel_velocity: repel_velocity,
                  self.max_weight_distance: max_weight_distance,
                  self.low_weight_distance: low_weight_distance,
                  self.zero_weight_distance: zero_weight_distance, }
        self.save_params_on_god_map(params)

    def get_contact_normal_in_b(self):
        return Vector3Input(self.god_map.to_symbol,
                            prefix=identifier.closest_point + [u'get_self_collisions',
                                                               (self.link_a, self.link_b),
                                                               self.idx,
                                                               u'get_contact_normal_in_b',
                                                               tuple()]).get_expression()

    def get_position_on_a_in_a(self):
        return Point3Input(self.god_map.to_symbol,
                           prefix=identifier.closest_point + [u'get_self_collisions',
                                                              (self.link_a, self.link_b),
                                                              self.idx,
                                                              u'get_position_on_a_in_a',
                                                              tuple()]).get_expression()

    def get_b_T_pb(self):
        return TranslationInput(self.god_map.to_symbol,
                                prefix=identifier.closest_point + [u'get_self_collisions',
                                                                   (self.link_a, self.link_b),
                                                                   self.idx,
                                                                   u'get_position_on_b_in_b',
                                                                   tuple()]).get_frame()

    def get_actual_distance(self):
        return self.god_map.to_symbol(identifier.closest_point + [u'get_self_collisions',
                                                                  (self.link_a, self.link_b),
                                                                  self.idx,
                                                                  u'get_contact_distance',
                                                                  tuple()])

    def make_constraints(self):
        repel_velocity = self.get_input_float(self.repel_velocity)
        zero_weight_distance = self.get_input_float(self.zero_weight_distance)
        actual_distance = self.get_actual_distance()

        movable_joint = self.get_robot().get_controlled_parent_joint(self.link_a)
        f = self.get_robot().get_child_link_of_joint(movable_joint)
        a_T_f = self.get_fk_evaluated(self.link_a, f)

        b_T_a = self.get_fk(self.link_b, self.link_a)
        pb_T_b = w.inverse_frame(self.get_b_T_pb())
        f_P_pa = self.get_position_on_a_in_a()

        pb_V_n = self.get_contact_normal_in_b()

        a_P_pa = w.dot(a_T_f, f_P_pa)

        pb_P_pa = w.dot(pb_T_b, b_T_a, a_P_pa)

        dist = w.dot(pb_V_n.T, pb_P_pa)[0]

        weight_f = self.magic_weight_function(actual_distance,
                                              0.0, WEIGHT_MAX,
                                              0.01, WEIGHTS[4],
                                              0.05, WEIGHTS[2],
                                              0.06, WEIGHT_MIN)

        limit = zero_weight_distance - actual_distance
        limit = self.limit_velocity(limit, repel_velocity)

        self.add_constraint('', lower=limit, upper=1e9, weight=weight_f, expression=dist)

    def __str__(self):
        s = super(SelfCollisionAvoidance, self).__str__()
        return u'{}/{}/{}/{}'.format(s, self.link_a, self.link_b, self.idx)


class AlignPlanes(Constraint):
    root_normal_id = u'root_normal'
    tip_normal_id = u'tip_normal'
    max_velocity_id = u'max_velocity'

    def __init__(self, god_map, root, tip, root_normal, tip_normal, max_velocity=0.5):
        """
        :type god_map:
        :type root: str
        :type tip: str
        :type root_normal: Vector3Stamped
        :type tip_normal: Vector3Stamped
        """
        super(AlignPlanes, self).__init__(god_map)
        self.root = root
        self.tip = tip

        self.tip_normal = self.parse_and_transform_Vector3Stamped(tip_normal, self.tip, normalized=True)
        self.root_normal = self.parse_and_transform_Vector3Stamped(root_normal, self.root, normalized=True)

        params = {self.root_normal_id: self.root_normal,
                  self.tip_normal_id: self.tip_normal,
                  self.max_velocity_id: max_velocity}
        self.save_params_on_god_map(params)

    def __str__(self):
        s = super(AlignPlanes, self).__str__()
        return u'{}/{}/{}_X:{}_Y:{}_Z:{}'.format(s, self.root, self.tip,
                                                 self.tip_normal.vector.x,
                                                 self.tip_normal.vector.y,
                                                 self.tip_normal.vector.z)

    def get_root_normal_vector(self):
        return self.get_input_Vector3Stamped(self.root_normal_id)

    def get_tip_normal_vector(self):
        return self.get_input_Vector3Stamped(self.tip_normal_id)

    def make_constraints(self):
        max_velocity = self.get_input_float(self.max_velocity_id)
        tip_normal__tip = self.get_tip_normal_vector()
        root_normal__root = self.get_root_normal_vector()
        self.add_minimize_vector_angle_constraints(max_velocity, self.root, self.tip, tip_normal__tip, root_normal__root)


class GraspBar(Constraint):
    bar_axis_id = u'bar_axis'
    tip_grasp_axis_id = u'tip_grasp_axis'
    bar_center_id = u'bar_center'
    bar_length_id = u'bar_length'
    max_velocity_id = u'max_velocity'

    def __init__(self, god_map, root, tip, tip_grasp_axis, bar_center, bar_axis, bar_length, max_velocity=0.1):
        super(GraspBar, self).__init__(god_map)
        self.root = root
        self.tip = tip

        bar_center = self.parse_and_transform_PointStamped(bar_center, self.root)

        tip_grasp_axis = self.parse_and_transform_Vector3Stamped(tip_grasp_axis, self.tip, normalized=True)

        bar_axis = self.parse_and_transform_Vector3Stamped(bar_axis, self.root, normalized=True)

        params = {self.bar_axis_id: bar_axis,
                  self.tip_grasp_axis_id: tip_grasp_axis,
                  self.bar_center_id: bar_center,
                  self.bar_length_id: bar_length,
                  self.max_velocity_id: max_velocity}
        self.save_params_on_god_map(params)

    def __str__(self):
        s = super(GraspBar, self).__str__()
        return u'{}/{}/{}'.format(s, self.root, self.tip)

    def get_bar_axis_vector(self):
        return self.get_input_Vector3Stamped(self.bar_axis_id)

    def get_tip_grasp_axis_vector(self):
        return self.get_input_Vector3Stamped(self.tip_grasp_axis_id)

    def get_bar_center_point(self):
        return self.get_input_PointStamped(self.bar_center_id)

    def make_constraints(self):
        max_velocity = self.get_input_float(self.max_velocity_id)

        bar_length = self.get_input_float(self.bar_length_id)
        root_V_bar_axis = self.get_bar_axis_vector()
        tip_V_tip_grasp_axis = self.get_tip_grasp_axis_vector()
        root_P_bar_center = self.get_bar_center_point()

        self.add_minimize_vector_angle_constraints(max_velocity, self.root, self.tip, tip_V_tip_grasp_axis, root_V_bar_axis)

        root_P_tip = w.position_of(self.get_fk(self.root, self.tip))

        root_P_line_start = root_P_bar_center + root_V_bar_axis * bar_length / 2
        root_P_line_end = root_P_bar_center - root_V_bar_axis * bar_length / 2

        dist, nearest = w.distance_point_to_line_segment(root_P_tip, root_P_line_start, root_P_line_end)

        self.add_minimize_position_constraints(nearest,
                                               0.1,
                                               0.1,
                                               self.root,
                                               self.tip)


class BasePointingForward(Constraint):
    base_forward_axis_id = u'base_forward_axis'
    max_velocity = u'max_velocity'
    range_id = u'range'
    linear_velocity_threshold_id = u'linear_velocity_threshold'

    def __init__(self, god_map, base_forward_axis=None, base_footprint=None, odom=None, velocity_tip=None,
                 range=np.pi / 8,
                 max_velocity=np.pi / 8, linear_velocity_threshold=0.02):
        """
        :param god_map: ignore
        :type base_forward_axis: Vector3Stamped as json dict
        :type base_footprint: str
        :type odom: str
        :type range: float
        :type max_velocity: float
        """
        super(BasePointingForward, self).__init__(god_map)
        if odom is not None:
            self.odom = odom
        else:
            self.odom = self.get_robot().get_root()
        if base_footprint is not None:
            self.base_footprint = base_footprint
        else:
            self.base_footprint = self.get_robot().get_non_base_movement_root()
        if velocity_tip is None:
            self.velocity_tip = self.base_footprint
        else:
            self.velocity_tip = velocity_tip
        if base_forward_axis is not None:
            self.base_forward_axis = base_forward_axis
            base_forward_axis = convert_dictionary_to_ros_message(u'geometry_msgs/Vector3Stamped', base_forward_axis)
            base_forward_axis = tf.transform_vector(self.base_footprint, base_forward_axis)
            tmp = np.array([base_forward_axis.vector.x, base_forward_axis.vector.y, base_forward_axis.vector.z])
            tmp = tmp / np.linalg.norm(tmp)
            self.base_forward_axis.vector = Vector3(*tmp)
        else:
            self.base_forward_axis = Vector3Stamped()
            self.base_forward_axis.header.frame_id = self.base_footprint
            self.base_forward_axis.vector.x = 1

        params = {self.base_forward_axis_id: self.base_forward_axis,
                  self.max_velocity: max_velocity,
                  self.range_id: range,
                  self.linear_velocity_threshold_id: linear_velocity_threshold}
        self.save_params_on_god_map(params)

    def __str__(self):
        s = super(BasePointingForward, self).__str__()
        return u'{}/{}/{}_X:{}_Y:{}_Z:{}'.format(s, self.odom, self.base_footprint,
                                                 self.base_forward_axis.vector.x,
                                                 self.base_forward_axis.vector.y,
                                                 self.base_forward_axis.vector.z)

    def get_base_forward_axis(self):
        return self.get_input_Vector3Stamped(self.base_forward_axis_id)

    def make_constraints(self):
        weight = WEIGHT_BELOW_CA
        range = self.get_input_float(self.range_id)
        linear_velocity_threshold = self.get_input_float(self.linear_velocity_threshold_id)

        max_velocity = self.get_input_float(self.max_velocity)
        odom_T_base_footprint_dot = self.get_fk_velocity(self.odom, self.velocity_tip)
        odom_V_goal = w.vector3(odom_T_base_footprint_dot[0],
                                odom_T_base_footprint_dot[1],
                                odom_T_base_footprint_dot[2])
        odom_V_goal_length_1 = w.scale(odom_V_goal, 1)

        odom_R_base_footprint = w.rotation_of(self.get_fk(self.odom, self.base_footprint))
        base_footprint_V_current = self.get_base_forward_axis()
        odom_V_base_footprint = w.dot(odom_R_base_footprint, base_footprint_V_current)

        linear_velocity = w.norm(odom_V_goal)

        error = w.acos(w.dot(odom_V_goal_length_1.T, odom_V_base_footprint)[0])
        error_limited_lb = w.if_greater_eq(linear_velocity_threshold, linear_velocity, 0,
                                           self.limit_velocity(error + range, max_velocity))
        error_limited_ub = w.if_greater_eq(linear_velocity_threshold, linear_velocity, 0,
                                           self.limit_velocity(error - range, max_velocity))
        self.add_constraint(u'/error',
                            lower=-error_limited_lb,
                            upper=-error_limited_ub,
                            weight=weight,
                            expression=error)


class GravityJoint(Constraint):
    weight = u'weight'

    def __init__(self, god_map, joint_name, object_name):
        super(GravityJoint, self).__init__(god_map)
        self.joint_name = joint_name
        self.object_name = object_name
        params = {}
        self.save_params_on_god_map(params)

    def make_constraints(self):
        current_joint = self.get_input_joint_position(self.joint_name)

        parent_link = self.get_robot().get_parent_link_of_joint(self.joint_name)

        parent_R_root = w.rotation_of(self.get_fk(parent_link, self.get_robot().get_root()))

        com__parent = w.position_of(self.get_fk_evaluated(parent_link, self.object_name))
        com__parent[3] = 0
        com__parent = w.scale(com__parent, 1)

        g = w.vector3(0, 0, -1)
        g__parent = w.dot(parent_R_root, g)
        axis_of_rotation = w.vector3(*self.get_robot().get_joint_axis(self.joint_name))
        l = w.dot(g__parent, axis_of_rotation)
        goal__parent = g__parent - w.scale(axis_of_rotation, l)
        goal__parent = w.scale(goal__parent, 1)

        goal_vel = w.acos(w.dot(com__parent, goal__parent))

        ref_axis_of_rotation = w.cross(com__parent, goal__parent)
        goal_vel *= w.sign(w.dot(ref_axis_of_rotation, axis_of_rotation))

        weight = WEIGHTS[3]

        self.add_constraint('', lower=goal_vel,  # sw.Min(goal_vel, 0),
                            upper=goal_vel,  # sw.Max(goal_vel, 0),
                            weight=weight,
                            expression=current_joint)

    def __str__(self):
        s = super(GravityJoint, self).__str__()
        return u'{}/{}'.format(s, self.joint_name)


class UpdateGodMap(Constraint):

    def __init__(self, god_map, updates):
        super(UpdateGodMap, self).__init__(god_map)
        self.update_god_map([], updates)

    def update_god_map(self, identifier, updates):
        if not isinstance(updates, dict):
            raise GiskardException(u'{} used incorrectly, {} not a dict or number'.format(str(self), updates))
        for member, value in updates.items():
            next_identifier = identifier + [member]
            if isinstance(value, numbers.Number) and \
                    isinstance(self.get_god_map().safe_get_data(next_identifier), numbers.Number):
                self.get_god_map().safe_set_data(next_identifier, value)
            else:
                self.update_god_map(next_identifier, value)


class Pointing(Constraint):
    goal_point = u'goal_point'
    pointing_axis = u'pointing_axis'
    weight = u'weight'

    def __init__(self, god_map, tip, goal_point, root=None, pointing_axis=None):
        """
        :type tip: str
        :param goal_point: json representing PointStamped
        :type goal_point: str
        :param root: default is root link of robot
        :type root: str
        :param pointing_axis: json representing Vector3Stamped, default is z axis
        :type pointing_axis: str
        :type weight: float
        """
        # always start by calling super with god map
        super(Pointing, self).__init__(god_map)

        # use this space to process your input parameters, handle defaults etc
        if root is None:
            self.root = self.get_robot().get_root()
        else:
            self.root = root
        self.tip = tip

        # you receive message in json form, use these functions to turn them into the proper types and transfrom
        # them into a goal frame
        goal_point = self.parse_and_transform_PointStamped(goal_point, self.root)

        if pointing_axis is not None:
            pointing_axis = self.parse_and_transform_Vector3Stamped(pointing_axis, self.tip, normalized=True)
        else:
            pointing_axis = Vector3Stamped()
            pointing_axis.header.frame_id = self.tip
            pointing_axis.vector.z = 1

        # save everything, that you want to reference in expressions on the god map
        params = {self.goal_point: goal_point,
                  self.pointing_axis: pointing_axis}
        self.save_params_on_god_map(params)

    # make make some convenience functions to make your code more readable
    def get_goal_point(self):
        return self.get_input_PointStamped(self.goal_point)

    def get_pointing_axis(self):
        return self.get_input_Vector3Stamped(self.pointing_axis)

    def make_constraints(self):
<<<<<<< HEAD

        weight = WEIGHT_BELOW_CA
=======
        # in this function, you have to create the actual constraints
        # start by creating references to your input params in the god map
        # get_input functions generally return symbols referring to god map entries
        weight = self.get_input_float(self.weight)
>>>>>>> a3e29ce0
        root_T_tip = self.get_fk(self.root, self.tip)
        goal_point = self.get_goal_point()
        pointing_axis = self.get_pointing_axis()

        # do some math to create your expressions and limits
        # make sure to always use function from the casadi_wrapper, here imported as "w".
        # here are some rules of thumb that often make constraints more stable:
        # 1) keep the expressions as simple as possible and move the "magic" into the lower/upper limits
        # 2) don't try to minimize the number of constraints (in this example, minimizing the angle is also possible
        #       but sometimes gets unstable)
        # 3) you can't use the normal if! use e.g. "w.if_eq"
        # 4) use self.limit_velocity on your error
        # 5) giskard will calculate the derivative of "expression". so in this example, writing -diff[0] in
        #       in expression will result in the same behavior, because goal_axis is constant.
        #       This is also the reason, why lower/upper are limits for the derivative.
        goal_axis = goal_point - w.position_of(root_T_tip)
        goal_axis /= w.norm(goal_axis)  # FIXME avoid /0
        current_axis = w.dot(root_T_tip, pointing_axis)
        diff = goal_axis - current_axis

<<<<<<< HEAD
        self.add_constraint(u'x', lower=diff[0],
                            upper=diff[0],
                            weight=weight,
                            expression=current_axis[0])
        self.add_constraint(u'y', lower=diff[1],
=======
        # add constraints to the current problem, after execution, it gets cleared automatically
        self.add_constraint(
            # name of the constraint, make use to avoid name conflicts!
            str(self) + u'x',
            # lower limit for the !derivative! of the expression
            lower=diff[0],
            # upper limit for the !derivative! of the expression
            upper=diff[0],
            # tells the solver how important this constraint is, if unsure, use HIGH_WEIGHT
            weight=weight,
            # symbolic expression that describes a geometric property. make sure it as a dependency on the
            # joint state. usually achieved through "get_fk"
            expression=current_axis[0])
        self.add_constraint(str(self) + u'y', lower=diff[1],
>>>>>>> a3e29ce0
                            upper=diff[1],
                            weight=weight,
                            expression=current_axis[1])
        self.add_constraint(u'z', lower=diff[2],
                            upper=diff[2],
                            weight=weight,
                            expression=current_axis[2])

    def __str__(self):
        # helps to make sure your constraint name is unique.
        s = super(Pointing, self).__str__()
        return u'{}/{}/{}'.format(s, self.root, self.tip)
<|MERGE_RESOLUTION|>--- conflicted
+++ resolved
@@ -9,21 +9,13 @@
 from rospy_message_converter.message_converter import convert_dictionary_to_ros_message
 
 import giskardpy.identifier as identifier
-<<<<<<< HEAD
+import giskardpy.tfwrapper as tf
 from giskardpy import cas_wrapper as w
 from giskardpy.data_types import SoftConstraint
 from giskardpy.exceptions import GiskardException, ConstraintException
 from giskardpy.input_system import PoseStampedInput, Point3Input, Vector3Input, Vector3StampedInput, FrameInput, \
     PointStampedInput, TranslationInput
 import giskardpy.tfwrapper as tf
-=======
-import giskardpy.tfwrapper as tf
-from giskardpy import symbolic_wrapper as w
-from giskardpy.exceptions import GiskardException
-from giskardpy.input_system import PoseStampedInput, Point3Input, Vector3Input, Vector3StampedInput, FrameInput, \
-    PointStampedInput, TranslationInput
-from giskardpy.qp_problem_builder import SoftConstraint
->>>>>>> a3e29ce0
 
 WEIGHTS = [0] + [6 ** x for x in range(7)]
 WEIGHT_MAX = WEIGHTS[-1]
@@ -210,17 +202,8 @@
         return PointStampedInput(self.god_map.to_symbol,
                                  prefix=self.get_identifier() + [name, u'point']).get_expression()
 
-<<<<<<< HEAD
     def get_expr_velocity(self, expr):
         expr_jacobian = w.jacobian(expr, self.get_robot().get_joint_position_symbols())
-=======
-    def limit_acceleration(self, current_position, error, max_acceleration, max_velocity):
-        """
-        experimental, don't use
-        """
-        sample_period = self.get_input_sampling_period()
-        position_jacobian = w.jacobian(current_position, self.get_robot().get_joint_position_symbols())
->>>>>>> a3e29ce0
         last_velocities = w.Matrix(self.get_robot().get_joint_velocity_symbols())
         velocity = w.dot(expr_jacobian, last_velocities)
         if velocity.shape[0] * velocity.shape[0] == 1:
@@ -243,6 +226,9 @@
         return self.get_expr_velocity(fk)
 
     def limit_acceleration(self, current_position, error, max_acceleration, max_velocity, debug_prefix=None):
+        """
+        experimental, don't use
+        """
         sample_period = self.get_input_sampling_period()
         last_velocity = self.get_expr_velocity(current_position)
         if debug_prefix is not None:
@@ -687,14 +673,9 @@
 
 
 class CartesianOrientation(BasicCartesianConstraint):
-<<<<<<< HEAD
     def __init__(self, god_map, root_link, tip_link, goal, max_velocity=0.5, max_acceleration=0.5):
-        super(CartesianOrientation, self).__init__(god_map, root_link, tip_link, goal, max_velocity, max_acceleration)
-=======
-    def __init__(self, god_map, root_link, tip_link, goal, weight=HIGH_WEIGHT, max_veloctiy=0.5, max_acceleration=0.5):
-        super(CartesianOrientation, self).__init__(god_map, root_link, tip_link, goal, weight, max_veloctiy,
+        super(CartesianOrientation, self).__init__(god_map, root_link, tip_link, goal, max_velocity,
                                                    max_acceleration)
->>>>>>> a3e29ce0
 
     def make_constraints(self):
         """
@@ -763,13 +744,8 @@
 
 
 class CartesianOrientationSlerp(BasicCartesianConstraint):
-<<<<<<< HEAD
     def __init__(self, god_map, root_link, tip_link, goal, max_velocity=0.5, max_accleration=0.5):
         super(CartesianOrientationSlerp, self).__init__(god_map, root_link, tip_link, goal, max_velocity,
-=======
-    def __init__(self, god_map, root_link, tip_link, goal, weight=HIGH_WEIGHT, max_velocity=0.5, max_accleration=0.5):
-        super(CartesianOrientationSlerp, self).__init__(god_map, root_link, tip_link, goal, weight, max_velocity,
->>>>>>> a3e29ce0
                                                         max_accleration)
 
     def make_constraints(self):
@@ -1362,15 +1338,10 @@
         return self.get_input_Vector3Stamped(self.pointing_axis)
 
     def make_constraints(self):
-<<<<<<< HEAD
-
-        weight = WEIGHT_BELOW_CA
-=======
         # in this function, you have to create the actual constraints
         # start by creating references to your input params in the god map
         # get_input functions generally return symbols referring to god map entries
-        weight = self.get_input_float(self.weight)
->>>>>>> a3e29ce0
+        weight = WEIGHT_BELOW_CA
         root_T_tip = self.get_fk(self.root, self.tip)
         goal_point = self.get_goal_point()
         pointing_axis = self.get_pointing_axis()
@@ -1391,17 +1362,10 @@
         current_axis = w.dot(root_T_tip, pointing_axis)
         diff = goal_axis - current_axis
 
-<<<<<<< HEAD
-        self.add_constraint(u'x', lower=diff[0],
-                            upper=diff[0],
-                            weight=weight,
-                            expression=current_axis[0])
-        self.add_constraint(u'y', lower=diff[1],
-=======
         # add constraints to the current problem, after execution, it gets cleared automatically
         self.add_constraint(
             # name of the constraint, make use to avoid name conflicts!
-            str(self) + u'x',
+            u'x',
             # lower limit for the !derivative! of the expression
             lower=diff[0],
             # upper limit for the !derivative! of the expression
@@ -1411,12 +1375,13 @@
             # symbolic expression that describes a geometric property. make sure it as a dependency on the
             # joint state. usually achieved through "get_fk"
             expression=current_axis[0])
-        self.add_constraint(str(self) + u'y', lower=diff[1],
->>>>>>> a3e29ce0
+        self.add_constraint(u'y',
+                            lower=diff[1],
                             upper=diff[1],
                             weight=weight,
                             expression=current_axis[1])
-        self.add_constraint(u'z', lower=diff[2],
+        self.add_constraint(u'z',
+                            lower=diff[2],
                             upper=diff[2],
                             weight=weight,
                             expression=current_axis[2])

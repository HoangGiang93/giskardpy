from __future__ import division

import math
import numbers
from collections import OrderedDict

import numpy as np
from geometry_msgs.msg import Vector3Stamped, Vector3
from rospy_message_converter.message_converter import convert_dictionary_to_ros_message

import giskardpy.identifier as identifier
<<<<<<< HEAD
import giskardpy.tfwrapper as tf
from giskardpy import symbolic_wrapper as w
from giskardpy.exceptions import GiskardException, ConstraintException
from giskardpy.input_system import PoseStampedInput, Point3Input, Vector3Input, Vector3StampedInput, FrameInput, \
    PointStampedInput, TranslationInput
from giskardpy.qp_problem_builder import SoftConstraint
=======
from giskardpy import cas_wrapper as w
from giskardpy.data_types import SoftConstraint
from giskardpy.exceptions import GiskardException
from giskardpy.input_system import PoseStampedInput, Point3Input, Vector3Input, Vector3StampedInput, FrameInput, \
    PointStampedInput, TranslationInput
import giskardpy.tfwrapper as tf
>>>>>>> 1e1aec90

WEIGHTS = [0] + [6 ** x for x in range(7)]

WEIGHT_MAX = WEIGHTS[-1]
WEIGHT_ABOVE_CA = WEIGHTS[3]
WEIGHT_BELOW_CA = WEIGHTS[1]
WEIGHT_MIN = WEIGHTS[0]

WEIGHT_COLLISION_AVOIDANCE = WEIGHTS[3]


class Constraint(object):
    def __init__(self, god_map, **kwargs):
        self.god_map = god_map

    def save_params_on_god_map(self, params):
        constraints = self.get_god_map().safe_get_data(identifier.constraints_identifier)
        constraints[str(self)] = params
        self.get_god_map().safe_set_data(identifier.constraints_identifier, constraints)

    def make_constraints(self):
        pass

    def get_identifier(self):
        return identifier.constraints_identifier + [str(self)]

    def get_world_object_pose(self, object_name, link_name):
        pass

    def get_god_map(self):
        """
        :rtype: giskardpy.god_map.GodMap
        """
        return self.god_map

    def get_world(self):
        """
        :rtype: giskardpy.world.World
        """
        return self.get_god_map().safe_get_data(identifier.world)

    def get_robot(self):
        """
        :rtype: giskardpy.robot.Robot
        """
        return self.get_god_map().safe_get_data(identifier.robot)

    def get_world_unsafe(self):
        """
        :rtype: giskardpy.world.World
        """
        return self.get_god_map().get_data(identifier.world)

    def get_robot_unsafe(self):
        """
        :rtype: giskardpy.robot.Robot
        """
        return self.get_god_map().get_data(identifier.robot)

    def get_input_joint_position(self, joint_name):
        key = identifier.joint_states + [joint_name, u'position']
        return self.god_map.to_symbol(key)

    def get_input_sampling_period(self):
        return self.god_map.to_symbol(identifier.sample_period)

    def make_polynomial_function(self, x, p1x, p1y,
                                 p2x, p2y,
                                 min_x, min_y):
        C = min_y
        B = min_x

        order = math.log(((p2y - min_y) / (p1y - min_y)), ((min_x - p2x) / (min_x - p1x)))
        A = (p1y - C) / ((B - p1x) ** order)

        return A * ((-x) + B) ** order + C

    def make_polynomial_function2(self, x, local_max_x, local_max_y,
                                  local_min_x, local_min_y,
                                  order):
        """
        function of form x**order - x**(order-1)
        :return:
        """
        order_1 = order
        order_2 = order - 1
        A = (order_2 / order_1) * (1 / (local_min_x - local_max_x))
        B = (order_1 ** order_1 / order_2 ** order_2) * (local_max_y - local_min_y)
        C = -local_max_x
        D = local_max_y
        return B * ((x + C) * A) ** order_1 - B * ((x + C) * A) ** order_2 + D

    def magic_weight_function(self, x, p1x, p1y,
                              p2x, p2y,
                              saddlex, saddley,
                              min_x, min_y):
        f0 = p1y
        f1 = self.make_polynomial_function(x, p1x, p1y, p2x, p2y, saddlex, saddley)
        f2 = self.make_polynomial_function2(x, saddlex, saddley, min_x, min_y, 3)
        f3 = min_y
        return w.if_less_eq(x, p1x, f0, w.if_less_eq(x, saddlex, f1, w.if_less_eq(x, min_x, f2, f3)))

    def __str__(self):
        return self.__class__.__name__

    def get_fk(self, root, tip):
        return self.get_robot().get_fk_expression(root, tip)

    def get_fk_evaluated(self, root, tip):
        return FrameInput(self.get_god_map().to_symbol,
                          prefix=identifier.fk_np +
                                 [(root, tip)]).get_frame()

    def get_input_float(self, name):
        key = self.get_identifier() + [name]
        return self.god_map.to_symbol(key)

    def parse_and_transform_PoseStamped(self, pose_stamped_json, goal_reference_frame):
        result = convert_dictionary_to_ros_message(u'geometry_msgs/PoseStamped', pose_stamped_json)
        result = tf.transform_pose(goal_reference_frame, result)
        result.pose.orientation = tf.normalize(result.pose.orientation)
        return result

    def parse_and_transform_Vector3Stamped(self, vector3_stamped_json, goal_reference_frame, normalized=False):
        result = convert_dictionary_to_ros_message(u'geometry_msgs/Vector3Stamped', vector3_stamped_json)
        result = tf.transform_vector(goal_reference_frame, result)
        if normalized:
            result.vector = tf.normalize(result.vector)
        return result

    def parse_and_transform_PointStamped(self, point_stamped_json, goal_reference_frame):
        result = convert_dictionary_to_ros_message(u'geometry_msgs/PointStamped', point_stamped_json)
        result = tf.transform_point(goal_reference_frame, result)
        return result

    def get_input_PoseStamped(self, name):
        return PoseStampedInput(self.get_god_map().to_symbol,
                                translation_prefix=self.get_identifier() +
                                                   [name,
                                                    u'pose',
                                                    u'position'],
                                rotation_prefix=self.get_identifier() +
                                                [name,
                                                 u'pose',
                                                 u'orientation']).get_frame()

    def get_input_Vector3Stamped(self, name):
        return Vector3StampedInput(self.god_map.to_symbol,
                                   vector_prefix=self.get_identifier() + [name, u'vector']).get_expression()

    def get_input_PointStamped(self, name):
        return PointStampedInput(self.god_map.to_symbol,
                                 prefix=self.get_identifier() + [name, u'point']).get_expression()

    def get_expr_velocity(self, expr):
        expr_jacobian = w.jacobian(expr, self.get_robot().get_joint_position_symbols())
        last_velocities = w.Matrix(self.get_robot().get_joint_velocity_symbols())
        velocity = w.dot(expr_jacobian, last_velocities)
        if velocity.shape[0] * velocity.shape[0] == 1:
            return velocity[0]
        else:
            return velocity

    def get_fk_velocity(self, root, tip):
        r_T_t = self.get_fk(root, tip)
        r_R_t = w.rotation_of(r_T_t)
        axis, angle = w.axis_angle_from_matrix(r_R_t)
        r_R_t_axis_angle = axis * angle
        r_P_t = w.position_of(r_T_t)
        fk = w.Matrix([r_P_t[0],
                       r_P_t[1],
                       r_P_t[2],
                       r_R_t_axis_angle[0],
                       r_R_t_axis_angle[1],
                       r_R_t_axis_angle[2]])
        return self.get_expr_velocity(fk)

    def limit_acceleration(self, current_position, error, max_acceleration, max_velocity, debug_prefix=None):
        sample_period = self.get_input_sampling_period()
        last_velocity = self.get_expr_velocity(current_position)
        if debug_prefix is not None:
            self.add_debug_constraint(debug_prefix + '/velocity', last_velocity)
        max_velocity = max_velocity * sample_period
        max_acceleration = max_acceleration * sample_period
        last_velocity = last_velocity * sample_period
        m = 1 / max_acceleration
        error *= m
        max_acceleration *= m
        last_velocity *= m
        max_velocity *= m
        sign = w.sign(error)
        error = w.Abs(error)
        error_rounded = np.floor(error)
        cmd = w.if_greater(max_acceleration, error,
                           error,
                           w.sqrt(error_rounded * 2 * max_acceleration + (
                                   max_acceleration ** 2 / 4)) - max_acceleration / 2)
        cmd *= sign

        vel = w.Max(w.Min(cmd, w.Min(last_velocity + max_acceleration, max_velocity)),
                    w.Max(last_velocity - max_acceleration, -max_velocity))
        return vel / m

    def limit_velocity(self, error, max_velocity):
        sample_period = self.get_input_sampling_period()
        max_velocity *= sample_period
        return w.Max(w.Min(error, max_velocity), -max_velocity)

    def get_constraints(self):
        """
        :rtype: OrderedDict
        """
        self.soft_constraints = OrderedDict()
        self.make_constraints()
        return self.soft_constraints

    def add_constraint(self, name_suffix, lower, upper, weight, expression):
        """
        :type name: str
        :type constraint: SoftConstraint
        """
        name = str(self) + name_suffix
        if name in self.soft_constraints:
            raise KeyError(u'a constraint with name \'{}\' already exists'.format(name))
        self.soft_constraints[name] = SoftConstraint(lbA=lower,
                                                     ubA=upper,
                                                     weight=weight,
                                                     expression=expression,
                                                     lb=-1e9,
                                                     ub=1e9)

    def add_debug_constraint(self, name, expr):
        """
        Adds a constraint with weight 0 to the qp problem.
        Used to inspect subexpressions for debugging.
        :param name: a name to identify the expression
        :type name: str
        :type expr: w.Symbol
        """
        self.add_constraint(name, expr, expr, 1, 0)

    def add_minimize_position_constraints(self, r_P_g, max_velocity, max_acceleration, root, tip):
        """
        :param r_P_g: position of goal relative to root frame
        :param max_velocity:
        :param max_acceleration:
        :param root:
        :param tip:
        :return:
        """
        r_P_c = w.position_of(self.get_fk(root, tip))

        r_P_error = r_P_g - r_P_c
        trans_error = w.norm(r_P_error)

        trans_scale = self.limit_acceleration(w.norm(r_P_c),
                                              trans_error,
                                              max_acceleration,
                                              max_velocity)
        r_P_intermediate_error = w.save_division(r_P_error, trans_error) * trans_scale

        weight = self.magic_weight_function(trans_error,
                                            0.0, WEIGHTS[5],
                                            0.01, WEIGHTS[4],
                                            0.05, WEIGHTS[3],
                                            0.06, WEIGHTS[1])

        self.add_constraint(u'/x',
                            lower=r_P_intermediate_error[0],
                            upper=r_P_intermediate_error[0],
                            weight=weight,
                            expression=r_P_c[0])
        self.add_constraint(u'/y',
                            lower=r_P_intermediate_error[1],
                            upper=r_P_intermediate_error[1],
                            weight=weight,
                            expression=r_P_c[1])
        self.add_constraint(u'/z',
                            lower=r_P_intermediate_error[2],
                            upper=r_P_intermediate_error[2],
                            weight=weight,
                            expression=r_P_c[2])

    def add_minimize_vector_angle_constraints(self, max_velocity, root, tip, tip_V_tip_normal, root_V_goal_normal):
        root_R_tip = w.rotation_of(self.get_fk(root, tip))
        root_V_tip_normal = w.dot(root_R_tip, tip_V_tip_normal)

        angle = w.acos(w.dot(root_V_tip_normal.T, root_V_goal_normal)[0])
        angle_limited = self.limit_velocity(angle, max_velocity) / angle
        root_V_goal_normal_intermediate = w.slerp(root_V_tip_normal, root_V_goal_normal, angle_limited)
        error = root_V_goal_normal_intermediate - root_V_tip_normal

        weight = WEIGHT_ABOVE_CA

        self.add_constraint(u'/rot/x', lower=error[0],
                            upper=error[0],
                            weight=weight,
                            expression=root_V_tip_normal[0])
        self.add_constraint(u'/rot/y', lower=error[1],
                            upper=error[1],
                            weight=weight,
                            expression=root_V_tip_normal[1])
        self.add_constraint(u'/rot/z', lower=error[2],
                            upper=error[2],
                            weight=weight,
                            expression=root_V_tip_normal[2])


class JointPositionContinuous(Constraint):
    goal = u'goal'
    weight = u'weight'
    max_velocity = u'max_velocity'
    max_acceleration = u'max_acceleration'

    def __init__(self, god_map, joint_name, goal, weight=WEIGHTS[5], max_velocity=1, max_acceleration=1):
        super(JointPositionContinuous, self).__init__(god_map)
        self.joint_name = joint_name

        if not self.get_robot().is_joint_continuous(joint_name):
            raise ConstraintException(u'{} called with non continuous joint {}'.format(self.__name__,
                                                                                       joint_name))

        params = {self.goal: goal,
                  self.weight: weight,
                  self.max_velocity: max_velocity,
                  self.max_acceleration: max_acceleration}
        self.save_params_on_god_map(params)

    def make_constraints(self):
        """
        example:
        name='JointPosition'
        parameter_value_pair='{
            "joint_name": "torso_lift_joint", #required
            "goal_position": 0, #required
            "weight": 1, #optional
            "max_velocity": 1 #optional -- rad/s or m/s depending on joint; can not go higher than urdf limit
        }'
        :return:
        """
        current_joint = self.get_input_joint_position(self.joint_name)

        joint_goal = self.get_input_float(self.goal)
        weight = self.get_input_float(self.weight)

        max_acceleration = self.get_input_float(self.max_acceleration)
        max_velocity = w.Min(self.get_input_float(self.max_velocity),
                             self.get_robot().get_joint_velocity_limit_expr(self.joint_name))

<<<<<<< HEAD
        error = w.shortest_angular_distance(current_joint, joint_goal)
        # capped_err = self.limit_acceleration(current_joint, error, max_acceleration, max_velocity)
        capped_err = self.limit_velocity(error, max_velocity)

        weight = self.magic_weight_function(w.Abs(error),
                                            0.0, WEIGHTS[5],
                                            np.pi / 8, WEIGHTS[4],
                                            np.pi / 6, WEIGHTS[3],
                                            np.pi / 4, WEIGHTS[1])

        self.add_constraint(str(self), lower=capped_err, upper=capped_err, weight=weight, expression=current_joint)

    def __str__(self):
        s = super(JointPositionContinuous, self).__str__()
        return u'{}/{}'.format(s, self.joint_name)


class JointPositionPrismatic(Constraint):
    goal = u'goal'
    weight = u'weight'
    max_velocity = u'max_velocity'
    max_acceleration = u'max_acceleration'

    def __init__(self, god_map, joint_name, goal, weight=None, max_velocity=0.1, max_acceleration=0.1):
        super(JointPositionPrismatic, self).__init__(god_map)
        self.joint_name = joint_name
        if not self.get_robot().is_joint_prismatic(joint_name):
            raise ConstraintException(u'{} called with non prismatic joint {}'.format(self.__name__,
                                                                                      joint_name))
=======
        if self.get_robot().is_joint_continuous(self.joint_name):
            err = w.shortest_angular_distance(current_joint, joint_goal)
        else:
            err = joint_goal - current_joint
>>>>>>> 1e1aec90

        params = {self.goal: goal,
                  self.weight: weight,
                  self.max_velocity: max_velocity,
                  self.max_acceleration: max_acceleration}
        self.save_params_on_god_map(params)

    def make_constraints(self):
        """
        example:
        name='JointPosition'
        parameter_value_pair='{
            "joint_name": "torso_lift_joint", #required
            "goal_position": 0, #required
            "weight": 1, #optional
            "gain": 10, #optional -- error is multiplied with this value
            "max_speed": 1 #optional -- rad/s or m/s depending on joint; can not go higher than urdf limit
        }'
        :return:
        """
        current_joint = self.get_input_joint_position(self.joint_name)

        joint_goal = self.get_input_float(self.goal)
        weight = self.get_input_float(self.weight)

        max_velocity = w.Min(self.get_input_float(self.max_velocity),
                             self.get_robot().get_joint_velocity_limit_expr(self.joint_name))
        max_acceleration = self.get_input_float(self.max_acceleration)

        err = joint_goal - current_joint
        weight = self.magic_weight_function(w.Abs(err),
                                            0.0, WEIGHTS[5],
                                            0.01, WEIGHTS[4],
                                            0.05, WEIGHTS[3],
                                            0.06, WEIGHTS[1])
        capped_err = self.limit_acceleration(current_joint, err, max_acceleration, max_velocity)

        self.add_constraint(str(self), lower=capped_err, upper=capped_err, weight=weight, expression=current_joint)

    def __str__(self):
        s = super(JointPositionPrismatic, self).__str__()
        return u'{}/{}'.format(s, self.joint_name)


class JointPositionRevolute(Constraint):
    goal = u'goal'
    weight = u'weight'
    max_velocity = u'max_velocity'
    max_acceleration = u'max_acceleration'

    def __init__(self, god_map, joint_name, goal, weight=None, max_velocity=1, max_acceleration=1):
        super(JointPositionRevolute, self).__init__(god_map)
        self.joint_name = joint_name
        if not self.get_robot().is_joint_revolute(joint_name):
            raise ConstraintException(u'{} called with non prismatic joint {}'.format(self.__name__,
                                                                                      joint_name))

        params = {self.goal: goal,
                  self.weight: weight,
                  self.max_velocity: max_velocity,
                  self.max_acceleration: max_acceleration}
        self.save_params_on_god_map(params)

    def make_constraints(self):
        """
        example:
        name='JointPosition'
        parameter_value_pair='{
            "joint_name": "torso_lift_joint", #required
            "goal_position": 0, #required
            "weight": 1, #optional
            "gain": 10, #optional -- error is multiplied with this value
            "max_speed": 1 #optional -- rad/s or m/s depending on joint; can not go higher than urdf limit
        }'
        :return:
        """
        current_joint = self.get_input_joint_position(self.joint_name)

        joint_goal = self.get_input_float(self.goal)
        weight = self.get_input_float(self.weight)

        max_velocity = w.Min(self.get_input_float(self.max_velocity),
                             self.get_robot().get_joint_velocity_limit_expr(self.joint_name))

        max_acceleration = self.get_input_float(self.max_acceleration)

        err = joint_goal - current_joint
        capped_err = self.limit_acceleration(current_joint, err, max_acceleration, max_velocity)

        # weight = self.magic_weight_function(w.Abs(err),
        #                                     0.0, WEIGHTS[5],
        #                                     np.pi / 8, WEIGHTS[4],
        #                                     np.pi / 6, WEIGHTS[3],
        #                                     np.pi / 4, WEIGHTS[1])
        weight = WEIGHTS[5]

        self.add_constraint(str(self), lower=capped_err, upper=capped_err, weight=weight, expression=current_joint)

    def __str__(self):
        s = super(JointPositionRevolute, self).__str__()
        return u'{}/{}'.format(s, self.joint_name)


class JointPositionList(Constraint):
    def __init__(self, god_map, goal_state, weight=None, max_velocity=None):
        super(JointPositionList, self).__init__(god_map)
        self.constraints = []
        for i, joint_name in enumerate(goal_state[u'name']):
            goal_position = goal_state[u'position'][i]
            params = {u'joint_name': joint_name,
                      u'goal': goal_position}
            if weight is not None:
                params[u'weight'] = weight
            if max_velocity is not None:
                params[u'max_velocity'] = max_velocity
            if self.get_robot().is_joint_continuous(joint_name):
                self.constraints.append(JointPositionContinuous(god_map, **params))
            elif self.get_robot().is_joint_revolute(joint_name):
                self.constraints.append(JointPositionRevolute(god_map, **params))
            elif self.get_robot().is_joint_prismatic(joint_name):
                self.constraints.append(JointPositionPrismatic(god_map, **params))

    def make_constraints(self):
        for constraint in self.constraints:
            self.soft_constraints.update(constraint.get_constraints())


class BasicCartesianConstraint(Constraint):
    goal = u'goal'
    weight = u'weight'
    max_velocity = u'max_velocity'
    max_acceleration = u'max_acceleration'

    def __init__(self, god_map, root_link, tip_link, goal, max_velocity=0.1, max_acceleration=0.1):
        super(BasicCartesianConstraint, self).__init__(god_map)
        self.root = root_link
        self.tip = tip_link
        goal = self.parse_and_transform_PoseStamped(goal, self.root)

        params = {self.goal: goal,
                  self.max_acceleration: max_acceleration,
                  self.max_velocity: max_velocity}
        self.save_params_on_god_map(params)

    def get_goal_pose(self):
        return self.get_input_PoseStamped(self.goal)

    def __str__(self):
        s = super(BasicCartesianConstraint, self).__str__()
        return u'{}/{}/{}'.format(s, self.root, self.tip)


class CartesianPosition(BasicCartesianConstraint):

    def make_constraints(self):
        """
        example:
        name='CartesianPosition'
        parameter_value_pair='{
            "root": "base_footprint", #required
            "tip": "r_gripper_tool_frame", #required
            "goal_position": {"header":
                                {"stamp":
                                    {"secs": 0,
                                    "nsecs": 0},
                                "frame_id": "",
                                "seq": 0},
                            "pose": {"position":
                                        {"y": 0.0,
                                        "x": 0.0,
                                        "z": 0.0},
                                    "orientation": {"y": 0.0,
                                                    "x": 0.0,
                                                    "z": 0.0,
                                                    "w": 0.0}
                                    }
                            }', #required
            "weight": 1, #optional
            "max_velocity": 0.3 #optional -- rad/s or m/s depending on joint; can not go higher than urdf limit
        }'
        :return:
        """

        r_P_g = w.position_of(self.get_goal_pose())
        max_velocity = self.get_input_float(self.max_velocity)
        max_acceleration = self.get_input_float(self.max_acceleration)

<<<<<<< HEAD
        self.add_minimize_position_constraints(r_P_g, max_velocity, max_acceleration, self.root, self.tip)


# class CartesianPositionX(BasicCartesianConstraint):
# FIXME
#     def make_constraints(self):
#         goal_position = w.position_of(self.get_goal_pose())
#         weight = self.get_input_float(self.weight)
#         max_velocity = self.get_input_float(self.max_velocity)
#         t = self.get_input_sampling_period()
#
#         current_position = w.position_of(self.get_fk(self.root, self.tip))
#
#         trans_error_vector = goal_position - current_position
#         trans_error = w.norm(trans_error_vector)
#         trans_scale = w.diffable_min_fast(trans_error, max_velocity * t)
#         trans_control = w.save_division(trans_error_vector, trans_error) * trans_scale
#
#         self.add_constraint(u'x', lower=trans_control[0],
#                             upper=trans_control[0],
#                             weight=weight,
#                             expression=current_position[0])
#
#
# class CartesianPositionY(BasicCartesianConstraint):
#     def make_constraints(self):
#         goal_position = w.position_of(self.get_goal_pose())
#         weight = self.get_input_float(self.weight)
#         max_velocity = self.get_input_float(self.max_velocity)
#         t = self.get_input_sampling_period()
#
#         current_position = w.position_of(self.get_fk(self.root, self.tip))
#
#         trans_error_vector = goal_position - current_position
#         trans_error = w.norm(trans_error_vector)
#         trans_scale = w.diffable_min_fast(trans_error, max_velocity * t)
#         trans_control = w.save_division(trans_error_vector, trans_error) * trans_scale
#
#         self.add_constraint(u'y', lower=trans_control[1],
#                             upper=trans_control[1],
#                             weight=weight,
#                             expression=current_position[1])
=======
        r_P_c = w.position_of(self.get_fk(self.root, self.tip))

        r_P_error = r_P_g - r_P_c
        trans_error = w.norm(r_P_error)

        trans_scale = self.limit_acceleration(w.norm(r_P_c),
                                              trans_error,
                                              max_acceleration,
                                              max_velocity)
        r_P_intermediate_error = w.save_division(r_P_error, trans_error) * trans_scale

        self.add_constraint(str(self) + u'x', lower=r_P_intermediate_error[0],
                            upper=r_P_intermediate_error[0],
                            weight=weight,
                            expression=r_P_c[0])
        self.add_constraint(str(self) + u'y', lower=r_P_intermediate_error[1],
                            upper=r_P_intermediate_error[1],
                            weight=weight,
                            expression=r_P_c[1])
        self.add_constraint(str(self) + u'z', lower=r_P_intermediate_error[2],
                            upper=r_P_intermediate_error[2],
                            weight=weight,
                            expression=r_P_c[2])


class CartesianPositionX(BasicCartesianConstraint):
    def make_constraints(self):
        goal_position = w.position_of(self.get_goal_pose())
        weight = self.get_input_float(self.weight)
        max_velocity = self.get_input_float(self.max_velocity)
        t = self.get_input_sampling_period()

        current_position = w.position_of(self.get_fk(self.root, self.tip))

        trans_error_vector = goal_position - current_position
        trans_error = w.norm(trans_error_vector)
        trans_scale = w.Min(trans_error, max_velocity * t)
        trans_control = w.save_division(trans_error_vector, trans_error) * trans_scale

        self.add_constraint(str(self) + u'x', lower=trans_control[0],
                            upper=trans_control[0],
                            weight=weight,
                            expression=current_position[0])


class CartesianPositionY(BasicCartesianConstraint):
    def make_constraints(self):
        goal_position = w.position_of(self.get_goal_pose())
        weight = self.get_input_float(self.weight)
        max_velocity = self.get_input_float(self.max_velocity)
        t = self.get_input_sampling_period()

        current_position = w.position_of(self.get_fk(self.root, self.tip))

        trans_error_vector = goal_position - current_position
        trans_error = w.norm(trans_error_vector)
        trans_scale = w.Min(trans_error, max_velocity * t)
        trans_control = w.save_division(trans_error_vector, trans_error) * trans_scale

        self.add_constraint(str(self) + u'y', lower=trans_control[1],
                            upper=trans_control[1],
                            weight=weight,
                            expression=current_position[1])
>>>>>>> 1e1aec90


class CartesianOrientation(BasicCartesianConstraint):
    def __init__(self, god_map, root_link, tip_link, goal, max_velocity=0.5, max_acceleration=0.5):
        super(CartesianOrientation, self).__init__(god_map, root_link, tip_link, goal, max_velocity, max_acceleration)

    def make_constraints(self):
        """
        example:
        name='CartesianPosition'
        parameter_value_pair='{
            "root": "base_footprint", #required
            "tip": "r_gripper_tool_frame", #required
            "goal_position": {"header":
                                {"stamp":
                                    {"secs": 0,
                                    "nsecs": 0},
                                "frame_id": "",
                                "seq": 0},
                            "pose": {"position":
                                        {"y": 0.0,
                                        "x": 0.0,
                                        "z": 0.0},
                                    "orientation": {"y": 0.0,
                                                    "x": 0.0,
                                                    "z": 0.0,
                                                    "w": 0.0}
                                    }
                            }', #required
            "weight": 1, #optional
            "max_velocity": 0.3 #optional -- rad/s or m/s depending on joint; can not go higher than urdf limit
        }'
        :return:
        """
        goal_rotation = w.rotation_of(self.get_goal_pose())
        max_velocity = self.get_input_float(self.max_velocity)
        max_acceleration = self.get_input_float(self.max_acceleration)

        current_rotation = w.rotation_of(self.get_fk(self.root, self.tip))
        current_evaluated_rotation = w.rotation_of(self.get_fk_evaluated(self.root, self.tip))

        hack = w.rotation_matrix_from_axis_angle([0, 0, 1], 0.0001)

        axis, current_angle = w.axis_angle_from_matrix(
            w.dot(w.dot(current_evaluated_rotation.T, hack), current_rotation))
        c_aa = (axis * current_angle)

        axis, angle = w.axis_angle_from_matrix(w.dot(current_rotation.T, goal_rotation))

        capped_angle = self.limit_acceleration(current_angle,
                                               angle,
                                               max_acceleration,
                                               max_velocity)

        r_rot_control = axis * capped_angle

        weight = WEIGHTS[5]

        self.add_constraint(u'/0', lower=r_rot_control[0],
                            upper=r_rot_control[0],
                            weight=weight,
                            expression=c_aa[0])
        self.add_constraint(u'/1', lower=r_rot_control[1],
                            upper=r_rot_control[1],
                            weight=weight,
                            expression=c_aa[1])
        self.add_constraint(u'/2', lower=r_rot_control[2],
                            upper=r_rot_control[2],
                            weight=weight,
                            expression=c_aa[2])


class CartesianOrientationSlerp(BasicCartesianConstraint):
    def __init__(self, god_map, root_link, tip_link, goal, max_velocity=0.5, max_accleration=0.5):
        super(CartesianOrientationSlerp, self).__init__(god_map, root_link, tip_link, goal, max_velocity,
                                                        max_accleration)

    def make_constraints(self):
        """
        example:
        name='CartesianPosition'
        parameter_value_pair='{
            "root": "base_footprint", #required
            "tip": "r_gripper_tool_frame", #required
            "goal_position": {"header":
                                {"stamp":
                                    {"secs": 0,
                                    "nsecs": 0},
                                "frame_id": "",
                                "seq": 0},
                            "pose": {"position":
                                        {"y": 0.0,
                                        "x": 0.0,
                                        "z": 0.0},
                                    "orientation": {"y": 0.0,
                                                    "x": 0.0,
                                                    "z": 0.0,
                                                    "w": 0.0}
                                    }
                            }', #required
            "weight": 1, #optional
            "max_velocity": 0.3 #optional -- rad/s or m/s depending on joint; can not go higher than urdf limit
        }'
        :return:
        """
        r_R_g = w.rotation_of(self.get_goal_pose())
        weight = self.get_input_float(self.weight)
        max_velocity = self.get_input_float(self.max_velocity)
        max_acceleration = self.get_input_float(self.max_acceleration)

        r_R_c = w.rotation_of(self.get_fk(self.root, self.tip))
        r_R_c_evaluated = w.rotation_of(self.get_fk_evaluated(self.root, self.tip))

        identity = w.rotation_matrix_from_axis_angle([0, 0, 1], 0.0001)
        c_R_c = w.dot(w.dot(r_R_c_evaluated.T, identity), r_R_c)
        current_axis, current_angle = w.axis_angle_from_matrix(c_R_c)
        current_angle_axis = (current_axis * current_angle)

        error_angle = w.rotation_distance(r_R_c, r_R_g)
        error_angle = w.Abs(error_angle)

        _, angle = w.axis_angle_from_matrix(r_R_c)
        # capped_angle = self.limit_acceleration(angle,
        #                                        error_angle,
        #                                        max_acceleration,
        #                                        max_velocity) / error_angle

        capped_angle = self.limit_velocity(error_angle, max_velocity) / error_angle

        r_R_c_q = w.quaternion_from_matrix(r_R_c)
        r_R_g_q = w.quaternion_from_matrix(r_R_g)
        r_R_g_intermediate_q = w.quaternion_slerp(r_R_c_q, r_R_g_q, capped_angle)
        c_R_g_intermediate_q = w.quaternion_diff(r_R_c_q, r_R_g_intermediate_q)
        intermediate_error_axis, intermediate_error_angle = w.axis_angle_from_quaternion(c_R_g_intermediate_q[0],
                                                                                         c_R_g_intermediate_q[1],
                                                                                         c_R_g_intermediate_q[2],
                                                                                         c_R_g_intermediate_q[3])

        c_R_g_intermediate_aa = intermediate_error_axis * intermediate_error_angle

        weight = WEIGHTS[3]

        self.add_constraint(u'/0', lower=c_R_g_intermediate_aa[0],
                            upper=c_R_g_intermediate_aa[0],
                            weight=weight,
                            expression=current_angle_axis[0])
        self.add_constraint(u'/1', lower=c_R_g_intermediate_aa[1],
                            upper=c_R_g_intermediate_aa[1],
                            weight=weight,
                            expression=current_angle_axis[1])
        self.add_constraint(u'/2', lower=c_R_g_intermediate_aa[2],
                            upper=c_R_g_intermediate_aa[2],
                            weight=weight,
                            expression=current_angle_axis[2])


class CartesianPose(Constraint):
    def __init__(self, god_map, root_link, tip_link, goal, translation_max_velocity=0.1,
                 translation_max_acceleration=0.1, rotation_max_velocity=0.5, rotation_max_acceleration=0.5):
        super(CartesianPose, self).__init__(god_map)
        self.constraints = []
        self.constraints.append(CartesianPosition(god_map, root_link, tip_link, goal,
                                                  translation_max_velocity, translation_max_acceleration))
        self.constraints.append(CartesianOrientationSlerp(god_map, root_link, tip_link, goal,
                                                          rotation_max_velocity, rotation_max_acceleration))

    def make_constraints(self):
        for constraint in self.constraints:
            self.soft_constraints.update(constraint.make_constraints())


class ExternalCollisionAvoidance(Constraint):
    repel_velocity = u'repel_velocity'
    max_weight_distance = u'max_weight_distance'
    low_weight_distance = u'low_weight_distance'
    zero_weight_distance = u'zero_weight_distance'
    root_T_link_b = u'root_T_link_b'
    link_in_chain = u'link_in_chain'
    max_acceleration = u'max_acceleration'

    def __init__(self, god_map, link_name, repel_velocity=0.1, max_weight_distance=0.0, low_weight_distance=0.01,
                 zero_weight_distance=0.05, idx=0, max_acceleration=0.005):
        super(ExternalCollisionAvoidance, self).__init__(god_map)
        self.link_name = link_name
        self.robot_root = self.get_robot().get_root()
        self.robot_name = self.get_robot_unsafe().get_name()
        self.idx = idx

        params = {self.repel_velocity: repel_velocity,
                  self.max_weight_distance: max_weight_distance,
                  self.low_weight_distance: low_weight_distance,
                  self.zero_weight_distance: zero_weight_distance,
                  self.max_acceleration: max_acceleration}
        self.save_params_on_god_map(params)

    def get_contact_normal_on_b_in_root(self):
        return Vector3Input(self.god_map.to_symbol,
                            prefix=identifier.closest_point + [u'get_external_collisions',
                                                               (self.link_name,),
                                                               self.idx,
                                                               u'get_contact_normal_in_root',
                                                               tuple()]).get_expression()

    def get_closest_point_on_a_in_a(self):
        return Point3Input(self.god_map.to_symbol,
                           prefix=identifier.closest_point + [u'get_external_collisions',
                                                              (self.link_name,),
                                                              self.idx,
                                                              u'get_position_on_a_in_a',
                                                              tuple()]).get_expression()

    def get_closest_point_on_b_in_root(self):
        return Point3Input(self.god_map.to_symbol,
                           prefix=identifier.closest_point + [u'get_external_collisions',
                                                              (self.link_name,),
                                                              self.idx,
                                                              u'get_position_on_b_in_root',
                                                              tuple()]).get_expression()

    def get_actual_distance(self):
        return self.god_map.to_symbol(identifier.closest_point + [u'get_external_collisions',
                                                                  (self.link_name,),
                                                                  self.idx,
                                                                  u'get_contact_distance',
                                                                  tuple()])

    def make_constraints(self):
        a_P_pa = self.get_closest_point_on_a_in_a()
        r_P_pb = self.get_closest_point_on_b_in_root()
        r_V_n = self.get_contact_normal_on_b_in_root()
        actual_distance = self.get_actual_distance()
        repel_velocity = self.get_input_float(self.repel_velocity)
        max_acceleration = self.get_input_float(self.max_acceleration)
        zero_weight_distance = self.get_input_float(self.zero_weight_distance)

        r_T_a = self.get_fk(self.robot_root, self.link_name)

        r_P_pa = w.dot(r_T_a, a_P_pa)
        r_V_pb_pa = r_P_pa - r_P_pb

        dist = w.dot(r_V_n.T, r_V_pb_pa)[0]

        weight_f = self.magic_weight_function(actual_distance,
                                              0.0, WEIGHT_MAX,  # nothing should be stronger than ca
                                              0.01, WEIGHTS[4],
                                              # everything should stay below this to ensure ca is strong enough
                                              0.05, WEIGHTS[2],  # ca active but can get overpowered
                                              0.06, WEIGHT_MIN)  # everything is stronger than ca

        penetration_distance = zero_weight_distance - actual_distance

        limit = w.Max(-actual_distance, self.limit_acceleration(dist,
                                                                penetration_distance,
                                                                max_acceleration,
                                                                repel_velocity))

        # limit = self.limit_velocity(actual_distance, repel_velocity)

        self.add_constraint(str(self), lower=limit,
                            upper=1e9,
                            weight=weight_f,
                            expression=dist)

    def __str__(self):
        s = super(ExternalCollisionAvoidance, self).__str__()
        return u'{}/{}/{}'.format(s, self.link_name, self.idx)


class SelfCollisionAvoidance(Constraint):
    repel_velocity = u'repel_velocity'
    max_weight_distance = u'max_weight_distance'
    low_weight_distance = u'low_weight_distance'
    zero_weight_distance = u'zero_weight_distance'
    root_T_link_b = u'root_T_link_b'
    link_in_chain = u'link_in_chain'

    def __init__(self, god_map, link_a, link_b, repel_velocity=0.1, max_weight_distance=0.0, low_weight_distance=0.01,
                 zero_weight_distance=0.05, idx=0):
        super(SelfCollisionAvoidance, self).__init__(god_map)
        self.link_a = link_a
        self.link_b = link_b
        self.robot_root = self.get_robot().get_root()
        self.robot_name = self.get_robot_unsafe().get_name()
        self.idx = idx

        params = {self.repel_velocity: repel_velocity,
                  self.max_weight_distance: max_weight_distance,
                  self.low_weight_distance: low_weight_distance,
                  self.zero_weight_distance: zero_weight_distance, }
        self.save_params_on_god_map(params)

    def get_contact_normal_in_b(self):
        return Vector3Input(self.god_map.to_symbol,
                            prefix=identifier.closest_point + [u'get_self_collisions',
                                                               (self.link_a, self.link_b),
                                                               self.idx,
                                                               u'get_contact_normal_in_b',
                                                               tuple()]).get_expression()

    def get_position_on_a_in_a(self):
        return Point3Input(self.god_map.to_symbol,
                           prefix=identifier.closest_point + [u'get_self_collisions',
                                                              (self.link_a, self.link_b),
                                                              self.idx,
                                                              u'get_position_on_a_in_a',
                                                              tuple()]).get_expression()

    def get_b_T_pb(self):
        return TranslationInput(self.god_map.to_symbol,
                                prefix=identifier.closest_point + [u'get_self_collisions',
                                                                   (self.link_a, self.link_b),
                                                                   self.idx,
                                                                   u'get_position_on_b_in_b',
                                                                   tuple()]).get_frame()

    def get_actual_distance(self):
        return self.god_map.to_symbol(identifier.closest_point + [u'get_self_collisions',
                                                                  (self.link_a, self.link_b),
                                                                  self.idx,
                                                                  u'get_contact_distance',
                                                                  tuple()])

    def make_constraints(self):
        repel_velocity = self.get_input_float(self.repel_velocity)
        zero_weight_distance = self.get_input_float(self.zero_weight_distance)
        actual_distance = self.get_actual_distance()

        movable_joint = self.get_robot().get_controlled_parent_joint(self.link_a)
        f = self.get_robot().get_child_link_of_joint(movable_joint)
        a_T_f = self.get_fk_evaluated(self.link_a, f)

        b_T_a = self.get_fk(self.link_b, self.link_a)
        pb_T_b = w.inverse_frame(self.get_b_T_pb())
        f_P_pa = self.get_position_on_a_in_a()

        pb_V_n = self.get_contact_normal_in_b()

        a_P_pa = w.dot(a_T_f, f_P_pa)

        pb_P_pa = w.dot(pb_T_b, b_T_a, a_P_pa)

        dist = w.dot(pb_V_n.T, pb_P_pa)[0]

        weight_f = self.magic_weight_function(actual_distance,
                                              0.0, WEIGHT_MAX,
                                              0.01, WEIGHTS[4],
                                              0.05, WEIGHTS[2],
                                              0.06, WEIGHT_MIN)

        limit = zero_weight_distance - actual_distance
        limit = self.limit_velocity(limit, repel_velocity)

        self.add_constraint(str(self), lower=limit, upper=1e9, weight=weight_f, expression=dist)

    def __str__(self):
        s = super(SelfCollisionAvoidance, self).__str__()
        return u'{}/{}/{}/{}'.format(s, self.link_a, self.link_b, self.idx)


class AlignPlanes(Constraint):
    root_normal_id = u'root_normal'
    tip_normal_id = u'tip_normal'
    max_velocity_id = u'max_velocity'

    def __init__(self, god_map, root, tip, root_normal, tip_normal, max_velocity=0.5):
        """
        :type god_map:
        :type root: str
        :type tip: str
        :type root_normal: Vector3Stamped
        :type tip_normal: Vector3Stamped
        """
        super(AlignPlanes, self).__init__(god_map)
        self.root = root
        self.tip = tip

        self.tip_normal = self.parse_and_transform_Vector3Stamped(tip_normal, self.tip, normalized=True)
        self.root_normal = self.parse_and_transform_Vector3Stamped(root_normal, self.root, normalized=True)

        params = {self.root_normal_id: self.root_normal,
                  self.tip_normal_id: self.tip_normal,
                  self.max_velocity_id: max_velocity}
        self.save_params_on_god_map(params)

    def __str__(self):
        s = super(AlignPlanes, self).__str__()
        return u'{}/{}/{}_X:{}_Y:{}_Z:{}'.format(s, self.root, self.tip,
                                                 self.tip_normal.vector.x,
                                                 self.tip_normal.vector.y,
                                                 self.tip_normal.vector.z)

    def get_root_normal_vector(self):
        return self.get_input_Vector3Stamped(self.root_normal_id)

    def get_tip_normal_vector(self):
        return self.get_input_Vector3Stamped(self.tip_normal_id)

    def make_constraints(self):
        max_velocity = self.get_input_float(self.max_velocity_id)
        tip_normal__tip = self.get_tip_normal_vector()
        root_normal__root = self.get_root_normal_vector()
        self.add_minimize_vector_angle_constraints(max_velocity, self.root, self.tip, tip_normal__tip, root_normal__root)


class GraspBar(Constraint):
    bar_axis_id = u'bar_axis'
    tip_grasp_axis_id = u'tip_grasp_axis'
    bar_center_id = u'bar_center'
    bar_length_id = u'bar_length'
    max_velocity_id = u'max_velocity'

    def __init__(self, god_map, root, tip, tip_grasp_axis, bar_center, bar_axis, bar_length, max_velocity=0.1):
        super(GraspBar, self).__init__(god_map)
        self.root = root
        self.tip = tip

        bar_center = self.parse_and_transform_PointStamped(bar_center, self.root)

        tip_grasp_axis = self.parse_and_transform_Vector3Stamped(tip_grasp_axis, self.tip, normalized=True)

        bar_axis = self.parse_and_transform_Vector3Stamped(bar_axis, self.root, normalized=True)

        params = {self.bar_axis_id: bar_axis,
                  self.tip_grasp_axis_id: tip_grasp_axis,
                  self.bar_center_id: bar_center,
                  self.bar_length_id: bar_length,
                  self.max_velocity_id: max_velocity}
        self.save_params_on_god_map(params)

    def __str__(self):
        s = super(GraspBar, self).__str__()
        return u'{}/{}/{}'.format(s, self.root, self.tip)

    def get_bar_axis_vector(self):
        return self.get_input_Vector3Stamped(self.bar_axis_id)

    def get_tip_grasp_axis_vector(self):
        return self.get_input_Vector3Stamped(self.tip_grasp_axis_id)

    def get_bar_center_point(self):
        return self.get_input_PointStamped(self.bar_center_id)

    def make_constraints(self):
        max_velocity = self.get_input_float(self.max_velocity_id)

        bar_length = self.get_input_float(self.bar_length_id)
        root_V_bar_axis = self.get_bar_axis_vector()
        tip_V_tip_grasp_axis = self.get_tip_grasp_axis_vector()
        root_P_bar_center = self.get_bar_center_point()

        self.add_minimize_vector_angle_constraints(max_velocity, self.root, self.tip, tip_V_tip_grasp_axis, root_V_bar_axis)

        root_P_tip = w.position_of(self.get_fk(self.root, self.tip))

        root_P_line_start = root_P_bar_center + root_V_bar_axis * bar_length / 2
        root_P_line_end = root_P_bar_center - root_V_bar_axis * bar_length / 2

        dist, nearest = w.distance_point_to_line_segment(root_P_tip, root_P_line_start, root_P_line_end)

        self.add_minimize_position_constraints(nearest,
                                               0.1,
                                               0.1,
                                               self.root,
                                               self.tip)


class BasePointingForward(Constraint):
    base_forward_axis_id = u'base_forward_axis'
    max_velocity = u'max_velocity'
    range_id = u'range'
    linear_velocity_threshold_id = u'linear_velocity_threshold'

    def __init__(self, god_map, base_forward_axis=None, base_footprint=None, odom=None, velocity_tip=None,
                 range=np.pi / 8,
                 max_velocity=np.pi / 8, linear_velocity_threshold=0.02):
        """
        :param god_map: ignore
        :type base_forward_axis: Vector3Stamped as json dict
        :type base_footprint: str
        :type odom: str
        :type range: float
        :type max_velocity: float
        """
        super(BasePointingForward, self).__init__(god_map)
        if odom is not None:
            self.odom = odom
        else:
            self.odom = self.get_robot().get_root()
        if base_footprint is not None:
            self.base_footprint = base_footprint
        else:
            self.base_footprint = self.get_robot().get_non_base_movement_root()
        if velocity_tip is None:
            self.velocity_tip = self.base_footprint
        else:
            self.velocity_tip = velocity_tip
        if base_forward_axis is not None:
            self.base_forward_axis = base_forward_axis
            base_forward_axis = convert_dictionary_to_ros_message(u'geometry_msgs/Vector3Stamped', base_forward_axis)
            base_forward_axis = transform_vector(self.base_footprint, base_forward_axis)
            tmp = np.array([base_forward_axis.vector.x, base_forward_axis.vector.y, base_forward_axis.vector.z])
            tmp = tmp / np.linalg.norm(tmp)
            self.base_forward_axis.vector = Vector3(*tmp)
        else:
            self.base_forward_axis = Vector3Stamped()
            self.base_forward_axis.header.frame_id = self.base_footprint
            self.base_forward_axis.vector.x = 1

        params = {self.base_forward_axis_id: self.base_forward_axis,
                  self.max_velocity: max_velocity,
                  self.range_id: range,
                  self.linear_velocity_threshold_id: linear_velocity_threshold}
        self.save_params_on_god_map(params)

    def __str__(self):
        s = super(BasePointingForward, self).__str__()
        return u'{}/{}/{}_X:{}_Y:{}_Z:{}'.format(s, self.odom, self.base_footprint,
                                                 self.base_forward_axis.vector.x,
                                                 self.base_forward_axis.vector.y,
                                                 self.base_forward_axis.vector.z)

    def get_base_forward_axis(self):
        return self.get_input_Vector3Stamped(self.base_forward_axis_id)

    def make_constraints(self):
        weight = WEIGHT_BELOW_CA
        range = self.get_input_float(self.range_id)
        linear_velocity_threshold = self.get_input_float(self.linear_velocity_threshold_id)

        max_velocity = self.get_input_float(self.max_velocity)
        odom_T_base_footprint_dot = self.get_fk_velocity(self.odom, self.velocity_tip)
        odom_V_goal = w.vector3(odom_T_base_footprint_dot[0],
                                odom_T_base_footprint_dot[1],
                                odom_T_base_footprint_dot[2])
        odom_V_goal_length_1 = w.scale(odom_V_goal, 1)

        odom_R_base_footprint = w.rotation_of(self.get_fk(self.odom, self.base_footprint))
        base_footprint_V_current = self.get_base_forward_axis()
        odom_V_base_footprint = w.dot(odom_R_base_footprint, base_footprint_V_current)

        linear_velocity = w.norm(odom_V_goal)

        error = w.acos(w.dot(odom_V_goal_length_1.T, odom_V_base_footprint)[0])
        error_limited_lb = w.if_greater_eq(linear_velocity_threshold, linear_velocity, 0,
                                           self.limit_velocity(error + range, max_velocity))
        error_limited_ub = w.if_greater_eq(linear_velocity_threshold, linear_velocity, 0,
                                           self.limit_velocity(error - range, max_velocity))
        self.add_constraint(u'/error',
                            lower=-error_limited_lb,
                            upper=-error_limited_ub,
                            weight=weight,
                            expression=error)


class GravityJoint(Constraint):
    weight = u'weight'

    def __init__(self, god_map, joint_name, object_name):
        super(GravityJoint, self).__init__(god_map)
        self.joint_name = joint_name
        self.object_name = object_name
        params = {}
        self.save_params_on_god_map(params)

    def make_constraints(self):
        current_joint = self.get_input_joint_position(self.joint_name)

        parent_link = self.get_robot().get_parent_link_of_joint(self.joint_name)

        parent_R_root = w.rotation_of(self.get_fk(parent_link, self.get_robot().get_root()))

        com__parent = w.position_of(self.get_fk_evaluated(parent_link, self.object_name))
        com__parent[3] = 0
        com__parent = w.scale(com__parent, 1)

        g = w.vector3(0, 0, -1)
        g__parent = w.dot(parent_R_root, g)
        axis_of_rotation = w.vector3(*self.get_robot().get_joint_axis(self.joint_name))
        l = w.dot(g__parent, axis_of_rotation)
        goal__parent = g__parent - w.scale(axis_of_rotation, l)
        goal__parent = w.scale(goal__parent, 1)

        goal_vel = w.acos(w.dot(com__parent, goal__parent))

        ref_axis_of_rotation = w.cross(com__parent, goal__parent)
        goal_vel *= w.sign(w.dot(ref_axis_of_rotation, axis_of_rotation))

        weight = WEIGHTS[3]

        self.add_constraint(str(self), lower=goal_vel,  # sw.Min(goal_vel, 0),
                            upper=goal_vel,  # sw.Max(goal_vel, 0),
                            weight=weight,
                            expression=current_joint)

    def __str__(self):
        s = super(GravityJoint, self).__str__()
        return u'{}/{}'.format(s, self.joint_name)


class UpdateGodMap(Constraint):

    def __init__(self, god_map, updates):
        super(UpdateGodMap, self).__init__(god_map)
        self.update_god_map([], updates)

    def update_god_map(self, identifier, updates):
        if not isinstance(updates, dict):
            raise GiskardException(u'{} used incorrectly, {} not a dict or number'.format(str(self), updates))
        for member, value in updates.items():
            next_identifier = identifier + [member]
            if isinstance(value, numbers.Number) and \
                    isinstance(self.get_god_map().safe_get_data(next_identifier), numbers.Number):
                self.get_god_map().safe_set_data(next_identifier, value)
            else:
                self.update_god_map(next_identifier, value)


class Pointing(Constraint):
    goal_point = u'goal_point'
    pointing_axis = u'pointing_axis'
    weight = u'weight'

    def __init__(self, god_map, tip, goal_point, root=None, pointing_axis=None):
        """
        :type tip: str
        :param goal_point: json representing PointStamped
        :type goal_point: str
        :param root: default is root link of robot
        :type root: str
        :param pointing_axis: json representing Vector3Stamped, default is z axis
        :type pointing_axis: str
        :type weight: float
        """
        super(Pointing, self).__init__(god_map)
        if root is None:
            self.root = self.get_robot().get_root()
        else:
            self.root = root
        self.tip = tip

        goal_point = self.parse_and_transform_PointStamped(goal_point, self.root)

        if pointing_axis is not None:
            pointing_axis = self.parse_and_transform_Vector3Stamped(pointing_axis, self.tip, normalized=True)
        else:
            pointing_axis = Vector3Stamped()
            pointing_axis.header.frame_id = self.tip
            pointing_axis.vector.z = 1

        params = {self.goal_point: goal_point,
                  self.pointing_axis: pointing_axis}
        self.save_params_on_god_map(params)

    def get_goal_point(self):
        return self.get_input_PointStamped(self.goal_point)

    def get_pointing_axis(self):
        return self.get_input_Vector3Stamped(self.pointing_axis)

    def make_constraints(self):

        weight = WEIGHT_BELOW_CA
        root_T_tip = self.get_fk(self.root, self.tip)
        goal_point = self.get_goal_point()
        pointing_axis = self.get_pointing_axis()

        goal_axis = goal_point - w.position_of(root_T_tip)
        goal_axis /= w.norm(goal_axis)  # FIXME possible /0
        current_axis = w.dot(root_T_tip, pointing_axis)
        diff = goal_axis - current_axis

        self.add_constraint(u'x', lower=diff[0],
                            upper=diff[0],
                            weight=weight,
                            expression=current_axis[0])
        self.add_constraint(u'y', lower=diff[1],
                            upper=diff[1],
                            weight=weight,
                            expression=current_axis[1])
        self.add_constraint(u'z', lower=diff[2],
                            upper=diff[2],
                            weight=weight,
                            expression=current_axis[2])

    def __str__(self):
        s = super(Pointing, self).__str__()
        return u'{}/{}/{}'.format(s, self.root, self.tip)<|MERGE_RESOLUTION|>--- conflicted
+++ resolved
@@ -9,24 +9,14 @@
 from rospy_message_converter.message_converter import convert_dictionary_to_ros_message
 
 import giskardpy.identifier as identifier
-<<<<<<< HEAD
-import giskardpy.tfwrapper as tf
-from giskardpy import symbolic_wrapper as w
+from giskardpy import cas_wrapper as w
+from giskardpy.data_types import SoftConstraint
 from giskardpy.exceptions import GiskardException, ConstraintException
 from giskardpy.input_system import PoseStampedInput, Point3Input, Vector3Input, Vector3StampedInput, FrameInput, \
     PointStampedInput, TranslationInput
-from giskardpy.qp_problem_builder import SoftConstraint
-=======
-from giskardpy import cas_wrapper as w
-from giskardpy.data_types import SoftConstraint
-from giskardpy.exceptions import GiskardException
-from giskardpy.input_system import PoseStampedInput, Point3Input, Vector3Input, Vector3StampedInput, FrameInput, \
-    PointStampedInput, TranslationInput
 import giskardpy.tfwrapper as tf
->>>>>>> 1e1aec90
 
 WEIGHTS = [0] + [6 ** x for x in range(7)]
-
 WEIGHT_MAX = WEIGHTS[-1]
 WEIGHT_ABOVE_CA = WEIGHTS[3]
 WEIGHT_BELOW_CA = WEIGHTS[1]
@@ -373,7 +363,6 @@
         max_velocity = w.Min(self.get_input_float(self.max_velocity),
                              self.get_robot().get_joint_velocity_limit_expr(self.joint_name))
 
-<<<<<<< HEAD
         error = w.shortest_angular_distance(current_joint, joint_goal)
         # capped_err = self.limit_acceleration(current_joint, error, max_acceleration, max_velocity)
         capped_err = self.limit_velocity(error, max_velocity)
@@ -384,7 +373,7 @@
                                             np.pi / 6, WEIGHTS[3],
                                             np.pi / 4, WEIGHTS[1])
 
-        self.add_constraint(str(self), lower=capped_err, upper=capped_err, weight=weight, expression=current_joint)
+        self.add_constraint('', lower=capped_err, upper=capped_err, weight=weight, expression=current_joint)
 
     def __str__(self):
         s = super(JointPositionContinuous, self).__str__()
@@ -403,12 +392,6 @@
         if not self.get_robot().is_joint_prismatic(joint_name):
             raise ConstraintException(u'{} called with non prismatic joint {}'.format(self.__name__,
                                                                                       joint_name))
-=======
-        if self.get_robot().is_joint_continuous(self.joint_name):
-            err = w.shortest_angular_distance(current_joint, joint_goal)
-        else:
-            err = joint_goal - current_joint
->>>>>>> 1e1aec90
 
         params = {self.goal: goal,
                   self.weight: weight,
@@ -446,7 +429,7 @@
                                             0.06, WEIGHTS[1])
         capped_err = self.limit_acceleration(current_joint, err, max_acceleration, max_velocity)
 
-        self.add_constraint(str(self), lower=capped_err, upper=capped_err, weight=weight, expression=current_joint)
+        self.add_constraint('', lower=capped_err, upper=capped_err, weight=weight, expression=current_joint)
 
     def __str__(self):
         s = super(JointPositionPrismatic, self).__str__()
@@ -505,7 +488,7 @@
         #                                     np.pi / 4, WEIGHTS[1])
         weight = WEIGHTS[5]
 
-        self.add_constraint(str(self), lower=capped_err, upper=capped_err, weight=weight, expression=current_joint)
+        self.add_constraint('', lower=capped_err, upper=capped_err, weight=weight, expression=current_joint)
 
     def __str__(self):
         s = super(JointPositionRevolute, self).__str__()
@@ -596,7 +579,6 @@
         max_velocity = self.get_input_float(self.max_velocity)
         max_acceleration = self.get_input_float(self.max_acceleration)
 
-<<<<<<< HEAD
         self.add_minimize_position_constraints(r_P_g, max_velocity, max_acceleration, self.root, self.tip)
 
 
@@ -612,7 +594,7 @@
 #
 #         trans_error_vector = goal_position - current_position
 #         trans_error = w.norm(trans_error_vector)
-#         trans_scale = w.diffable_min_fast(trans_error, max_velocity * t)
+#         trans_scale = w.Min(trans_error, max_velocity * t)
 #         trans_control = w.save_division(trans_error_vector, trans_error) * trans_scale
 #
 #         self.add_constraint(u'x', lower=trans_control[0],
@@ -632,78 +614,13 @@
 #
 #         trans_error_vector = goal_position - current_position
 #         trans_error = w.norm(trans_error_vector)
-#         trans_scale = w.diffable_min_fast(trans_error, max_velocity * t)
+#         trans_scale = w.Min(trans_error, max_velocity * t)
 #         trans_control = w.save_division(trans_error_vector, trans_error) * trans_scale
 #
 #         self.add_constraint(u'y', lower=trans_control[1],
 #                             upper=trans_control[1],
 #                             weight=weight,
 #                             expression=current_position[1])
-=======
-        r_P_c = w.position_of(self.get_fk(self.root, self.tip))
-
-        r_P_error = r_P_g - r_P_c
-        trans_error = w.norm(r_P_error)
-
-        trans_scale = self.limit_acceleration(w.norm(r_P_c),
-                                              trans_error,
-                                              max_acceleration,
-                                              max_velocity)
-        r_P_intermediate_error = w.save_division(r_P_error, trans_error) * trans_scale
-
-        self.add_constraint(str(self) + u'x', lower=r_P_intermediate_error[0],
-                            upper=r_P_intermediate_error[0],
-                            weight=weight,
-                            expression=r_P_c[0])
-        self.add_constraint(str(self) + u'y', lower=r_P_intermediate_error[1],
-                            upper=r_P_intermediate_error[1],
-                            weight=weight,
-                            expression=r_P_c[1])
-        self.add_constraint(str(self) + u'z', lower=r_P_intermediate_error[2],
-                            upper=r_P_intermediate_error[2],
-                            weight=weight,
-                            expression=r_P_c[2])
-
-
-class CartesianPositionX(BasicCartesianConstraint):
-    def make_constraints(self):
-        goal_position = w.position_of(self.get_goal_pose())
-        weight = self.get_input_float(self.weight)
-        max_velocity = self.get_input_float(self.max_velocity)
-        t = self.get_input_sampling_period()
-
-        current_position = w.position_of(self.get_fk(self.root, self.tip))
-
-        trans_error_vector = goal_position - current_position
-        trans_error = w.norm(trans_error_vector)
-        trans_scale = w.Min(trans_error, max_velocity * t)
-        trans_control = w.save_division(trans_error_vector, trans_error) * trans_scale
-
-        self.add_constraint(str(self) + u'x', lower=trans_control[0],
-                            upper=trans_control[0],
-                            weight=weight,
-                            expression=current_position[0])
-
-
-class CartesianPositionY(BasicCartesianConstraint):
-    def make_constraints(self):
-        goal_position = w.position_of(self.get_goal_pose())
-        weight = self.get_input_float(self.weight)
-        max_velocity = self.get_input_float(self.max_velocity)
-        t = self.get_input_sampling_period()
-
-        current_position = w.position_of(self.get_fk(self.root, self.tip))
-
-        trans_error_vector = goal_position - current_position
-        trans_error = w.norm(trans_error_vector)
-        trans_scale = w.Min(trans_error, max_velocity * t)
-        trans_control = w.save_division(trans_error_vector, trans_error) * trans_scale
-
-        self.add_constraint(str(self) + u'y', lower=trans_control[1],
-                            upper=trans_control[1],
-                            weight=weight,
-                            expression=current_position[1])
->>>>>>> 1e1aec90
 
 
 class CartesianOrientation(BasicCartesianConstraint):
@@ -844,7 +761,7 @@
 
         c_R_g_intermediate_aa = intermediate_error_axis * intermediate_error_angle
 
-        weight = WEIGHTS[3]
+        weight = WEIGHT_ABOVE_CA
 
         self.add_constraint(u'/0', lower=c_R_g_intermediate_aa[0],
                             upper=c_R_g_intermediate_aa[0],
@@ -962,7 +879,7 @@
 
         # limit = self.limit_velocity(actual_distance, repel_velocity)
 
-        self.add_constraint(str(self), lower=limit,
+        self.add_constraint('', lower=limit,
                             upper=1e9,
                             weight=weight_f,
                             expression=dist)
@@ -1056,7 +973,7 @@
         limit = zero_weight_distance - actual_distance
         limit = self.limit_velocity(limit, repel_velocity)
 
-        self.add_constraint(str(self), lower=limit, upper=1e9, weight=weight_f, expression=dist)
+        self.add_constraint('', lower=limit, upper=1e9, weight=weight_f, expression=dist)
 
     def __str__(self):
         s = super(SelfCollisionAvoidance, self).__str__()
@@ -1203,7 +1120,7 @@
         if base_forward_axis is not None:
             self.base_forward_axis = base_forward_axis
             base_forward_axis = convert_dictionary_to_ros_message(u'geometry_msgs/Vector3Stamped', base_forward_axis)
-            base_forward_axis = transform_vector(self.base_footprint, base_forward_axis)
+            base_forward_axis = tf.transform_vector(self.base_footprint, base_forward_axis)
             tmp = np.array([base_forward_axis.vector.x, base_forward_axis.vector.y, base_forward_axis.vector.z])
             tmp = tmp / np.linalg.norm(tmp)
             self.base_forward_axis.vector = Vector3(*tmp)
@@ -1293,7 +1210,7 @@
 
         weight = WEIGHTS[3]
 
-        self.add_constraint(str(self), lower=goal_vel,  # sw.Min(goal_vel, 0),
+        self.add_constraint('', lower=goal_vel,  # sw.Min(goal_vel, 0),
                             upper=goal_vel,  # sw.Max(goal_vel, 0),
                             weight=weight,
                             expression=current_joint)

from __future__ import division

import numbers
from collections import OrderedDict
from copy import deepcopy

import PyKDL as kdl
import numpy as np
from geometry_msgs.msg import Vector3Stamped, Vector3
<<<<<<< HEAD
from giskardpy import utils
=======
from giskard_msgs.msg import Constraint as Constraint_msg

>>>>>>> 4f6464cd
import giskardpy.identifier as identifier
import giskardpy.tfwrapper as tf
from giskardpy import cas_wrapper as w
from giskardpy.data_types import SoftConstraint
from giskardpy.exceptions import GiskardException, ConstraintException
from giskardpy.input_system import \
    PoseStampedInput, Point3Input, Vector3Input, \
    Vector3StampedInput, FrameInput, \
    PointStampedInput, TranslationInput
<<<<<<< HEAD
from rospy_message_converter.message_converter import convert_dictionary_to_ros_message
=======
from giskardpy.logging import logwarn
from rospy_message_converter.message_converter import \
    convert_dictionary_to_ros_message, \
    convert_ros_message_to_dictionary
>>>>>>> 4f6464cd

WEIGHT_MAX = Constraint_msg.WEIGHT_MAX
WEIGHT_ABOVE_CA = Constraint_msg.WEIGHT_ABOVE_CA
WEIGHT_COLLISION_AVOIDANCE = Constraint_msg.WEIGHT_COLLISION_AVOIDANCE
WEIGHT_BELOW_CA = Constraint_msg.WEIGHT_BELOW_CA
WEIGHT_MIN = Constraint_msg.WEIGHT_MIN


class Constraint(object):
    def __init__(self, god_map, **kwargs):
        self.god_map = god_map

    def save_params_on_god_map(self, params):
        constraints = self.get_god_map().get_data(identifier.constraints_identifier)
        constraints[str(self)] = params
        self.get_god_map().set_data(identifier.constraints_identifier, constraints)

    def make_constraints(self):
        pass

    def get_identifier(self):
        return identifier.constraints_identifier + [str(self)]

    def get_world_object_pose(self, object_name, link_name):
        pass

    def get_god_map(self):
        """
        :rtype: giskardpy.god_map.GodMap
        """
        return self.god_map

    def get_world(self):
        """
        :rtype: giskardpy.world.World
        """
        return self.get_god_map().get_data(identifier.world)

    def get_robot(self):
        """
        :rtype: giskardpy.robot.Robot
        """
        return self.get_god_map().get_data(identifier.robot)

    def get_world_unsafe(self):
        """
        :rtype: giskardpy.world.World
        """
        return self.get_god_map().unsafe_get_data(identifier.world)

    def get_robot_unsafe(self):
        """
        :rtype: giskardpy.robot.Robot
        """
        return self.get_god_map().unsafe_get_data(identifier.robot)

    def get_input_joint_position(self, joint_name, object_name=u'robot'):
        """
        returns a symbol that refers to the given joint
        """
        return self.get_world().get_object(object_name).get_joint_position_symbol(joint_name)

    def get_joint_position_symbols(self):
        """
        returns a symbol that referes to the given joint
        """
        return [self.get_god_map().identivier_to_symbol(identifier.joint_states + [joint_name, u'position']) for
                joint_name in self.get_robot().controlled_joints]

    def get_joint_velocity_symbols(self):
        """
        returns a symbol that referes to the given joint
        """
        return [self.get_god_map().identivier_to_symbol(identifier.joint_states + [joint_name, u'velocity']) for
                joint_name in self.get_robot().controlled_joints]

    def get_input_object_joint_position(self, object_name, joint_name):
        """
        returns a symbol that referes to the given joint
        """
        key = identifier.world + [u'get_object', (object_name,), u'joint_state', joint_name, u'position']
        return self.god_map.to_symbol(key)

    def get_input_sampling_period(self):
        return self.god_map.identivier_to_symbol(identifier.sample_period)

    # def make_polynomial_function(self, x, p1x, p1y,
    #                              p2x, p2y,
    #                              min_x, min_y):
    #     C = min_y
    #     B = min_x
    #
    #     order = math.log(((p2y - min_y) / (p1y - min_y)), ((min_x - p2x) / (min_x - p1x)))
    #     A = (p1y - C) / ((B - p1x) ** order)
    #
    #     return A * ((-x) + B) ** order + C
    #
    # def make_polynomial_function2(self, x, local_max_x, local_max_y,
    #                               local_min_x, local_min_y,
    #                               order):
    #     """
    #     function of form x**order - x**(order-1)
    #     :return:
    #     """
    #     order_1 = order
    #     order_2 = order - 1
    #     A = (order_2 / order_1) * (1 / (local_min_x - local_max_x))
    #     B = (order_1 ** order_1 / order_2 ** order_2) * (local_max_y - local_min_y)
    #     C = -local_max_x
    #     D = local_max_y
    #     return B * ((x + C) * A) ** order_1 - B * ((x + C) * A) ** order_2 + D
    #
    # def magic_weight_function(self, x, p1x, p1y,
    #                           p2x, p2y,
    #                           saddlex, saddley,
    #                           min_x, min_y):
    #     f0 = p1y
    #     f1 = self.make_polynomial_function(x, p1x, p1y, p2x, p2y, saddlex, saddley)
    #     f2 = self.make_polynomial_function2(x, saddlex, saddley, min_x, min_y, 3)
    #     f3 = min_y
    #     return w.if_less_eq(x, p1x, f0, w.if_less_eq(x, saddlex, f1, w.if_less_eq(x, min_x, f2, f3)))

    def __str__(self):
        return self.__class__.__name__

    def get_fk(self, root, tip):
        """
        Return the homogeneous transformation matrix root_T_tip as a function that is dependent on the joint state.
        :type root: str
        :type tip: str
        :return: root_T_tip
        """
        return self.get_robot().get_fk_expression(root, tip)

    def get_world_fk(self, root_path, tip_path):
        return self.get_world().get_fk_expression(root_path, tip_path)


    def get_world_fk_evaluated(self, root_path, tip_path):
        """
        Return the homogeneous transformation matrix root_T_tip. This Matrix refers to the evaluated current transform.
        It is not dependent on the joint state.
        :type root: str
        :type tip: str
        :return: root_T_tip
        """
        return FrameInput(self.get_god_map().identivier_to_symbol,
                          prefix=identifier.world + [u'get_fk_np',
                                                     (root_path, tip_path)]).get_frame()

    def get_fk_evaluated(self, root, tip):
        """
        Return the homogeneous transformation matrix root_T_tip. This Matrix refers to the evaluated current transform.
        It is not dependent on the joint state.
        :type root: str
        :type tip: str
        :return: root_T_tip
        """
        return FrameInput(self.get_god_map().identivier_to_symbol,
                          prefix=identifier.fk_np +
                                 [(root, tip)]).get_frame()

    def get_input_float(self, name):
        """
        Returns a symbol that refers to the value of "name" on god map
        :type name: Union[str, unicode]
        :return: symbol
        """
        key = self.get_identifier() + [name]
        return self.god_map.identivier_to_symbol(key)

    def parse_and_transform_PoseStamped(self, pose_stamped_json, goal_reference_frame):
        """
        Takes a pose stamped json, turns it into a ros message and transforms it into the goal frame
        :param pose_stamped_json: json representing a pose stamped
        :type pose_stamped_json: str
        :param goal_reference_frame: name of the goal frame
        :type goal_reference_frame: str
        :return:
        """
        result = convert_dictionary_to_ros_message(u'geometry_msgs/PoseStamped', pose_stamped_json)
        result = tf.transform_pose(goal_reference_frame, result)
        result.pose.orientation = utils.normalize(result.pose.orientation)
        return result

    def parse_and_transform_Vector3Stamped(self, vector3_stamped_json, goal_reference_frame, normalized=False):
        result = convert_dictionary_to_ros_message(u'geometry_msgs/Vector3Stamped', vector3_stamped_json)
        result = tf.transform_vector(goal_reference_frame, result)
        if normalized:
            result.vector = utils.normalize(result.vector)
        return result

    def parse_and_transform_PointStamped(self, point_stamped_json, goal_reference_frame):
        result = convert_dictionary_to_ros_message(u'geometry_msgs/PointStamped', point_stamped_json)
        result = tf.transform_point(goal_reference_frame, result)
        return result

    def get_input_PoseStamped(self, name):
        """
        :param name: name of the god map entry
        :return: a homogeneous transformation matrix, with symbols that refer to a pose stamped in the god map.
        """
        return PoseStampedInput(self.get_god_map().identivier_to_symbol,
                                translation_prefix=self.get_identifier() +
                                                   [name,
                                                    u'pose',
                                                    u'position'],
                                rotation_prefix=self.get_identifier() +
                                                [name,
                                                 u'pose',
                                                 u'orientation']).get_frame()

    def get_input_Vector3Stamped(self, name):
        return Vector3StampedInput(self.god_map.identivier_to_symbol,
                                   vector_prefix=self.get_identifier() + [name, u'vector']).get_expression()

    def get_input_PointStamped(self, name):
        return PointStampedInput(self.god_map.identivier_to_symbol,
                                 prefix=self.get_identifier() + [name, u'point']).get_expression()

    def get_input_np_frame(self, name):
        return FrameInput(self.get_god_map().to_symbol,
                          prefix=self.get_identifier() + [name]).get_frame()

    def get_expr_velocity(self, expr):
        expr_jacobian = w.jacobian(expr, self.get_joint_position_symbols())
        last_velocities = w.Matrix(self.get_joint_velocity_symbols())
        velocity = w.dot(expr_jacobian, last_velocities)
        if velocity.shape[0] * velocity.shape[0] == 1:
            return velocity[0]
        else:
            return velocity

    def get_fk_velocity(self, root, tip):
        r_T_t = self.get_fk(root, tip)
        r_R_t = w.rotation_of(r_T_t)
        axis, angle = w.axis_angle_from_matrix(r_R_t)
        r_R_t_axis_angle = axis * angle
        r_P_t = w.position_of(r_T_t)
        fk = w.Matrix([r_P_t[0],
                       r_P_t[1],
                       r_P_t[2],
                       r_R_t_axis_angle[0],
                       r_R_t_axis_angle[1],
                       r_R_t_axis_angle[2]])
        return self.get_expr_velocity(fk)

    def limit_acceleration(self, current_position, error, max_acceleration, max_velocity, debug_prefix=None):
        """
        experimental, don't use
        """
        sample_period = self.get_input_sampling_period()
        last_velocity = self.get_expr_velocity(current_position)
        if debug_prefix is not None:
            self.add_debug_constraint(debug_prefix + '/velocity', last_velocity)
        max_velocity = max_velocity * sample_period
        max_acceleration = max_acceleration * sample_period
        last_velocity = last_velocity * sample_period
        m = 1 / max_acceleration
        error *= m
        max_acceleration *= m
        last_velocity *= m
        max_velocity *= m
        sign = w.sign(error)
        error = w.Abs(error)
        error_rounded = np.floor(error)
        cmd = w.if_greater(max_acceleration, error,
                           error,
                           w.sqrt(error_rounded * 2 * max_acceleration + (
                                   max_acceleration ** 2 / 4)) - max_acceleration / 2)
        cmd *= sign

        vel = w.Max(w.Min(cmd, w.Min(last_velocity + max_acceleration, max_velocity)),
                    w.Max(last_velocity - max_acceleration, -max_velocity))
        return vel / m

    def add_max_force_constraint(self, name, expression):
        expr_jacobian = w.jacobian(expression, self.get_robot().get_joint_position_symbols())
        total_derivative = w.Sum(w.Abs(expr_jacobian))
        self.add_constraint(name,
                            lower=100,
                            upper=100,
                            weight=10,
                            expression=total_derivative,
                            goal_constraint=False)

    def limit_velocity(self, error, max_velocity):
        """
        :param error: expression that describes the error
        :param max_velocity: float or expression representing the max velocity
        :return: expression that limits the velocity of error to max_velocity
        """
        sample_period = self.get_input_sampling_period()
        max_velocity *= sample_period
        return w.Max(w.Min(error, max_velocity), -max_velocity)

    def normalize_weight(self, velocity_limit, weight):
        sample_period = self.get_input_sampling_period()
        result = weight * (1. / (sample_period * velocity_limit)) ** 2
        return result

    def get_constraints(self):
        """
        :rtype: OrderedDict
        """
        self.soft_constraints = OrderedDict()
        self.make_constraints()
        return self.soft_constraints

    def add_constraint(self, name_suffix, lower, upper, weight, expression, goal_constraint=False,
                       lower_slack_limit=-1e9,
                       upper_slack_limit=1e9, linear_weight=0):
        """
        :param name_suffix: name of the constraint, make use to avoid name conflicts!
        :type name_suffix: Union[str, unicode]
        :param lower: lower limit for the !derivative! of the expression
        :type lower: float, or symbolic expression
        :param upper: upper limit for the !derivative! of the expression
        :type upper: float, or symbolic expression
        :param weight: tells the solver how important this constraint is, if unsure, use HIGH_WEIGHT
        :param expression: symbolic expression that describes a geometric property. make sure it as a depedency on the
                            joint state. usually achieved through "get_fk"
        """
        name = str(self) + name_suffix
        if name in self.soft_constraints:
            raise KeyError(u'a constraint with name \'{}\' already exists'.format(name))
        self.soft_constraints[name] = SoftConstraint(lbA=lower,
                                                     ubA=upper,
                                                     weight=weight,
                                                     expression=expression,
                                                     goal_constraint=goal_constraint,
                                                     lower_slack_limit=lower_slack_limit,
                                                     upper_slack_limit=upper_slack_limit,
                                                     linear_weight=linear_weight)

    def add_debug_constraint(self, name, expr):
        """
        Adds a constraint with weight 0 to the qp problem.
        Used to inspect subexpressions for debugging.
        :param name: a name to identify the expression
        :type name: str
        :type expr: w.Symbol
        """
        self.add_constraint(name, expr, expr, 1, 0, False)

    def add_debug_matrix(self, name, matrix_expr):
        for x in range(matrix_expr.shape[0]):
            for y in range(matrix_expr.shape[1]):
                self.add_debug_constraint(name + u'/{},{}'.format(x, y), matrix_expr[x, y])

    def add_debug_vector(self, name, vector_expr):
        for x in range(vector_expr.shape[0]):
            self.add_debug_constraint(name + u'/{}'.format(x), vector_expr[x])

<<<<<<< HEAD
    def add_minimize_position_constraints(self, r_P_g, max_velocity, max_acceleration, root, tip, goal_constraint):
=======
    def add_minimize_position_constraints(self, r_P_g, max_velocity, max_acceleration, root, tip, goal_constraint,
                                          weight=WEIGHT_BELOW_CA):
>>>>>>> 4f6464cd
        """
        :param r_P_g: position of goal relative to root frame
        :param max_velocity:
        :param max_acceleration:
        :param root:
        :param tip:
        :return:
        """
        r_P_c = w.position_of(self.get_fk(root, tip))

        r_P_error = r_P_g - r_P_c
        trans_error = w.norm(r_P_error)

        trans_scale = self.limit_velocity(trans_error, max_velocity)
        r_P_intermediate_error = w.save_division(r_P_error, trans_error) * trans_scale

        # weight = self.magic_weight_function(trans_error,
        #                                     0.0, WEIGHTS[5],
        #                                     0.01, WEIGHTS[4],
        #                                     0.05, WEIGHTS[3],
        #                                     0.06, WEIGHTS[1])
        weight = self.normalize_weight(max_velocity, weight)

        self.add_constraint(u'/x',
                            lower=r_P_intermediate_error[0],
                            upper=r_P_intermediate_error[0],
                            weight=weight,
                            expression=r_P_c[0],
                            goal_constraint=goal_constraint)
        self.add_constraint(u'/y',
                            lower=r_P_intermediate_error[1],
                            upper=r_P_intermediate_error[1],
                            weight=weight,
                            expression=r_P_c[1],
                            goal_constraint=goal_constraint)
        self.add_constraint(u'/z',
                            lower=r_P_intermediate_error[2],
                            upper=r_P_intermediate_error[2],
                            weight=weight,
                            expression=r_P_c[2],
                            goal_constraint=goal_constraint)

    def add_minimize_vector_angle_constraints(self, max_velocity, root, tip, tip_V_tip_normal, root_V_goal_normal,
                                              weight=WEIGHT_BELOW_CA, goal_constraint=False):
        root_R_tip = w.rotation_of(self.get_fk(root, tip))
        root_V_tip_normal = w.dot(root_R_tip, tip_V_tip_normal)

        angle = w.acos(w.dot(root_V_tip_normal.T, root_V_goal_normal)[0])
        angle_limited = self.limit_velocity(angle, max_velocity) / angle
        root_V_goal_normal_intermediate = w.slerp(root_V_tip_normal, root_V_goal_normal, angle_limited)
        error = root_V_goal_normal_intermediate - root_V_tip_normal

<<<<<<< HEAD
        weight = self.normalize_error(max_velocity, weight)
=======
        weight = self.normalize_weight(max_velocity, weight)
>>>>>>> 4f6464cd

        self.add_constraint(u'/rot/x',
                            lower=error[0],
                            upper=error[0],
                            weight=weight,
                            expression=root_V_tip_normal[0],
                            goal_constraint=goal_constraint)
        self.add_constraint(u'/rot/y',
                            lower=error[1],
                            upper=error[1],
                            weight=weight,
                            expression=root_V_tip_normal[1],
                            goal_constraint=goal_constraint)
        self.add_constraint(u'/rot/z',
                            lower=error[2],
                            upper=error[2],
                            weight=weight,
                            expression=root_V_tip_normal[2],
                            goal_constraint=goal_constraint)

<<<<<<< HEAD
    def add_simple_minimize_position_constraint(self, r_P_g, root, tip, goal_constraint):
        r_P_c = w.position_of(self.get_fk(root, tip))

        r_P_error = r_P_g - r_P_c
        trans_error = w.norm(r_P_error)

        self.add_constraint(u'distance',
                            lower=-trans_error,
                            upper=-trans_error,
                            weight=1,
                            expression=trans_error,
=======
    def add_minimize_rotation_constraints(self, root_R_tipGoal, root, tip, max_velocity=np.pi / 4,
                                          weight=WEIGHT_BELOW_CA, goal_constraint=True):
        root_R_tipCurrent = w.rotation_of(self.get_fk(root, tip))
        root_R_tipCurrent_evaluated = w.rotation_of(self.get_fk_evaluated(root, tip))

        identity = w.rotation_matrix_from_axis_angle([0, 0, 1], 0.0001)
        tipCurrentEvaluated_R_tipCurrent = w.dot(w.dot(root_R_tipCurrent_evaluated.T, identity), root_R_tipCurrent)
        current_axis, current_angle = w.axis_angle_from_matrix(tipCurrentEvaluated_R_tipCurrent)
        current_angle_axis = (current_axis * current_angle)

        error_angle = w.rotation_distance(root_R_tipCurrent, root_R_tipGoal)
        error_angle = w.Abs(error_angle)

        _, angle = w.axis_angle_from_matrix(root_R_tipCurrent)

        capped_angle = self.limit_velocity(error_angle, max_velocity) / error_angle

        r_R_c_q = w.quaternion_from_matrix(root_R_tipCurrent)
        r_R_g_q = w.quaternion_from_matrix(root_R_tipGoal)
        r_R_g_intermediate_q = w.quaternion_slerp(r_R_c_q, r_R_g_q, capped_angle)
        c_R_g_intermediate_q = w.quaternion_diff(r_R_c_q, r_R_g_intermediate_q)
        intermediate_error_axis, intermediate_error_angle = w.axis_angle_from_quaternion(c_R_g_intermediate_q[0],
                                                                                         c_R_g_intermediate_q[1],
                                                                                         c_R_g_intermediate_q[2],
                                                                                         c_R_g_intermediate_q[3])

        c_R_g_intermediate_aa = intermediate_error_axis * intermediate_error_angle

        weight = self.normalize_weight(max_velocity, weight)

        self.add_constraint(u'/rot/0',
                            lower=c_R_g_intermediate_aa[0],
                            upper=c_R_g_intermediate_aa[0],
                            weight=weight,
                            expression=current_angle_axis[0],
                            goal_constraint=goal_constraint)
        self.add_constraint(u'/rot/1',
                            lower=c_R_g_intermediate_aa[1],
                            upper=c_R_g_intermediate_aa[1],
                            weight=weight,
                            expression=current_angle_axis[1],
                            goal_constraint=goal_constraint)
        self.add_constraint(u'/rot/2',
                            lower=c_R_g_intermediate_aa[2],
                            upper=c_R_g_intermediate_aa[2],
                            weight=weight,
                            expression=current_angle_axis[2],
>>>>>>> 4f6464cd
                            goal_constraint=goal_constraint)


class JointPositionContinuous(Constraint):
    goal = u'goal'
    weight = u'weight'
    max_velocity = u'max_velocity'
    max_acceleration = u'max_acceleration'
    goal_constraint = u'goal_constraint'

    def __init__(self, god_map, joint_name, goal, weight=WEIGHT_BELOW_CA, max_velocity=1423, max_acceleration=1,
                 goal_constraint=True):
        super(JointPositionContinuous, self).__init__(god_map)
        self.joint_name = joint_name
        self.goal_constraint = goal_constraint

        if not self.get_robot().is_joint_continuous(joint_name):
            raise ConstraintException(u'{} called with non continuous joint {}'.format(self.__class__.__name__,
                                                                                       joint_name))

        params = {self.goal: goal,
                  self.weight: weight,
                  self.max_velocity: max_velocity,
                  self.max_acceleration: max_acceleration}
        self.save_params_on_god_map(params)

    def make_constraints(self):
        """
        example:
        name='JointPosition'
        parameter_value_pair='{
            "joint_name": "torso_lift_joint", #required
            "goal_position": 0, #required
            "weight": 1, #optional
            "max_velocity": 1 #optional -- rad/s or m/s depending on joint; can not go higher than urdf limit
        }'
        :return:
        """
        current_joint = self.get_input_joint_position(self.joint_name)

        joint_goal = self.get_input_float(self.goal)
        weight = self.get_input_float(self.weight)

        max_acceleration = self.get_input_float(self.max_acceleration)
        max_velocity = w.Min(self.get_input_float(self.max_velocity),
                             self.get_robot().get_joint_velocity_limit(self.joint_name))

        error = w.shortest_angular_distance(current_joint, joint_goal)
        # capped_err = self.limit_acceleration(current_joint, error, max_acceleration, max_velocity)
        capped_err = self.limit_velocity(error, max_velocity)

        # weight = self.magic_weight_function(w.Abs(error),
        #                                     0.0, WEIGHTS[5],
        #                                     np.pi / 8, WEIGHTS[4],
        #                                     np.pi / 6, WEIGHTS[3],
        #                                     np.pi / 4, WEIGHTS[1])

        weight = self.normalize_weight(max_velocity, weight)

        self.add_constraint('',
                            lower=capped_err,
                            upper=capped_err,
                            weight=weight,
                            expression=current_joint,
                            goal_constraint=self.goal_constraint)

    def __str__(self):
        s = super(JointPositionContinuous, self).__str__()
        return u'{}/{}'.format(s, self.joint_name)


class JointPositionPrismatic(Constraint):
    goal = u'goal'
    weight = u'weight'
    max_velocity = u'max_velocity'
    max_acceleration = u'max_acceleration'

    def __init__(self, god_map, joint_name, goal, weight=WEIGHT_BELOW_CA, max_velocity=4535, max_acceleration=0.1,
                 goal_constraint=True):
        # TODO add goal constraint
        super(JointPositionPrismatic, self).__init__(god_map)
        self.joint_name = joint_name
        self.goal_constraint = goal_constraint
        if not self.get_robot().is_joint_prismatic(joint_name):
            raise ConstraintException(u'{} called with non prismatic joint {}'.format(self.__class__.__name__,
                                                                                      joint_name))

        params = {self.goal: goal,
                  self.weight: weight,
                  self.max_velocity: max_velocity,
                  self.max_acceleration: max_acceleration}
        self.save_params_on_god_map(params)

    def make_constraints(self):
        """
        example:
        name='JointPosition'
        parameter_value_pair='{
            "joint_name": "torso_lift_joint", #required
            "goal_position": 0, #required
            "weight": 1, #optional
            "gain": 10, #optional -- error is multiplied with this value
            "max_speed": 1 #optional -- rad/s or m/s depending on joint; can not go higher than urdf limit
        }'
        :return:
        """
        current_joint = self.get_input_joint_position(self.joint_name)

        joint_goal = self.get_input_float(self.goal)
        weight = self.get_input_float(self.weight)

        max_velocity = w.Min(self.get_input_float(self.max_velocity),
                             self.get_robot().get_joint_velocity_limit(
                                 self.joint_name))  # FIXME used the expression here in the old version
        max_acceleration = self.get_input_float(self.max_acceleration)

        err = joint_goal - current_joint
        # weight = self.magic_weight_function(w.Abs(err),
        #                                     0.0, WEIGHTS[5],
        #                                     0.01, WEIGHTS[4],
        #                                     0.05, WEIGHTS[3],
        #                                     0.06, WEIGHTS[1])
        # capped_err = self.limit_acceleration(current_joint, err, max_acceleration, max_velocity)
        capped_err = self.limit_velocity(err, max_velocity)

        weight = self.normalize_weight(max_velocity, weight)

        self.add_constraint('',
                            lower=capped_err,
                            upper=capped_err,
                            weight=weight,
                            expression=current_joint,
                            goal_constraint=self.goal_constraint)

    def __str__(self):
        s = super(JointPositionPrismatic, self).__str__()
        return u'{}/{}'.format(s, self.joint_name)


class JointPositionRevolute(Constraint):
    goal = u'goal'
    weight = u'weight'
    max_velocity = u'max_velocity'
    max_acceleration = u'max_acceleration'

    def __init__(self, god_map, joint_name, goal, weight=WEIGHT_BELOW_CA, max_velocity=3451, max_acceleration=1,
                 goal_constraint=True):
        super(JointPositionRevolute, self).__init__(god_map)
        self.joint_name = joint_name
        self.goal_constraint = goal_constraint
        if not self.get_robot().is_joint_revolute(joint_name):
            raise ConstraintException(u'{} called with non revolute joint {}'.format(self.__class__.__name__,
                                                                                     joint_name))

        params = {self.goal: goal,
                  self.weight: weight,
                  self.max_velocity: max_velocity,
                  self.max_acceleration: max_acceleration}
        self.save_params_on_god_map(params)

    def make_constraints(self):
        """
        example:
        name='JointPosition'
        parameter_value_pair='{
            "joint_name": "torso_lift_joint", #required
            "goal_position": 0, #required
            "weight": 1, #optional
            "gain": 10, #optional -- error is multiplied with this value
            "max_speed": 1 #optional -- rad/s or m/s depending on joint; can not go higher than urdf limit
        }'
        :return:
        """
        current_joint = self.get_input_joint_position(self.joint_name)

        joint_goal = self.get_input_float(self.goal)
        weight = self.get_input_float(self.weight)

        max_velocity = w.Min(self.get_input_float(self.max_velocity),
                             self.get_robot().get_joint_velocity_limit(self.joint_name))

        max_acceleration = self.get_input_float(self.max_acceleration)

        err = joint_goal - current_joint
        # capped_err = self.limit_acceleration(current_joint, err, max_acceleration, max_velocity)
        capped_err = self.limit_velocity(err, max_velocity)

        # weight = self.magic_weight_function(w.Abs(err),
        #                                     0.0, WEIGHTS[5],
        #                                     np.pi / 8, WEIGHTS[4],
        #                                     np.pi / 6, WEIGHTS[3],
        #                                     np.pi / 4, WEIGHTS[1])
        # weight = WEIGHTS[5]
        weight = self.normalize_weight(max_velocity, weight)

        self.add_constraint('',
                            lower=capped_err,
                            upper=capped_err,
                            weight=weight,
                            expression=current_joint,
                            goal_constraint=self.goal_constraint)

    def __str__(self):
        s = super(JointPositionRevolute, self).__str__()
        return u'{}/{}'.format(s, self.joint_name)


class AvoidJointLimitsRevolute(Constraint):
    goal = u'goal'
    weight_id = u'weight'
    max_velocity = u'max_velocity'
    percentage = u'percentage'

    def __init__(self, god_map, joint_name, weight=0.1, max_velocity=1e9, percentage=5):
        super(AvoidJointLimitsRevolute, self).__init__(god_map)
        self.joint_name = joint_name
        if not self.get_robot().is_joint_revolute(joint_name):
            raise ConstraintException(u'{} called with non prismatic joint {}'.format(self.__class__.__name__,
                                                                                      joint_name))

        params = {self.weight_id: weight,
                  self.max_velocity: max_velocity,
                  self.percentage: percentage}
        self.save_params_on_god_map(params)

    def make_constraints(self):
        weight = self.get_input_float(self.weight_id)
        joint_symbol = self.get_input_joint_position(self.joint_name)
        percentage = self.get_input_float(self.percentage) / 100.
        lower_limit, upper_limit = self.get_robot().get_joint_limits(self.joint_name)
        max_velocity = w.Min(self.get_input_float(self.max_velocity),
                             self.get_robot().get_joint_velocity_limit_expr(self.joint_name))

        joint_range = upper_limit - lower_limit
        center = (upper_limit + lower_limit) / 2.

        current_joint = self.get_input_joint_position(self.joint_name)
        max_error = joint_range / 2. * percentage

        upper_goal = center + joint_range / 2. * (1 - percentage)
        lower_goal = center - joint_range / 2. * (1 - percentage)

        upper_err = upper_goal - current_joint
        lower_err = lower_goal - current_joint

        upper_err_capped = self.limit_velocity(upper_err, max_velocity)
        lower_err_capped = self.limit_velocity(lower_err, max_velocity)

        error = w.Max(w.Abs(w.Min(upper_err, 0)), w.Abs(w.Max(lower_err, 0)))
        weight = weight * (error / max_error)

        weight_normalized = self.normalize_weight(max_velocity, weight)

        self.add_constraint(u'',
                            lower=lower_err_capped,
                            upper=upper_err_capped,
                            weight=weight_normalized,
                            expression=joint_symbol,
                            goal_constraint=False)

    def __str__(self):
        s = super(AvoidJointLimitsRevolute, self).__str__()
        return u'{}/{}'.format(s, self.joint_name)


class AvoidJointLimitsPrismatic(Constraint):
    goal = u'goal'
    weight_id = u'weight'
    max_velocity = u'max_velocity'
    percentage = u'percentage'

    def __init__(self, god_map, joint_name, weight=0.1, max_velocity=1e9, percentage=5):
        super(AvoidJointLimitsPrismatic, self).__init__(god_map)
        self.joint_name = joint_name
        if not self.get_robot().is_joint_prismatic(joint_name):
            raise ConstraintException(u'{} called with non prismatic joint {}'.format(self.__class__.__name__,
                                                                                      joint_name))

        params = {self.weight_id: weight,
                  self.max_velocity: max_velocity,
                  self.percentage: percentage, }
        self.save_params_on_god_map(params)

    def make_constraints(self):
        weight = self.get_input_float(self.weight_id)
        joint_symbol = self.get_input_joint_position(self.joint_name)
        percentage = self.get_input_float(self.percentage) / 100.
        lower_limit, upper_limit = self.get_robot().get_joint_limits(self.joint_name)
        max_velocity = w.Min(self.get_input_float(self.max_velocity),
                             self.get_robot().get_joint_velocity_limit_expr(self.joint_name))

        joint_range = upper_limit - lower_limit
        center = (upper_limit + lower_limit) / 2.

        current_joint = self.get_input_joint_position(self.joint_name)
        max_error = joint_range / 2. * percentage

        upper_goal = center + joint_range / 2. * (1 - percentage)
        lower_goal = center - joint_range / 2. * (1 - percentage)

        upper_err = upper_goal - current_joint
        lower_err = lower_goal - current_joint

        upper_err_capped = self.limit_velocity(upper_err, max_velocity)
        lower_err_capped = self.limit_velocity(lower_err, max_velocity)

        error = w.Max(w.Abs(w.Min(upper_err, 0)), w.Abs(w.Max(lower_err, 0)))
        weight = weight * (error / max_error)

        weight_normalized = self.normalize_weight(max_velocity, weight)

        self.add_constraint(u'',
                            lower=lower_err_capped,
                            upper=upper_err_capped,
                            weight=weight_normalized,
                            expression=joint_symbol,
                            goal_constraint=False)

    def __str__(self):
        s = super(AvoidJointLimitsPrismatic, self).__str__()
        return u'{}/{}'.format(s, self.joint_name)


class JointPositionList(Constraint):
    def __init__(self, god_map, goal_state, weight=None, max_velocity=None, goal_constraint=None):
        super(JointPositionList, self).__init__(god_map)
        self.constraints = []
        for i, joint_name in enumerate(goal_state[u'name']):
            if not self.get_robot().has_joint(joint_name):
                raise KeyError(u'unknown joint "{}"'.format(joint_name))
            goal_position = goal_state[u'position'][i]
            params = {u'joint_name': joint_name,
                      u'goal': goal_position}
            if weight is not None:
                params[u'weight'] = weight
            if max_velocity is not None:
                params[u'max_velocity'] = max_velocity
            if goal_constraint is not None:
                params[u'goal_constraint'] = goal_constraint
            if self.get_robot().is_joint_continuous(joint_name):
                self.constraints.append(JointPositionContinuous(god_map, **params))
            elif self.get_robot().is_joint_revolute(joint_name):
                self.constraints.append(JointPositionRevolute(god_map, **params))
            elif self.get_robot().is_joint_prismatic(joint_name):
                self.constraints.append(JointPositionPrismatic(god_map, **params))

    def make_constraints(self):
        for constraint in self.constraints:
            self.soft_constraints.update(constraint.get_constraints())


class AvoidJointLimits(Constraint):
    def __init__(self, god_map, percentage=15, weight=WEIGHT_BELOW_CA):
        super(AvoidJointLimits, self).__init__(god_map)
        self.constraints = []
        for joint_name in self.get_robot().controlled_joints:
            if self.get_robot().is_joint_revolute(joint_name):
                self.constraints.append(AvoidJointLimitsRevolute(god_map,
                                                                 joint_name=joint_name,
                                                                 percentage=percentage,
                                                                 weight=weight))
            elif self.get_robot().is_joint_prismatic(joint_name):
                self.constraints.append(AvoidJointLimitsPrismatic(god_map,
                                                                  joint_name=joint_name,
                                                                  percentage=percentage,
                                                                  weight=weight))

    def make_constraints(self):
        for constraint in self.constraints:
            self.soft_constraints.update(constraint.get_constraints())


class BasicCartesianConstraint(Constraint):
    goal = u'goal'
    weight = u'weight'
    max_velocity = u'max_velocity'
    max_acceleration = u'max_acceleration'

    def __init__(self, god_map, root_link, tip_link, goal, max_velocity=0.1, max_acceleration=0.1,
                 weight=WEIGHT_ABOVE_CA,
                 goal_constraint=True):
        super(BasicCartesianConstraint, self).__init__(god_map)
        self.root = root_link
        self.tip = tip_link

        self.goal_constraint = goal_constraint
        goal = self.parse_and_transform_PoseStamped(goal, self.root)

        params = {self.goal: goal,
                  self.max_acceleration: max_acceleration,
                  self.max_velocity: max_velocity,
                  self.weight: weight}
        self.save_params_on_god_map(params)

    def get_goal_pose(self):
        return self.get_input_PoseStamped(self.goal)

    def __str__(self):
        s = super(BasicCartesianConstraint, self).__str__()
        return u'{}/{}/{}'.format(s, self.root, self.tip)


class CartesianPosition(BasicCartesianConstraint):

    def make_constraints(self):
        """
        example:
        name='CartesianPosition'
        parameter_value_pair='{
            "root": "base_footprint", #required
            "tip": "r_gripper_tool_frame", #required
            "goal_position": {"header":
                                {"stamp":
                                    {"secs": 0,
                                    "nsecs": 0},
                                "frame_id": "",
                                "seq": 0},
                            "pose": {"position":
                                        {"y": 0.0,
                                        "x": 0.0,
                                        "z": 0.0},
                                    "orientation": {"y": 0.0,
                                                    "x": 0.0,
                                                    "z": 0.0,
                                                    "w": 0.0}
                                    }
                            }', #required
            "weight": 1, #optional
            "max_velocity": 0.3 #optional -- rad/s or m/s depending on joint; can not go higher than urdf limit
        }'
        :return:
        """

        r_P_g = w.position_of(self.get_goal_pose())
        max_velocity = self.get_input_float(self.max_velocity)
        max_acceleration = self.get_input_float(self.max_acceleration)
        weight = self.get_input_float(self.weight)

        self.add_minimize_position_constraints(r_P_g, max_velocity, max_acceleration, self.root, self.tip,
                                               self.goal_constraint, weight)


class CartesianVelocityLimit(Constraint):
    goal = u'goal'
    weight_id = u'weight'
    max_linear_velocity_id = u'max_linear_velocity'
    max_angular_velocity_id = u'max_angular_velocity'
    percentage = u'percentage'

    def __init__(self, god_map, root_link, tip_link, weight=WEIGHT_ABOVE_CA, max_linear_velocity=0.1,
                 max_angular_velocity=0.5, hard=True):
        super(CartesianVelocityLimit, self).__init__(god_map)
        self.root_link = root_link
        self.tip_link = tip_link
        self.hard = hard

        params = {self.weight_id: weight,
                  self.max_linear_velocity_id: max_linear_velocity,
                  self.max_angular_velocity_id: max_angular_velocity
                  }
        self.save_params_on_god_map(params)

    def make_constraints(self):
        weight = self.get_input_float(self.weight_id)
        max_linear_velocity = self.get_input_float(self.max_linear_velocity_id)
        max_angular_velocity = self.get_input_float(self.max_angular_velocity_id)
        sample_period = self.get_input_sampling_period()

        root_T_tip = self.get_fk(self.root_link, self.tip_link)
        tip_evaluated_T_root = self.get_fk_evaluated(self.tip_link, self.root_link)
        root_P_tip = w.position_of(root_T_tip)

        linear_weight = self.normalize_weight(max_linear_velocity, weight)

        if self.hard:
            slack_limit = 0
        else:
            slack_limit = 1e9

        self.add_constraint(u'/linear/x',
                            lower=-max_linear_velocity * sample_period,
                            upper=max_linear_velocity * sample_period,
                            weight=linear_weight,
                            expression=root_P_tip[0],
                            goal_constraint=False,
                            lower_slack_limit=-slack_limit,
                            upper_slack_limit=slack_limit)
        self.add_constraint(u'/linear/y',
                            lower=-max_linear_velocity * sample_period,
                            upper=max_linear_velocity * sample_period,
                            weight=linear_weight,
                            expression=root_P_tip[1],
                            goal_constraint=False,
                            lower_slack_limit=-slack_limit,
                            upper_slack_limit=slack_limit
                            )
        self.add_constraint(u'/linear/z',
                            lower=-max_linear_velocity * sample_period,
                            upper=max_linear_velocity * sample_period,
                            weight=linear_weight,
                            expression=root_P_tip[2],
                            goal_constraint=False,
                            lower_slack_limit=-slack_limit,
                            upper_slack_limit=slack_limit
                            )

        root_R_tip = w.rotation_of(root_T_tip)
        tip_evaluated_R_root = w.rotation_of(tip_evaluated_T_root)

        hack = w.rotation_matrix_from_axis_angle([0, 0, 1], 0.0001)

        axis, angle = w.axis_angle_from_matrix(w.dot(w.dot(tip_evaluated_R_root, hack), root_R_tip))
        angular_weight = self.normalize_weight(max_angular_velocity, weight)

        axis_angle = axis * angle

        self.add_constraint(u'/angular/x',
                            lower=-max_angular_velocity * sample_period,
                            upper=max_angular_velocity * sample_period,
                            weight=angular_weight,
                            expression=axis_angle[0],
                            goal_constraint=False,
                            lower_slack_limit=-slack_limit,
                            upper_slack_limit=slack_limit
                            )

        self.add_constraint(u'/angular/y',
                            lower=-max_angular_velocity * sample_period,
                            upper=max_angular_velocity * sample_period,
                            weight=angular_weight,
                            expression=axis_angle[1],
                            goal_constraint=False,
                            lower_slack_limit=-slack_limit,
                            upper_slack_limit=slack_limit
                            )

        self.add_constraint(u'/angular/z',
                            lower=-max_angular_velocity * sample_period,
                            upper=max_angular_velocity * sample_period,
                            weight=angular_weight,
                            expression=axis_angle[2],
                            goal_constraint=False,
                            lower_slack_limit=-slack_limit,
                            upper_slack_limit=slack_limit
                            )

    def __str__(self):
        s = super(CartesianVelocityLimit, self).__str__()
        return u'{}/{}/{}'.format(s, self.root_link, self.tip_link)


class SimpleCartesianPosition(BasicCartesianConstraint):

    def make_constraints(self):
        """
        example:
        name='CartesianPosition'
        parameter_value_pair='{
            "root": "base_footprint", #required
            "tip": "r_gripper_tool_frame", #required
            "goal_position": {"header":
                                {"stamp":
                                    {"secs": 0,
                                    "nsecs": 0},
                                "frame_id": "",
                                "seq": 0},
                            "pose": {"position":
                                        {"y": 0.0,
                                        "x": 0.0,
                                        "z": 0.0},
                                    "orientation": {"y": 0.0,
                                                    "x": 0.0,
                                                    "z": 0.0,
                                                    "w": 0.0}
                                    }
                            }', #required
            "weight": 1, #optional
            "max_velocity": 0.3 #optional -- rad/s or m/s depending on joint; can not go higher than urdf limit
        }'
        :return:
        """

        r_P_g = w.position_of(self.get_goal_pose())

        self.add_simple_minimize_position_constraint(r_P_g, self.root, self.tip,
                                                     self.goal_constraint)


# class CartesianPositionX(BasicCartesianConstraint):
# FIXME
#     def make_constraints(self):
#         goal_position = w.position_of(self.get_goal_pose())
#         weight = self.get_input_float(self.weight)
#         max_velocity = self.get_input_float(self.max_velocity)
#         t = self.get_input_sampling_period()
#
#         current_position = w.position_of(self.get_fk(self.root, self.tip))
#
#         trans_error_vector = goal_position - current_position
#         trans_error = w.norm(trans_error_vector)
#         trans_scale = w.Min(trans_error, max_velocity * t)
#         trans_control = w.save_division(trans_error_vector, trans_error) * trans_scale
#
#         self.add_constraint(u'x', lower=trans_control[0],
#                             upper=trans_control[0],
#                             weight=weight,
#                             expression=current_position[0])
#
#
# class CartesianPositionY(BasicCartesianConstraint):
#     def make_constraints(self):
#         goal_position = w.position_of(self.get_goal_pose())
#         weight = self.get_input_float(self.weight)
#         max_velocity = self.get_input_float(self.max_velocity)
#         t = self.get_input_sampling_period()
#
#         current_position = w.position_of(self.get_fk(self.root, self.tip))
#
#         trans_error_vector = goal_position - current_position
#         trans_error = w.norm(trans_error_vector)
#         trans_scale = w.Min(trans_error, max_velocity * t)
#         trans_control = w.save_division(trans_error_vector, trans_error) * trans_scale
#
#         self.add_constraint(u'y', lower=trans_control[1],
#                             upper=trans_control[1],
#                             weight=weight,
#                             expression=current_position[1])


class CartesianOrientation(BasicCartesianConstraint):
    def __init__(self, god_map, root_link, tip_link, goal, max_velocity=0.5, max_acceleration=0.5,
<<<<<<< HEAD
                 goal_constraint=True):
        super(CartesianOrientation, self).__init__(god_map, root_link, tip_link, goal, max_velocity,
                                                   max_acceleration, goal_constraint)
=======
                 weight=WEIGHT_ABOVE_CA, goal_constraint=True):
        super(CartesianOrientation, self).__init__(god_map=god_map,
                                                   root_link=root_link,
                                                   tip_link=tip_link,
                                                   goal=goal,
                                                   max_velocity=max_velocity,
                                                   max_acceleration=max_acceleration,
                                                   weight=weight,
                                                   goal_constraint=goal_constraint)
>>>>>>> 4f6464cd

    def make_constraints(self):
        """
        example:
        name='CartesianPosition'
        parameter_value_pair='{
            "root": "base_footprint", #required
            "tip": "r_gripper_tool_frame", #required
            "goal_position": {"header":
                                {"stamp":
                                    {"secs": 0,
                                    "nsecs": 0},
                                "frame_id": "",
                                "seq": 0},
                            "pose": {"position":
                                        {"y": 0.0,
                                        "x": 0.0,
                                        "z": 0.0},
                                    "orientation": {"y": 0.0,
                                                    "x": 0.0,
                                                    "z": 0.0,
                                                    "w": 0.0}
                                    }
                            }', #required
            "weight": 1, #optional
            "max_velocity": 0.3 #optional -- rad/s or m/s depending on joint; can not go higher than urdf limit
        }'
        :return:
        """
        goal_rotation = w.rotation_of(self.get_goal_pose())
        max_velocity = self.get_input_float(self.max_velocity)
        max_acceleration = self.get_input_float(self.max_acceleration)
        weight = self.get_input_float(self.weight)

        current_rotation = w.rotation_of(self.get_fk(self.root, self.tip))
        current_evaluated_rotation = w.rotation_of(self.get_fk_evaluated(self.root, self.tip))

        hack = w.rotation_matrix_from_axis_angle([0, 0, 1], 0.0001)

        axis, current_angle = w.axis_angle_from_matrix(
            w.dot(w.dot(current_evaluated_rotation.T, hack), current_rotation))
        c_aa = (axis * current_angle)

        axis, angle = w.axis_angle_from_matrix(w.dot(current_rotation.T, goal_rotation))

        capped_angle = self.limit_acceleration(current_angle,
                                               angle,
                                               max_acceleration,
                                               max_velocity)

        r_rot_control = axis * capped_angle

        weight = self.normalize_weight(max_velocity, weight)

        self.add_constraint(u'/0', lower=r_rot_control[0],
                            upper=r_rot_control[0],
                            weight=weight,
                            expression=c_aa[0],
                            goal_constraint=self.goal_constraint)
        self.add_constraint(u'/1', lower=r_rot_control[1],
                            upper=r_rot_control[1],
                            weight=weight,
                            expression=c_aa[1],
                            goal_constraint=self.goal_constraint)
        self.add_constraint(u'/2', lower=r_rot_control[2],
                            upper=r_rot_control[2],
                            weight=weight,
                            expression=c_aa[2],
                            goal_constraint=self.goal_constraint)


class CartesianOrientationSlerp(BasicCartesianConstraint):
    def __init__(self, god_map, root_link, tip_link, goal, max_velocity=0.5, max_accleration=0.5,
                 weight=WEIGHT_ABOVE_CA, goal_constraint=True):
        super(CartesianOrientationSlerp, self).__init__(god_map=god_map,
                                                        root_link=root_link,
                                                        tip_link=tip_link,
                                                        goal=goal,
                                                        max_velocity=max_velocity,
                                                        max_acceleration=max_accleration,
                                                        weight=weight,
                                                        goal_constraint=goal_constraint)

    def make_constraints(self):
        """
        example:
        name='CartesianPosition'
        parameter_value_pair='{
            "root": "base_footprint", #required
            "tip": "r_gripper_tool_frame", #required
            "goal_position": {"header":
                                {"stamp":
                                    {"secs": 0,
                                    "nsecs": 0},
                                "frame_id": "",
                                "seq": 0},
                            "pose": {"position":
                                        {"y": 0.0,
                                        "x": 0.0,
                                        "z": 0.0},
                                    "orientation": {"y": 0.0,
                                                    "x": 0.0,
                                                    "z": 0.0,
                                                    "w": 0.0}
                                    }
                            }', #required
            "weight": 1, #optional
            "max_velocity": 0.3 #optional -- rad/s or m/s depending on joint; can not go higher than urdf limit
        }'
        :return:
        """
        r_R_g = w.rotation_of(self.get_goal_pose())
        weight = self.get_input_float(self.weight)
        max_velocity = self.get_input_float(self.max_velocity)
        max_acceleration = self.get_input_float(self.max_acceleration)

        self.add_minimize_rotation_constraints(r_R_g, self.root, self.tip, max_velocity, weight, self.goal_constraint)


class CartesianPose(Constraint):
    def __init__(self, god_map, root_link, tip_link, goal, translation_max_velocity=0.1,
                 translation_max_acceleration=0.1, rotation_max_velocity=0.5, rotation_max_acceleration=0.5,
                 weight=WEIGHT_ABOVE_CA, goal_constraint=True):
        super(CartesianPose, self).__init__(god_map)
        self.constraints = []
<<<<<<< HEAD
        self.constraints.append(CartesianPosition(god_map, root_link, tip_link, goal,
                                                  translation_max_velocity, translation_max_acceleration,
                                                  goal_constraint))
        self.constraints.append(CartesianOrientationSlerp(god_map, root_link, tip_link, goal,
                                                          rotation_max_velocity, rotation_max_acceleration,
                                                          goal_constraint))
=======
        self.constraints.append(CartesianPosition(god_map=god_map,
                                                  root_link=root_link,
                                                  tip_link=tip_link,
                                                  goal=goal,
                                                  max_velocity=translation_max_velocity,
                                                  max_acceleration=translation_max_acceleration,
                                                  weight=weight,
                                                  goal_constraint=goal_constraint))
        self.constraints.append(CartesianOrientationSlerp(god_map=god_map,
                                                          root_link=root_link,
                                                          tip_link=tip_link,
                                                          goal=goal,
                                                          max_velocity=rotation_max_velocity,
                                                          max_accleration=rotation_max_acceleration,
                                                          weight=weight,
                                                          goal_constraint=goal_constraint))
>>>>>>> 4f6464cd

    def make_constraints(self):
        for constraint in self.constraints:
            self.soft_constraints.update(constraint.get_constraints())


class ExternalCollisionAvoidance(Constraint):
    max_velocity_id = u'max_velocity'
    hard_threshold_id = u'hard_threshold'
    soft_threshold_id = u'soft_threshold'
    max_acceleration_id = u'max_acceleration'
    num_repeller_id = u'num_repeller'

    def __init__(self, god_map, link_name, max_velocity=0.1, hard_threshold=0.0, soft_threshold=0.05, idx=0,
                 num_repeller=1, max_acceleration=0.005):
        super(ExternalCollisionAvoidance, self).__init__(god_map)
        self.link_name = link_name
        self.robot_root = self.get_robot().get_root()
        self.robot_name = self.get_robot_unsafe().get_name()
        self.idx = idx

        params = {self.max_velocity_id: max_velocity,
                  self.hard_threshold_id: hard_threshold,
                  self.soft_threshold_id: soft_threshold,
                  self.max_acceleration_id: max_acceleration,
                  self.num_repeller_id: num_repeller,
                  }
        self.save_params_on_god_map(params)

    def get_contact_normal_on_b_in_root(self):
        return Vector3Input(self.god_map.identivier_to_symbol,
                            prefix=identifier.closest_point + [u'get_external_collisions',
                                                               (self.link_name,),
                                                               self.idx,
                                                               u'get_root_V_n',
                                                               tuple()]).get_expression()

    def get_closest_point_on_a_in_a(self):
        return Point3Input(self.god_map.identivier_to_symbol,
                           prefix=identifier.closest_point + [u'get_external_collisions',
                                                              (self.link_name,),
                                                              self.idx,
                                                              u'get_new_a_P_a',
                                                              tuple()]).get_expression()

    def get_closest_point_on_b_in_root(self):
        return Point3Input(self.god_map.identivier_to_symbol,
                           prefix=identifier.closest_point + [u'get_external_collisions',
                                                              (self.link_name,),
                                                              self.idx,
                                                              u'get_root_P_b',
                                                              tuple()]).get_expression()

    def get_actual_distance(self):
        return self.god_map.identivier_to_symbol(identifier.closest_point + [u'get_external_collisions',
                                                                             (self.link_name,),
                                                                             self.idx,
                                                                  u'get_contact_distance',
                                                                             tuple()])

    def get_number_of_external_collisions(self):
        return self.god_map.identivier_to_symbol(identifier.closest_point + [u'get_number_of_external_collisions',
                                                                             (self.link_name,)])

<<<<<<< HEAD
    def get_max_number_of_repeller(self):
        return self.god_map.identivier_to_symbol(identifier.number_of_repeller)

=======
>>>>>>> 4f6464cd
    def make_constraints(self):
        a_P_pa = self.get_closest_point_on_a_in_a()
        # r_P_pb = self.get_closest_point_on_b_in_root()
        r_V_n = self.get_contact_normal_on_b_in_root()
        actual_distance = self.get_actual_distance()
<<<<<<< HEAD
        repel_velocity = self.get_input_float(self.repel_velocity)
        # max_velocity = self.get_input_float(self.max_velocity)
        max_acceleration = self.get_input_float(self.max_acceleration)
        zero_weight_distance = self.get_input_float(self.zero_weight_distance)
        max_weight_distance = self.get_input_float(self.max_weight_distance)
        sample_period = self.get_input_sampling_period()
=======
        max_velocity = self.get_input_float(self.max_velocity_id)
        # max_acceleration = self.get_input_float(self.max_acceleration_id)
        # zero_weight_distance = self.get_input_float(self.zero_weight_distance)
        hard_threshold = self.get_input_float(self.hard_threshold_id)
        soft_threshold = self.get_input_float(self.soft_threshold_id)
        # spring_threshold = soft_threshold
        # soft_threshold = soft_threshold * 0.5
        # sample_period = self.get_input_sampling_period()
>>>>>>> 4f6464cd
        number_of_external_collisions = self.get_number_of_external_collisions()
        num_repeller = self.get_input_float(self.num_repeller_id)

        root_T_a = self.get_fk(self.robot_root, self.link_name)

<<<<<<< HEAD
        r_P_pa = w.dot(r_T_a, a_P_pa)
        r_V_pb_pa = r_P_pa #- r_P_pb
=======
        r_P_pa = w.dot(root_T_a, a_P_pa)
        r_V_pb_pa = r_P_pa  # - r_P_pb
>>>>>>> 4f6464cd

        dist = w.dot(r_V_n.T, r_V_pb_pa)[0]

        penetration_distance = soft_threshold - actual_distance
        # spring_penetration_distance = spring_threshold - actual_distance
        lower_limit = self.limit_velocity(penetration_distance, max_velocity)
        upper_limit = 1e9

        upper_slack = w.if_greater(actual_distance, 50,  # assuming that distance of unchecked closest points is 100
                                   1e9,
                                   w.Max(0, lower_limit + actual_distance - hard_threshold)
                                   )

        weight = w.if_greater(actual_distance, 50, 0, WEIGHT_COLLISION_AVOIDANCE)

<<<<<<< HEAD
        penetration_distance = zero_weight_distance - actual_distance
        # lower_limit = self.limit_velocity(penetration_distance, repel_velocity)

        repel_velocity *= self.get_input_sampling_period()
        lower_limit = w.Min(penetration_distance, repel_velocity)
        upper_limit = 1e9
=======
        # spring_error = spring_threshold - actual_distance
        # spring_error = w.Max(spring_error, 0)
>>>>>>> 4f6464cd

        # spring_weight = w.if_eq(spring_threshold, soft_threshold, 0,
        #                         weight * (spring_error / (spring_threshold - soft_threshold))**2)

        # weight = w.if_less_eq(actual_distance, soft_threshold, weight,
        #                       spring_weight)

<<<<<<< HEAD
        # upper_slack = w.if_greater(actual_distance, 50,
        #                            1e9,
        #                            w.if_greater(actual_distance, 0, actual_distance, penetration_distance))
        upper_slack = w.if_greater(actual_distance, 50,  # assuming that distance of unchecked closest points is 100
                                   1e9,
                                   w.Max(0, lower_limit + actual_distance - max_weight_distance)
                                   )
=======
        weight = self.normalize_weight(max_velocity, weight)
        weight = w.save_division(weight,  # divide by number of active repeller per link
                                 w.Min(number_of_external_collisions, num_repeller))

        # weight = self.normalize_weight(max_velocity, weight)
>>>>>>> 4f6464cd

        self.add_constraint(u'/position',
                            lower=lower_limit,
                            upper=upper_limit,
                            weight=weight,
                            expression=dist,
                            lower_slack_limit=-1e9,
                            upper_slack_limit=upper_slack)

    def __str__(self):
        s = super(ExternalCollisionAvoidance, self).__str__()
        return u'{}/{}/{}'.format(s, self.link_name, self.idx)


class CollisionAvoidanceHint(Constraint):
    max_velocity_id = u'max_velocity'
    threshold_id = u'threshold'
    threshold2_id = u'threshold2'
    avoidance_hint_id = u'avoidance_hint'
    weight_id = u'weight'

    def __init__(self, god_map, link_name, avoidance_hint, body_b, link_b, max_velocity=0.1, max_threshold=0.05,
                 spring_threshold=None, weight=WEIGHT_ABOVE_CA):
        super(CollisionAvoidanceHint, self).__init__(god_map)
        self.link_name = link_name
        self.robot_root = self.get_robot().get_root()
        self.robot_name = self.get_robot_unsafe().get_name()
        self.key = (link_name, body_b, link_b)
        self.body_b = body_b
        self.link_b = link_b
        self.body_b_hash = body_b.__hash__()
        self.link_b_hash = link_b.__hash__()

        if spring_threshold is None:
            spring_threshold = max_threshold
        else:
            spring_threshold = max(spring_threshold, max_threshold)

        added_checks = self.get_god_map().get_data(identifier.added_collision_checks)
        if link_name in added_checks:
            added_checks[link_name] = max(added_checks[link_name], spring_threshold)
        else:
            added_checks[link_name] = spring_threshold
        self.get_god_map().set_data(identifier.added_collision_checks, added_checks)

        self.avoidance_hint = self.parse_and_transform_Vector3Stamped(avoidance_hint, self.robot_root, normalized=True)

        params = {self.max_velocity_id: max_velocity,
                  self.threshold_id: max_threshold,
                  self.threshold2_id: spring_threshold,
                  self.avoidance_hint_id: self.avoidance_hint,
                  self.weight_id: weight,
                  }
        self.save_params_on_god_map(params)

    def get_contact_normal_on_b_in_root(self):
        return Vector3Input(self.god_map.to_symbol,
                            prefix=identifier.closest_point + [u'get_external_collisions_long_key',
                                                               self.key,
                                                               u'get_contact_normal_in_root',
                                                               tuple()]).get_expression()

    def get_closest_point_on_a_in_a(self):
        return Point3Input(self.god_map.to_symbol,
                           prefix=identifier.closest_point + [u'get_external_collisions_long_key',
                                                              self.key,
                                                              u'get_position_on_a_in_a',
                                                              tuple()]).get_expression()

    def get_closest_point_on_b_in_root(self):
        return Point3Input(self.god_map.to_symbol,
                           prefix=identifier.closest_point + [u'get_external_collisions_long_key',
                                                              self.key,
                                                              u'get_position_on_b_in_root',
                                                              tuple()]).get_expression()

    def get_actual_distance(self):
        return self.god_map.to_symbol(identifier.closest_point + [u'get_external_collisions_long_key',
                                                                  self.key,
                                                                  u'get_contact_distance',
                                                                  tuple()])

    def get_body_b(self):
        return self.god_map.to_symbol(identifier.closest_point + [u'get_external_collisions_long_key',
                                                                  self.key, u'get_body_b_hash', tuple()])

    def get_link_b(self):
        return self.god_map.to_symbol(identifier.closest_point + [u'get_external_collisions_long_key',
                                                                  self.key, u'get_link_b_hash', tuple()])

    def make_constraints(self):
        weight = self.get_input_float(self.weight_id)
        actual_distance = self.get_actual_distance()
        max_velocity = self.get_input_float(self.max_velocity_id)
        max_threshold = self.get_input_float(self.threshold_id)
        spring_threshold = self.get_input_float(self.threshold2_id)
        body_b_hash = self.get_body_b()
        link_b_hash = self.get_link_b()
        actual_distance_capped = w.Max(actual_distance, 0)

        root_T_a = self.get_fk(self.robot_root, self.link_name)

        spring_error = spring_threshold - actual_distance_capped
        spring_error = w.Max(spring_error, 0)

        spring_weight = w.if_eq(spring_threshold, max_threshold, 0,
                                weight * (spring_error / (spring_threshold - max_threshold)) ** 2)

        weight = w.if_less_eq(actual_distance, max_threshold, weight,
                              spring_weight)
        weight = w.if_eq(body_b_hash, self.body_b_hash, weight, 0)
        weight = w.if_eq(link_b_hash, self.link_b_hash, weight, 0)
        weight = self.normalize_weight(max_velocity, weight)

        root_V_avoidance_hint = self.get_input_Vector3Stamped(self.avoidance_hint_id)

        # penetration_distance = threshold - actual_distance_capped
        error_capped = self.limit_velocity(max_velocity, max_velocity)

        root_P_a = w.position_of(root_T_a)
        expr = w.dot(root_V_avoidance_hint[:3].T, root_P_a[:3])

        self.add_constraint(u'/avoidance_hint',
                            lower=error_capped,
                            upper=error_capped,
                            weight=weight,
                            expression=expr)

    def __str__(self):
        s = super(CollisionAvoidanceHint, self).__str__()
        return u'{}/{}/{}/{}'.format(s, self.link_name, self.body_b, self.link_b)


class SelfCollisionAvoidance(Constraint):
    max_velocity_id = u'max_velocity'
    hard_threshold_id = u'hard_threshold'
    soft_threshold_id = u'soft_threshold'
    max_acceleration_id = u'max_acceleration'
    root_T_link_b = u'root_T_link_b'
    link_in_chain = u'link_in_chain'
    num_repeller_id = u'num_repeller'

    def __init__(self, god_map, link_a, link_b, max_velocity=0.1, hard_threshold=0.0, soft_threshold=0.05, idx=0,
                 num_repeller=1):
        super(SelfCollisionAvoidance, self).__init__(god_map)
        self.link_a = link_a
        self.link_b = link_b
        self.robot_root = self.get_robot().get_root()
        self.robot_name = self.get_robot_unsafe().get_name()
        self.idx = idx

        params = {self.max_velocity_id: max_velocity,
                  self.hard_threshold_id: hard_threshold,
                  self.soft_threshold_id: soft_threshold,
                  self.num_repeller_id: num_repeller}
        self.save_params_on_god_map(params)

    def get_contact_normal_in_b(self):
        return Vector3Input(self.god_map.identivier_to_symbol,
                            prefix=identifier.closest_point + [u'get_self_collisions',
                                                               (self.link_a, self.link_b),
                                                               self.idx,
                                                               u'get_new_b_V_n',
                                                               tuple()]).get_expression()

    def get_position_on_a_in_a(self):
        return Point3Input(self.god_map.identivier_to_symbol,
                           prefix=identifier.closest_point + [u'get_self_collisions',
                                                              (self.link_a, self.link_b),
                                                              self.idx,
                                                              u'get_new_a_P_a',
                                                              tuple()]).get_expression()

    def get_b_T_pb(self):
        return TranslationInput(self.god_map.identivier_to_symbol,
                                prefix=identifier.closest_point + [u'get_self_collisions',
                                                                   (self.link_a, self.link_b),
                                                                   self.idx,
                                                                   u'get_new_b_P_b',
                                                                   tuple()]).get_frame()

    def get_actual_distance(self):
        return self.god_map.identivier_to_symbol(identifier.closest_point + [u'get_self_collisions',
                                                                             (self.link_a, self.link_b),
                                                                             self.idx,
                                                                  u'get_contact_distance',
                                                                             tuple()])

    def get_number_of_self_collisions(self):
        return self.god_map.identivier_to_symbol(identifier.closest_point + [u'get_number_of_self_collisions',
                                                                             (self.link_a, self.link_b)])

<<<<<<< HEAD
    def get_max_number_of_repeller(self):
        return self.god_map.identivier_to_symbol(identifier.number_of_repeller)

    def make_constraints(self):
        repel_velocity = self.get_input_float(self.repel_velocity)
        zero_weight_distance = self.get_input_float(self.zero_weight_distance)
        max_weight_distance = self.get_input_float(self.max_weight_distance)
        actual_distance = self.get_actual_distance()
        number_of_self_collisions = self.get_number_of_self_collisions()
        num_repeller = 1


        # movable_joint = self.get_robot().get_controlled_parent_joint(self.link_a)
        # f = self.get_robot().get_child_link_of_joint(movable_joint)
        # a_T_f = self.get_fk_evaluated(self.link_a, f)
=======
    def make_constraints(self):
        repel_velocity = self.get_input_float(self.max_velocity_id)
        hard_threshold = self.get_input_float(self.hard_threshold_id)
        soft_threshold = self.get_input_float(self.soft_threshold_id)
        actual_distance = self.get_actual_distance()
        number_of_self_collisions = self.get_number_of_self_collisions()
        num_repeller = self.get_input_float(self.num_repeller_id)
>>>>>>> 4f6464cd

        b_T_a = self.get_fk(self.link_b, self.link_a)
        pb_T_b = w.inverse_frame(self.get_b_T_pb())
        a_P_pa = self.get_position_on_a_in_a()

        pb_V_n = self.get_contact_normal_in_b()

<<<<<<< HEAD
        # a_P_pa = w.dot(a_T_f, f_P_pa)

=======
>>>>>>> 4f6464cd
        pb_P_pa = w.dot(pb_T_b, b_T_a, a_P_pa)

        dist = w.dot(pb_V_n.T, pb_P_pa)[0]

        weight = w.if_greater(actual_distance, 50, 0, WEIGHT_COLLISION_AVOIDANCE)
        weight = self.normalize_weight(repel_velocity, weight)
        weight = w.save_division(weight,  # divide by number of active repeller per link
                                 w.Min(number_of_self_collisions, num_repeller))

<<<<<<< HEAD
        penetration_distance = zero_weight_distance - actual_distance
=======
        penetration_distance = soft_threshold - actual_distance
>>>>>>> 4f6464cd
        lower_limit = self.limit_velocity(penetration_distance, repel_velocity)
        upper_limit = 1e9
        # slack_limit = self.limit_velocity(actual_distance, repel_velocity)

<<<<<<< HEAD

        upper_slack = w.if_greater(actual_distance, 50,  # assuming that distance of unchecked closest points is 100
                                   1e9,
                                   w.Max(0, lower_limit + actual_distance - max_weight_distance)
                                   )


        # if 'ur5_wrist_3_link' in [self.link_a, self.link_b]:
        # self.add_debug_matrix('/a_P_pa', a_P_pa)
        # self.add_debug_matrix('/b_T_a', b_T_a)
        # self.add_debug_matrix('/pb_T_b', pb_T_b)
        # self.add_debug_matrix('/pb_V_n', pb_V_n)
        # self.add_debug_matrix('/actual_distance', actual_distance)
=======
        upper_slack = w.if_greater(actual_distance, 50,  # assuming that distance of unchecked closest points is 100
                                   1e9,
                                   w.Max(0, lower_limit + actual_distance - hard_threshold)
                                   )
>>>>>>> 4f6464cd

        self.add_constraint(u'/position',
                            lower=lower_limit,
                            upper=upper_limit,
                            weight=weight,
                            expression=dist,
                            goal_constraint=False,
                            lower_slack_limit=-1e9,
                            upper_slack_limit=upper_slack)

    def __str__(self):
        s = super(SelfCollisionAvoidance, self).__str__()
        return u'{}/{}/{}/{}'.format(s, self.link_a, self.link_b, self.idx)

class AlignPlanes(Constraint):
    root_normal_id = u'root_normal'
    tip_normal_id = u'tip_normal'
    max_velocity_id = u'max_velocity'
    weight_id = u'weight'

    def __init__(self, god_map, root, tip, root_normal, tip_normal, max_velocity=0.5, weight=WEIGHT_BELOW_CA,
                 goal_constraint=True):
        """
        :type god_map:
        :type root: str
        :type tip: str
        :type root_normal: Vector3Stamped
        :type tip_normal: Vector3Stamped
        """
        super(AlignPlanes, self).__init__(god_map)
        self.root = root
        self.tip = tip
        self.goal_constraint = goal_constraint

        self.tip_normal = self.parse_and_transform_Vector3Stamped(tip_normal, self.tip, normalized=True)
        self.root_normal = self.parse_and_transform_Vector3Stamped(root_normal, self.root, normalized=True)

        params = {self.root_normal_id: self.root_normal,
                  self.tip_normal_id: self.tip_normal,
                  self.max_velocity_id: max_velocity,
                  self.weight_id: weight}
        self.save_params_on_god_map(params)

    def __str__(self):
        s = super(AlignPlanes, self).__str__()
        return u'{}/{}/{}_X:{}_Y:{}_Z:{}'.format(s, self.root, self.tip,
                                                 self.tip_normal.vector.x,
                                                 self.tip_normal.vector.y,
                                                 self.tip_normal.vector.z)

    def get_root_normal_vector(self):
        return self.get_input_Vector3Stamped(self.root_normal_id)

    def get_tip_normal_vector(self):
        return self.get_input_Vector3Stamped(self.tip_normal_id)

    def make_constraints(self):
        max_velocity = self.get_input_float(self.max_velocity_id)
        tip_normal__tip = self.get_tip_normal_vector()
        root_normal__root = self.get_root_normal_vector()
        weight = self.get_input_float(self.weight_id)
        self.add_minimize_vector_angle_constraints(max_velocity=max_velocity,
                                                   root=self.root,
                                                   tip=self.tip,
                                                   tip_V_tip_normal=tip_normal__tip,
                                                   root_V_goal_normal=root_normal__root,
                                                   weight=weight,
                                                   goal_constraint=self.goal_constraint)
<<<<<<< HEAD
=======

>>>>>>> 4f6464cd

class GraspBar(Constraint):
    bar_axis_id = u'bar_axis'
    tip_grasp_axis_id = u'tip_grasp_axis'
    bar_center_id = u'bar_center'
    bar_length_id = u'bar_length'
    max_velocity_id = u'max_velocity'
    weight_id = u'weight'

    def __init__(self, god_map, root, tip, tip_grasp_axis, bar_center, bar_axis, bar_length, max_velocity=0.1,
                 weight=WEIGHT_ABOVE_CA, goal_constraint=True):
        super(GraspBar, self).__init__(god_map)
        self.root = root
        self.tip = tip
        self.goal_constraint = goal_constraint

        bar_center = self.parse_and_transform_PointStamped(bar_center, self.root)

        tip_grasp_axis = self.parse_and_transform_Vector3Stamped(tip_grasp_axis, self.tip, normalized=True)

        bar_axis = self.parse_and_transform_Vector3Stamped(bar_axis, self.root, normalized=True)

        params = {self.bar_axis_id: bar_axis,
                  self.tip_grasp_axis_id: tip_grasp_axis,
                  self.bar_center_id: bar_center,
                  self.bar_length_id: bar_length,
                  self.max_velocity_id: max_velocity,
                  self.weight_id: weight}
        self.save_params_on_god_map(params)

    def __str__(self):
        s = super(GraspBar, self).__str__()
        return u'{}/{}/{}'.format(s, self.root, self.tip)

    def get_bar_axis_vector(self):
        return self.get_input_Vector3Stamped(self.bar_axis_id)

    def get_tip_grasp_axis_vector(self):
        return self.get_input_Vector3Stamped(self.tip_grasp_axis_id)

    def get_bar_center_point(self):
        return self.get_input_PointStamped(self.bar_center_id)

    def make_constraints(self):
        max_velocity = self.get_input_float(self.max_velocity_id)
        weight = self.get_input_float(self.weight_id)

        bar_length = self.get_input_float(self.bar_length_id)
        root_V_bar_axis = self.get_bar_axis_vector()
        tip_V_tip_grasp_axis = self.get_tip_grasp_axis_vector()
        root_P_bar_center = self.get_bar_center_point()

        self.add_minimize_vector_angle_constraints(max_velocity=max_velocity * 5,
                                                   root=self.root,
                                                   tip=self.tip,
                                                   tip_V_tip_normal=tip_V_tip_grasp_axis,
                                                   root_V_goal_normal=root_V_bar_axis,
                                                   weight=weight,
                                                   goal_constraint=self.goal_constraint)

        root_P_tip = w.position_of(self.get_fk(self.root, self.tip))

        root_P_line_start = root_P_bar_center + root_V_bar_axis * bar_length / 2
        root_P_line_end = root_P_bar_center - root_V_bar_axis * bar_length / 2

        dist, nearest = w.distance_point_to_line_segment(root_P_tip, root_P_line_start, root_P_line_end)

        self.add_minimize_position_constraints(r_P_g=nearest,
                                               max_velocity=0.1,
                                               max_acceleration=0.1,
                                               root=self.root,
                                               tip=self.tip,
                                               weight=weight,
                                               goal_constraint=self.goal_constraint)


class BasePointingForward(Constraint):
    base_forward_axis_id = u'base_forward_axis'
    max_velocity = u'max_velocity'
    range_id = u'range'
    linear_velocity_threshold_id = u'linear_velocity_threshold'
    weight_id = u'weight'

    def __init__(self, god_map, base_forward_axis=None, base_footprint=None, odom=None, velocity_tip=None,
                 range=np.pi / 8, max_velocity=np.pi / 8, linear_velocity_threshold=0.02, weight=WEIGHT_BELOW_CA):
        """
        :param god_map: ignore
        :type base_forward_axis: Vector3Stamped as json dict
        :type base_footprint: str
        :type odom: str
        :type range: float
        :type max_velocity: float
        """
        super(BasePointingForward, self).__init__(god_map)
        if odom is not None:
            self.odom = odom
        else:
            self.odom = self.get_robot().get_root()
        if base_footprint is not None:
            self.base_footprint = base_footprint
        else:
            self.base_footprint = self.get_robot().get_non_base_movement_root()
        if velocity_tip is None:
            self.velocity_tip = self.base_footprint
        else:
            self.velocity_tip = velocity_tip
        if base_forward_axis is not None:
            self.base_forward_axis = base_forward_axis
            base_forward_axis = convert_dictionary_to_ros_message(u'geometry_msgs/Vector3Stamped', base_forward_axis)
            base_forward_axis = tf.transform_vector(self.base_footprint, base_forward_axis)
            tmp = np.array([base_forward_axis.vector.x, base_forward_axis.vector.y, base_forward_axis.vector.z])
            tmp = tmp / np.linalg.norm(tmp)
            self.base_forward_axis.vector = Vector3(*tmp)
        else:
            self.base_forward_axis = Vector3Stamped()
            self.base_forward_axis.header.frame_id = self.base_footprint
            self.base_forward_axis.vector.x = 1

        params = {self.base_forward_axis_id: self.base_forward_axis,
                  self.max_velocity: max_velocity,
                  self.range_id: range,
                  self.linear_velocity_threshold_id: linear_velocity_threshold,
                  self.weight_id: weight}
        self.save_params_on_god_map(params)

    def __str__(self):
        s = super(BasePointingForward, self).__str__()
        return u'{}/{}/{}_X:{}_Y:{}_Z:{}'.format(s, self.odom, self.base_footprint,
                                                 self.base_forward_axis.vector.x,
                                                 self.base_forward_axis.vector.y,
                                                 self.base_forward_axis.vector.z)

    def get_base_forward_axis(self):
        return self.get_input_Vector3Stamped(self.base_forward_axis_id)

    def make_constraints(self):
        range = self.get_input_float(self.range_id)
        weight = self.get_input_float(self.weight_id)
        linear_velocity_threshold = self.get_input_float(self.linear_velocity_threshold_id)
        max_velocity = self.get_input_float(self.max_velocity)

        weight = self.normalize_weight(max_velocity, weight)

        odom_T_base_footprint_dot = self.get_fk_velocity(self.odom, self.velocity_tip)
        odom_V_goal = w.vector3(odom_T_base_footprint_dot[0],
                                odom_T_base_footprint_dot[1],
                                odom_T_base_footprint_dot[2])
        odom_V_goal_length_1 = w.scale(odom_V_goal, 1)

        odom_R_base_footprint = w.rotation_of(self.get_fk(self.odom, self.base_footprint))
        base_footprint_V_current = self.get_base_forward_axis()
        odom_V_base_footprint = w.dot(odom_R_base_footprint, base_footprint_V_current)

        linear_velocity = w.norm(odom_V_goal)

        error = w.acos(w.dot(odom_V_goal_length_1.T, odom_V_base_footprint)[0])
        error_limited_lb = w.if_greater_eq(linear_velocity_threshold, linear_velocity, 0,
                                           self.limit_velocity(error + range, max_velocity))
        error_limited_ub = w.if_greater_eq(linear_velocity_threshold, linear_velocity, 0,
                                           self.limit_velocity(error - range, max_velocity))
        self.add_constraint(u'/error',
                            lower=-error_limited_lb,
                            upper=-error_limited_ub,
                            weight=weight,
                            expression=error,
                            goal_constraint=False)


class GravityJoint(Constraint):
    weight = u'weight'

    # FIXME

    def __init__(self, god_map, joint_name, object_name, goal_constraint=True):
        super(GravityJoint, self).__init__(god_map)
        self.joint_name = joint_name
        self.object_name = object_name
        self.goal_constraint = goal_constraint
        params = {}
        self.save_params_on_god_map(params)

    def make_constraints(self):
        current_joint = self.get_input_joint_position(self.joint_name)

        parent_link = self.get_robot().get_parent_link_of_joint(self.joint_name)

        parent_R_root = w.rotation_of(self.get_fk(parent_link, self.get_robot().get_root()))

        com__parent = w.position_of(self.get_fk_evaluated(parent_link, self.object_name))
        com__parent[3] = 0
        com__parent = w.scale(com__parent, 1)

        g = w.vector3(0, 0, -1)
        g__parent = w.dot(parent_R_root, g)
        axis_of_rotation = w.vector3(*self.get_robot().get_joint_axis(self.joint_name))
        l = w.dot(g__parent, axis_of_rotation)
        goal__parent = g__parent - w.scale(axis_of_rotation, l)
        goal__parent = w.scale(goal__parent, 1)

        goal_vel = w.acos(w.dot(com__parent, goal__parent))

        ref_axis_of_rotation = w.cross(com__parent, goal__parent)
        goal_vel *= w.sign(w.dot(ref_axis_of_rotation, axis_of_rotation))

        weight = WEIGHT_BELOW_CA
        # TODO set a reasonable velocity limit
        weight = self.normalize_weight(0.1, weight)

        self.add_constraint('',
                            lower=goal_vel,  # sw.Min(goal_vel, 0),
                            upper=goal_vel,  # sw.Max(goal_vel, 0),
                            weight=weight,
                            expression=current_joint,
                            goal_constraint=self.goal_constraint)

    def __str__(self):
        s = super(GravityJoint, self).__str__()
        return u'{}/{}'.format(s, self.joint_name)


class UpdateGodMap(Constraint):

    def __init__(self, god_map, updates):
        super(UpdateGodMap, self).__init__(god_map)
        self.update_god_map([], updates)

    def update_god_map(self, identifier, updates):
        if not isinstance(updates, dict):
            raise GiskardException(u'{} used incorrectly, {} not a dict or number'.format(str(self), updates))
        for member, value in updates.items():
            next_identifier = identifier + [member]
            if isinstance(value, numbers.Number) and \
                    isinstance(self.get_god_map().get_data(next_identifier), numbers.Number):
                self.get_god_map().set_data(next_identifier, value)
            else:
                self.update_god_map(next_identifier, value)


class Pointing(Constraint):
    goal_point = u'goal_point'
    pointing_axis = u'pointing_axis'
    weight_id = u'weight'

    def __init__(self, god_map, tip, goal_point, root=None, pointing_axis=None, weight=WEIGHT_BELOW_CA,
                 goal_constraint=True):
        """
        :type tip: str
        :param goal_point: json representing PointStamped
        :type goal_point: str
        :param root: default is root link of robot
        :type root: str
        :param pointing_axis: json representing Vector3Stamped, default is z axis
        :type pointing_axis: str
        :type weight: float
        """
        # always start by calling super with god map
        super(Pointing, self).__init__(god_map)

        # use this space to process your input parameters, handle defaults etc
        if root is None:
            self.root = self.get_robot().get_root()
        else:
            self.root = root
        self.tip = tip
        self.goal_constraint = goal_constraint

        # you receive message in json form, use these functions to turn them into the proper types and transfrom
        # them into a goal frame
        goal_point = self.parse_and_transform_PointStamped(goal_point, self.root)

        if pointing_axis is not None:
            pointing_axis = self.parse_and_transform_Vector3Stamped(pointing_axis, self.tip, normalized=True)
        else:
            pointing_axis = Vector3Stamped()
            pointing_axis.header.frame_id = self.tip
            pointing_axis.vector.z = 1

        # save everything, that you want to reference in expressions on the god map
        params = {self.goal_point: goal_point,
                  self.pointing_axis: pointing_axis,
                  self.weight_id: weight}
        self.save_params_on_god_map(params)

    # make make some convenience functions to make your code more readable
    def get_goal_point(self):
        return self.get_input_PointStamped(self.goal_point)

    def get_pointing_axis(self):
        return self.get_input_Vector3Stamped(self.pointing_axis)

    def make_constraints(self):
        # in this function, you have to create the actual constraints
        # start by creating references to your input params in the god map
        # get_input functions generally return symbols referring to god map entries
        weight = self.get_input_float(self.weight_id)
        # TODO set a reasonable velocity limit
        weight = self.normalize_weight(0.1, weight)
        root_T_tip = self.get_fk(self.root, self.tip)
        goal_point = self.get_goal_point()
        pointing_axis = self.get_pointing_axis()

        # do some math to create your expressions and limits
        # make sure to always use function from the casadi_wrapper, here imported as "w".
        # here are some rules of thumb that often make constraints more stable:
        # 1) keep the expressions as simple as possible and move the "magic" into the lower/upper limits
        # 2) don't try to minimize the number of constraints (in this example, minimizing the angle is also possible
        #       but sometimes gets unstable)
        # 3) you can't use the normal if! use e.g. "w.if_eq"
        # 4) use self.limit_velocity on your error
        # 5) giskard will calculate the derivative of "expression". so in this example, writing -diff[0] in
        #       in expression will result in the same behavior, because goal_axis is constant.
        #       This is also the reason, why lower/upper are limits for the derivative.
        goal_axis = goal_point - w.position_of(root_T_tip)
        goal_axis /= w.norm(goal_axis)  # FIXME avoid /0
        current_axis = w.dot(root_T_tip, pointing_axis)
        diff = goal_axis - current_axis

        # add constraints to the current problem, after execution, it gets cleared automatically
        self.add_constraint(
            # name of the constraint, make use to avoid name conflicts!
            u'x',
            # lower limit for the !derivative! of the expression
            lower=diff[0],
            # upper limit for the !derivative! of the expression
            upper=diff[0],
            # tells the solver how important this constraint is, if unsure, use HIGH_WEIGHT
            weight=weight,
            # symbolic expression that describes a geometric property. make sure it as a dependency on the
            # joint state. usually achieved through "get_fk"
            expression=current_axis[0],
            # describes if this constraint must be fulfilled at the end of the trajectory
            goal_constraint=self.goal_constraint)

        self.add_constraint(u'y',
                            lower=diff[1],
                            upper=diff[1],
                            weight=weight,
                            expression=current_axis[1],
                            goal_constraint=self.goal_constraint)
        self.add_constraint(u'z',
                            lower=diff[2],
                            upper=diff[2],
                            weight=weight,
                            expression=current_axis[2],
                            goal_constraint=self.goal_constraint)

    def __str__(self):
        # helps to make sure your constraint name is unique.
        s = super(Pointing, self).__str__()
        return u'{}/{}/{}'.format(s, self.root, self.tip)


<<<<<<< HEAD
# Fixme: The name of this constraint is not informative. Should maybe be something like "Move1DofFixed"
class Open1Dof(Constraint):
    handle_T_tip_id = u'handle_T_tip'

    def __init__(self, god_map, tip, object_name, handle_link, root=None, goal_joint_state=None,
                 weight=WEIGHT_ABOVE_CA):
        super(Open1Dof, self).__init__(god_map)
        self.constraints = []

        self.root = self.get_robot().get_root() if root is None else root
        self.tip = tip
        self.weight = weight

        self.handle_link = handle_link

        self.object_name = object_name
        env_object = self.get_world().get_object(object_name)
        self.handle_link_path = env_object.get_link_path(self.handle_link)
        self.joint_name = env_object.get_movable_parent_joint(handle_link)

        handle_T_tip = self.get_world().get_fk_pose(env_object.get_link_path(self.handle_link),
                                                    self.get_robot().get_link_path(self.tip))

        min_limit, max_limit = env_object.get_joint_limits(self.joint_name)
        if goal_joint_state is not None:
            self.goal_joint_state = max(min_limit, min(max_limit, goal_joint_state))
        else:
            self.goal_joint_state = max_limit
        self.save_params_on_god_map({self.handle_T_tip_id: handle_T_tip})

    def make_constraints(self):
        handle_T_tip_evaluated = self.get_input_PoseStamped(self.handle_T_tip_id)
        goal_joint_symbol = self.get_input_joint_position(self.joint_name, self.object_name)

        map_T_handle = self.get_world_fk(self.get_world().world_frame_path, self.handle_link_path)
        map_T_tip = self.get_world_fk(self.get_world().world_frame_path, self.get_robot().get_link_path(self.tip))
        handle_T_tip = w.dot(w.inverse_frame(map_T_handle), map_T_tip)

        r_P_c = w.position_of(handle_T_tip)
        r_P_g = w.position_of(handle_T_tip_evaluated)

        r_P_error = r_P_g - r_P_c
        max_translation_velocity = 0.1
        trans_error = w.norm(r_P_error)
        trans_error = w.if_less_eq(w.Abs(trans_error), 1e-3, 0, trans_error)

        trans_scale = self.limit_velocity(w.norm(r_P_c),
                                          max_translation_velocity)
        asdf = w.save_division(r_P_error, trans_error)
        r_P_intermediate_error = asdf * trans_scale

        weight = self.normalize_error(max_translation_velocity, WEIGHT_ABOVE_CA)
        # self.add_debug_constraint(u'/real_error/x', r_P_error[0])
        # self.add_debug_constraint(u'/real_error/y', r_P_error[1])
        # self.add_debug_constraint(u'/real_error/z', r_P_error[2])
        #
        # self.add_debug_constraint(u'/asdf/x', asdf[0])
        # self.add_debug_constraint(u'/asdf/y', asdf[1])
        # self.add_debug_constraint(u'/asdf/z', asdf[2])

        self.add_constraint(u'/x',
                            lower=r_P_error[0],
                            upper=r_P_error[0],
                            weight=weight,
                            expression=r_P_c[0],
                            goal_constraint=False)
        self.add_constraint(u'/y',
                            lower=r_P_error[1],
                            upper=r_P_error[1],
                            weight=weight,
                            expression=r_P_c[1],
                            goal_constraint=False)
        self.add_constraint(u'/z',
                            lower=r_P_error[2],
                            upper=r_P_error[2],
                            weight=weight,
                            expression=r_P_c[2],
                            goal_constraint=False)

        # rotation goal
        r_R_g = w.rotation_of(handle_T_tip_evaluated)
        max_angular_velocity = 0.4

        r_R_c = w.rotation_of(handle_T_tip)
        r_R_c_evaluated = w.rotation_of(self.get_world_fk_evaluated(self.handle_link_path,
                                                                    self.get_robot().get_link_path(self.tip)))

        identity = w.rotation_matrix_from_axis_angle([0, 0, 1], 0.0001)
        c_R_c = w.dot(w.dot(r_R_c_evaluated.T, identity), r_R_c)
        current_axis, current_angle = w.axis_angle_from_matrix(c_R_c)
        current_angle_axis = (current_axis * current_angle)

        error_angle = w.rotation_distance(r_R_c, r_R_g)
        error_angle = w.Abs(error_angle)

        _, angle = w.axis_angle_from_matrix(r_R_c)
        capped_angle = self.limit_velocity(error_angle, max_angular_velocity) / error_angle

        r_R_c_q = w.quaternion_from_matrix(r_R_c)
        r_R_g_q = w.quaternion_from_matrix(r_R_g)
        r_R_g_intermediate_q = w.quaternion_slerp(r_R_c_q, r_R_g_q, capped_angle)
        c_R_g_intermediate_q = w.quaternion_diff(r_R_c_q, r_R_g_intermediate_q)
        intermediate_error_axis, intermediate_error_angle = w.axis_angle_from_quaternion(c_R_g_intermediate_q[0],
                                                                                         c_R_g_intermediate_q[1],
                                                                                         c_R_g_intermediate_q[2],
                                                                                         c_R_g_intermediate_q[3])

        c_R_g_intermediate_aa = intermediate_error_axis * intermediate_error_angle

        weight = WEIGHT_ABOVE_CA
        weight = self.normalize_error(max_angular_velocity, weight)

        self.add_constraint(u'/0',
                            lower=c_R_g_intermediate_aa[0],
                            upper=c_R_g_intermediate_aa[0],
                            weight=weight,
                            expression=current_angle_axis[0],
                            goal_constraint=False)
        self.add_constraint(u'/1',
                            lower=c_R_g_intermediate_aa[1],
                            upper=c_R_g_intermediate_aa[1],
                            weight=weight,
                            expression=current_angle_axis[1],
                            goal_constraint=False)
        self.add_constraint(u'/2',
                            lower=c_R_g_intermediate_aa[2],
                            upper=c_R_g_intermediate_aa[2],
                            weight=weight,
                            expression=current_angle_axis[2],
                            goal_constraint=False)

        # joint goal for kitchen

        err = self.limit_velocity(self.goal_joint_state - goal_joint_symbol, 0.1)
        weight = self.normalize_error(0.1, self.weight)

        # Fixme: This is a very short version of this
        self.add_constraint(u'/object_joint_goal',
                            lower=err,
                            upper=err,
                            weight=weight,
                            expression=goal_joint_symbol,
                            goal_constraint=True)

    def __str__(self):
        return u'{}/{}/{}'.format(super(Open1Dof, self).__str__(), self.tip, self.object_name, self.handle_link)
=======
class OpenDoor(Constraint):
    hinge_pose_id = u'hinge_frame'
    hinge_V_hinge_axis_msg_id = u'hinge_axis'
    hinge0_T_tipGoal_id = u'hinge0_T_tipGoal'
    hinge0_T_tipStartProjected_id = u'hinge0_T_tipStartProjected'
    root_T_hinge0_id = u'root_T_hinge0'
    root_T_tipGoal_id = u'root_T_tipGoal'
    hinge0_P_tipStart_norm_id = u'hinge0_P_tipStart_norm'
    weight_id = u'weight'

    def __init__(self, god_map, tip, object_name, handle_link, angle_goal, root=None, weight=WEIGHT_ABOVE_CA):
        super(OpenDoor, self).__init__(god_map)

        if root is None:
            self.root = self.get_robot().get_root()
        else:
            self.root = root
        self.tip = tip

        self.angle_goal = angle_goal

        self.handle_link = handle_link
        handle_frame_id = u'iai_kitchen/' + handle_link

        self.object_name = object_name
        environment_object = self.get_world().get_object(object_name)
        self.hinge_joint = environment_object.get_movable_parent_joint(handle_link)
        hinge_child = environment_object.get_child_link_of_joint(self.hinge_joint)

        hinge_frame_id = u'iai_kitchen/' + hinge_child

        hinge_V_hinge_axis = kdl.Vector(*environment_object.get_joint_axis(self.hinge_joint))
        hinge_V_hinge_axis_msg = Vector3Stamped()
        hinge_V_hinge_axis_msg.header.frame_id = hinge_frame_id
        hinge_V_hinge_axis_msg.vector.x = hinge_V_hinge_axis[0]
        hinge_V_hinge_axis_msg.vector.y = hinge_V_hinge_axis[1]
        hinge_V_hinge_axis_msg.vector.z = hinge_V_hinge_axis[2]

        hingeStart_T_tipStart = tf.msg_to_kdl(tf.lookup_pose(hinge_frame_id, self.tip))

        hinge_pose = tf.lookup_pose(self.root, hinge_frame_id)

        root_T_hingeStart = tf.msg_to_kdl(hinge_pose)
        hinge_T_handle = tf.msg_to_kdl(tf.lookup_pose(hinge_frame_id, handle_frame_id))  # constant
        hinge_joint_current = environment_object.joint_state[self.hinge_joint].position

        hingeStart_P_tipStart = hingeStart_T_tipStart.p

        projection = kdl.dot(hingeStart_P_tipStart, hinge_V_hinge_axis)
        hinge0_P_tipStartProjected = hingeStart_P_tipStart - hinge_V_hinge_axis * projection

        hinge0_T_hingeCurrent = kdl.Frame(kdl.Rotation().Rot(hinge_V_hinge_axis, hinge_joint_current))
        root_T_hinge0 = root_T_hingeStart * hinge0_T_hingeCurrent.Inverse()
        root_T_handleGoal = root_T_hinge0 * kdl.Frame(
            kdl.Rotation().Rot(hinge_V_hinge_axis, angle_goal)) * hinge_T_handle

        handleStart_T_tipStart = tf.msg_to_kdl(tf.lookup_pose(handle_frame_id, self.tip))
        root_T_tipGoal = tf.kdl_to_np(root_T_handleGoal * handleStart_T_tipStart)

        hinge0_T_tipGoal = tf.kdl_to_np(hingeStart_T_tipStart)
        hinge0_T_tipStartProjected = tf.kdl_to_np(kdl.Frame(hinge0_P_tipStartProjected))

        hinge0_P_tipStart_norm = np.linalg.norm(tf.kdl_to_np(hingeStart_P_tipStart))

        params = {
            self.hinge_pose_id: hinge_pose,
            self.hinge_V_hinge_axis_msg_id: hinge_V_hinge_axis_msg,
            self.hinge0_T_tipGoal_id: hinge0_T_tipGoal,
            self.root_T_hinge0_id: tf.kdl_to_np(root_T_hinge0),
            self.hinge0_T_tipStartProjected_id: hinge0_T_tipStartProjected,
            self.root_T_tipGoal_id: root_T_tipGoal,
            self.hinge0_P_tipStart_norm_id: hinge0_P_tipStart_norm,
            self.weight_id: weight,
        }
        self.save_params_on_god_map(params)

    def get_hinge_pose(self):
        return self.get_input_PoseStamped(self.hinge_pose_id)

    def get_hinge_axis(self):
        return self.get_input_Vector3Stamped(self.hinge_V_hinge_axis_msg_id)

    def make_constraints(self):
        base_weight = self.get_input_float(self.weight_id)
        root_T_tip = self.get_fk(self.root, self.tip)
        root_T_hinge = self.get_hinge_pose()
        hinge_V_hinge_axis = self.get_hinge_axis()[:3]
        hinge_T_root = w.inverse_frame(root_T_hinge)
        root_T_tipGoal = self.get_input_np_frame(self.root_T_tipGoal_id)
        root_T_hinge0 = self.get_input_np_frame(self.root_T_hinge0_id)
        root_T_tipCurrent = self.get_fk_evaluated(self.root, self.tip)
        hinge0_R_tipGoal = w.rotation_of(self.get_input_np_frame(self.hinge0_T_tipGoal_id))
        dist_goal = self.get_input_float(self.hinge0_P_tipStart_norm_id)
        hinge0_T_tipStartProjected = self.get_input_np_frame(self.hinge0_T_tipStartProjected_id)

        self.add_minimize_position_constraints(w.position_of(root_T_tipGoal), 0.1, 0.1, self.root, self.tip, False,
                                               weight=base_weight)

        hinge_P_tip = w.position_of(w.dot(hinge_T_root, root_T_tip))[:3]

        dist_expr = w.norm(hinge_P_tip)
        weight = self.normalize_weight(0.1, base_weight)
        self.add_constraint(u'/dist',
                            dist_goal - dist_expr,
                            dist_goal - dist_expr,
                            weight,
                            dist_expr,
                            False)

        hinge0_T_tipCurrent = w.dot(w.inverse_frame(root_T_hinge0), root_T_tipCurrent)
        hinge0_P_tipStartProjected = w.position_of(hinge0_T_tipStartProjected)
        hinge0_P_tipCurrent = w.position_of(hinge0_T_tipCurrent)[:3]

        projection = w.dot(hinge0_P_tipCurrent.T, hinge_V_hinge_axis)
        hinge0_P_tipCurrentProjected = hinge0_P_tipCurrent - hinge_V_hinge_axis * projection

        current_tip_angle_projected = w.angle_between_vector(hinge0_P_tipStartProjected, hinge0_P_tipCurrentProjected)

        hinge0_T_hingeCurrent = w.rotation_matrix_from_axis_angle(hinge_V_hinge_axis, current_tip_angle_projected)

        root_T_hingeCurrent = w.dot(root_T_hinge0, hinge0_T_hingeCurrent)

        root_R_tipGoal = w.dot(root_T_hingeCurrent, hinge0_R_tipGoal)

        self.add_minimize_rotation_constraints(root_R_tipGoal, self.root, self.tip, weight=base_weight)

    def __str__(self):
        s = super(OpenDoor, self).__str__()
        return u'{}/{}/{}'.format(s, self.root, self.tip)


class OpenDrawer(Constraint):
    hinge_pose_id = u'hinge_frame'  # frame of the hinge TODO: is that necessary
    hinge_V_hinge_axis_msg_id = u'hinge_axis'  # axis vector of the hinge
    root_T_tip_goal_id = u'root_T_tipGoal'  # goal of the gripper tip (where to move)

    def __init__(self, god_map, tip, object_name, handle_link, distance_goal, root=None, weight=WEIGHT_ABOVE_CA):
        """
        :type tip: str
        :param tip: tip of manipulator (gripper) which is used
        :type object_name str
        :param object_name
        :type handle_link str
        :param handle_link handle to grasp
        :type distance_goal float
        :param distance_goal
               relative opening distance 0 = close, 1 = fully open
        :type root: str
        :param root: default is root link of robot
        """

        super(OpenDrawer, self).__init__(god_map)

        self.constraints = []  # init empty list

        # Process input parameters
        if root is None:
            self.root = self.get_robot().get_root()
        else:
            self.root = root
        self.tip = tip

        self.distance_goal = distance_goal

        self.handle_link = handle_link
        handle_frame_id = u'iai_kitchen/' + handle_link

        self.object_name = object_name
        environment_object = self.get_world().get_object(object_name)
        # Get movable joint
        self.hinge_joint = environment_object.get_movable_parent_joint(handle_link)
        # Child of joint
        hinge_child = environment_object.get_child_link_of_joint(self.hinge_joint)

        hinge_frame_id = u'iai_kitchen/' + hinge_child

        # Get movable axis of drawer (= prismatic joint)
        hinge_drawer_axis = kdl.Vector(
            *environment_object.get_joint_axis(self.hinge_joint))
        hinge_drawer_axis_msg = Vector3Stamped()
        hinge_drawer_axis_msg.header.frame_id = hinge_frame_id
        hinge_drawer_axis_msg.vector.x = hinge_drawer_axis[0]
        hinge_drawer_axis_msg.vector.y = hinge_drawer_axis[1]
        hinge_drawer_axis_msg.vector.z = hinge_drawer_axis[2]

        # Get joint limits TODO: check of desired goal is within limits
        min_limit, max_limit = environment_object.get_joint_limits(
            self.hinge_joint)
        current_joint_pos = environment_object.joint_state[self.hinge_joint].position

        # Avoid invalid values
        if distance_goal < min_limit:
            self.distance_goal = min_limit
        if distance_goal > max_limit:
            self.distance_goal = max_limit

        hinge_frame_id = u'iai_kitchen/' + hinge_child

        # Get frame of current tip pose
        root_T_tip_current = tf.msg_to_kdl(tf.lookup_pose(self.root, tip))
        hinge_drawer_axis_kdl = tf.msg_to_kdl(hinge_drawer_axis_msg)  # get axis of joint
        # Get transform from hinge to root
        root_T_hinge = tf.msg_to_kdl(tf.lookup_pose(self.root, hinge_frame_id))

        # Get translation vector from current to goal position
        tip_current_V_tip_goal = hinge_drawer_axis_kdl * (self.distance_goal - current_joint_pos)

        root_V_hinge_drawer = root_T_hinge.M * tip_current_V_tip_goal  # get vector in hinge frame
        root_T_tip_goal = deepcopy(root_T_tip_current)  # copy object to manipulate it
        # Add translation vector to current position (= get frame of goal position)
        root_T_tip_goal.p += root_V_hinge_drawer

        # Convert goal pose to dict for Giskard
        root_T_tip_goal_dict = convert_ros_message_to_dictionary(
            tf.kdl_to_pose_stamped(root_T_tip_goal, self.root))

        self.constraints.append(
            CartesianPose(
                god_map,
                self.root,
                self.tip,
                root_T_tip_goal_dict,
                weight=weight))

    def make_constraints(self):
        # Execute constraints
        for constraint in self.constraints:
            self.soft_constraints.update(constraint.get_constraints())

    def __str__(self):
        s = super(OpenDrawer, self).__str__()
        return u'{}/{}/{}'.format(s, self.root, self.tip)


class Open(Constraint):
    def __init__(self, god_map, tip, object_name, handle_link, root=None, goal_joint_state=None,
                 weight=WEIGHT_ABOVE_CA):
        super(Open, self).__init__(god_map)
        self.constraints = []
        environment_object = self.get_world().get_object(object_name)
        joint_name = environment_object.get_movable_parent_joint(handle_link)

        if environment_object.is_joint_revolute(joint_name) or environment_object.is_joint_prismatic(joint_name):
            min_limit, max_limit = environment_object.get_joint_limits(joint_name)
            if goal_joint_state:
                goal_joint_state = min(max_limit, goal_joint_state)
            else:
                goal_joint_state = max_limit

        if environment_object.is_joint_revolute(joint_name):
            self.constraints.append(OpenDoor(god_map=god_map,
                                             tip=tip,
                                             object_name=object_name,
                                             handle_link=handle_link,
                                             angle_goal=goal_joint_state,
                                             root=root,
                                             weight=weight))
        elif environment_object.is_joint_prismatic(joint_name):
            self.constraints.append(OpenDrawer(god_map,
                                               tip=tip,
                                               object_name=object_name,
                                               handle_link=handle_link,
                                               distance_goal=goal_joint_state,
                                               root=root,
                                               weight=weight))
        else:
            logwarn(u'Opening containers with joint of type "{}" not supported'.format(
                environment_object.get_joint_type(joint_name)))

    def make_constraints(self):
        for constraint in self.constraints:
            self.soft_constraints.update(constraint.get_constraints())
>>>>>>> 4f6464cd


class Close(Constraint):
    def __init__(self, god_map, tip, object_name, handle_link, root=None, goal_joint_state=None,
<<<<<<< HEAD
                 weight=WEIGHT_BELOW_CA):
=======
                 weight=WEIGHT_ABOVE_CA):
>>>>>>> 4f6464cd
        super(Close, self).__init__(god_map)
        self.constraints = []
        environment_object = self.get_world().get_object(object_name)
        joint_name = environment_object.get_movable_parent_joint(handle_link)

        if environment_object.is_joint_revolute(joint_name) or environment_object.is_joint_prismatic(joint_name):
            min_limit, max_limit = environment_object.get_joint_limits(joint_name)
            if goal_joint_state:
                goal_joint_state = max(min_limit, goal_joint_state)
            else:
                goal_joint_state = min_limit

        if environment_object.is_joint_revolute(joint_name):
            self.constraints.append(OpenDoor(god_map=god_map,
                                             tip=tip,
                                             object_name=object_name,
                                             handle_link=handle_link,
                                             angle_goal=goal_joint_state,
                                             root=root,
                                             weight=weight))
        elif environment_object.is_joint_prismatic(joint_name):
            self.constraints.append(OpenDrawer(god_map,
                                               tip=tip,
                                               object_name=object_name,
                                               handle_link=handle_link,
                                               distance_goal=goal_joint_state,
<<<<<<< HEAD
                                               root=root))
=======
                                               root=root,
                                               weight=weight))
>>>>>>> 4f6464cd
        else:
            logwarn(u'Opening containers with joint of type "{}" not supported'.format(
                environment_object.get_joint_type(joint_name)))

    def make_constraints(self):
        for constraint in self.constraints:
            self.soft_constraints.update(constraint.get_constraints())<|MERGE_RESOLUTION|>--- conflicted
+++ resolved
@@ -7,12 +7,9 @@
 import PyKDL as kdl
 import numpy as np
 from geometry_msgs.msg import Vector3Stamped, Vector3
-<<<<<<< HEAD
+from giskard_msgs.msg import Constraint as Constraint_msg
+
 from giskardpy import utils
-=======
-from giskard_msgs.msg import Constraint as Constraint_msg
-
->>>>>>> 4f6464cd
 import giskardpy.identifier as identifier
 import giskardpy.tfwrapper as tf
 from giskardpy import cas_wrapper as w
@@ -22,14 +19,11 @@
     PoseStampedInput, Point3Input, Vector3Input, \
     Vector3StampedInput, FrameInput, \
     PointStampedInput, TranslationInput
-<<<<<<< HEAD
 from rospy_message_converter.message_converter import convert_dictionary_to_ros_message
-=======
 from giskardpy.logging import logwarn
 from rospy_message_converter.message_converter import \
     convert_dictionary_to_ros_message, \
     convert_ros_message_to_dictionary
->>>>>>> 4f6464cd
 
 WEIGHT_MAX = Constraint_msg.WEIGHT_MAX
 WEIGHT_ABOVE_CA = Constraint_msg.WEIGHT_ABOVE_CA
@@ -112,6 +106,7 @@
         """
         key = identifier.world + [u'get_object', (object_name,), u'joint_state', joint_name, u'position']
         return self.god_map.to_symbol(key)
+
 
     def get_input_sampling_period(self):
         return self.god_map.identivier_to_symbol(identifier.sample_period)
@@ -384,12 +379,8 @@
         for x in range(vector_expr.shape[0]):
             self.add_debug_constraint(name + u'/{}'.format(x), vector_expr[x])
 
-<<<<<<< HEAD
-    def add_minimize_position_constraints(self, r_P_g, max_velocity, max_acceleration, root, tip, goal_constraint):
-=======
     def add_minimize_position_constraints(self, r_P_g, max_velocity, max_acceleration, root, tip, goal_constraint,
                                           weight=WEIGHT_BELOW_CA):
->>>>>>> 4f6464cd
         """
         :param r_P_g: position of goal relative to root frame
         :param max_velocity:
@@ -442,11 +433,7 @@
         root_V_goal_normal_intermediate = w.slerp(root_V_tip_normal, root_V_goal_normal, angle_limited)
         error = root_V_goal_normal_intermediate - root_V_tip_normal
 
-<<<<<<< HEAD
-        weight = self.normalize_error(max_velocity, weight)
-=======
         weight = self.normalize_weight(max_velocity, weight)
->>>>>>> 4f6464cd
 
         self.add_constraint(u'/rot/x',
                             lower=error[0],
@@ -467,19 +454,6 @@
                             expression=root_V_tip_normal[2],
                             goal_constraint=goal_constraint)
 
-<<<<<<< HEAD
-    def add_simple_minimize_position_constraint(self, r_P_g, root, tip, goal_constraint):
-        r_P_c = w.position_of(self.get_fk(root, tip))
-
-        r_P_error = r_P_g - r_P_c
-        trans_error = w.norm(r_P_error)
-
-        self.add_constraint(u'distance',
-                            lower=-trans_error,
-                            upper=-trans_error,
-                            weight=1,
-                            expression=trans_error,
-=======
     def add_minimize_rotation_constraints(self, root_R_tipGoal, root, tip, max_velocity=np.pi / 4,
                                           weight=WEIGHT_BELOW_CA, goal_constraint=True):
         root_R_tipCurrent = w.rotation_of(self.get_fk(root, tip))
@@ -527,7 +501,19 @@
                             upper=c_R_g_intermediate_aa[2],
                             weight=weight,
                             expression=current_angle_axis[2],
->>>>>>> 4f6464cd
+                            goal_constraint=goal_constraint)
+
+    def add_simple_minimize_position_constraint(self, r_P_g, root, tip, goal_constraint):
+        r_P_c = w.position_of(self.get_fk(root, tip))
+
+        r_P_error = r_P_g - r_P_c
+        trans_error = w.norm(r_P_error)
+
+        self.add_constraint(u'distance',
+                            lower=-trans_error,
+                            upper=-trans_error,
+                            weight=1,
+                            expression=trans_error,
                             goal_constraint=goal_constraint)
 
 
@@ -1159,12 +1145,7 @@
 
 class CartesianOrientation(BasicCartesianConstraint):
     def __init__(self, god_map, root_link, tip_link, goal, max_velocity=0.5, max_acceleration=0.5,
-<<<<<<< HEAD
-                 goal_constraint=True):
-        super(CartesianOrientation, self).__init__(god_map, root_link, tip_link, goal, max_velocity,
-                                                   max_acceleration, goal_constraint)
-=======
-                 weight=WEIGHT_ABOVE_CA, goal_constraint=True):
+                weight=WEIGHT_ABOVE_CA, goal_constraint=True):
         super(CartesianOrientation, self).__init__(god_map=god_map,
                                                    root_link=root_link,
                                                    tip_link=tip_link,
@@ -1173,7 +1154,6 @@
                                                    max_acceleration=max_acceleration,
                                                    weight=weight,
                                                    goal_constraint=goal_constraint)
->>>>>>> 4f6464cd
 
     def make_constraints(self):
         """
@@ -1299,14 +1279,6 @@
                  weight=WEIGHT_ABOVE_CA, goal_constraint=True):
         super(CartesianPose, self).__init__(god_map)
         self.constraints = []
-<<<<<<< HEAD
-        self.constraints.append(CartesianPosition(god_map, root_link, tip_link, goal,
-                                                  translation_max_velocity, translation_max_acceleration,
-                                                  goal_constraint))
-        self.constraints.append(CartesianOrientationSlerp(god_map, root_link, tip_link, goal,
-                                                          rotation_max_velocity, rotation_max_acceleration,
-                                                          goal_constraint))
-=======
         self.constraints.append(CartesianPosition(god_map=god_map,
                                                   root_link=root_link,
                                                   tip_link=tip_link,
@@ -1323,7 +1295,6 @@
                                                           max_accleration=rotation_max_acceleration,
                                                           weight=weight,
                                                           goal_constraint=goal_constraint))
->>>>>>> 4f6464cd
 
     def make_constraints(self):
         for constraint in self.constraints:
@@ -1388,25 +1359,11 @@
         return self.god_map.identivier_to_symbol(identifier.closest_point + [u'get_number_of_external_collisions',
                                                                              (self.link_name,)])
 
-<<<<<<< HEAD
-    def get_max_number_of_repeller(self):
-        return self.god_map.identivier_to_symbol(identifier.number_of_repeller)
-
-=======
->>>>>>> 4f6464cd
     def make_constraints(self):
         a_P_pa = self.get_closest_point_on_a_in_a()
         # r_P_pb = self.get_closest_point_on_b_in_root()
         r_V_n = self.get_contact_normal_on_b_in_root()
         actual_distance = self.get_actual_distance()
-<<<<<<< HEAD
-        repel_velocity = self.get_input_float(self.repel_velocity)
-        # max_velocity = self.get_input_float(self.max_velocity)
-        max_acceleration = self.get_input_float(self.max_acceleration)
-        zero_weight_distance = self.get_input_float(self.zero_weight_distance)
-        max_weight_distance = self.get_input_float(self.max_weight_distance)
-        sample_period = self.get_input_sampling_period()
-=======
         max_velocity = self.get_input_float(self.max_velocity_id)
         # max_acceleration = self.get_input_float(self.max_acceleration_id)
         # zero_weight_distance = self.get_input_float(self.zero_weight_distance)
@@ -1415,19 +1372,13 @@
         # spring_threshold = soft_threshold
         # soft_threshold = soft_threshold * 0.5
         # sample_period = self.get_input_sampling_period()
->>>>>>> 4f6464cd
         number_of_external_collisions = self.get_number_of_external_collisions()
         num_repeller = self.get_input_float(self.num_repeller_id)
 
         root_T_a = self.get_fk(self.robot_root, self.link_name)
 
-<<<<<<< HEAD
-        r_P_pa = w.dot(r_T_a, a_P_pa)
-        r_V_pb_pa = r_P_pa #- r_P_pb
-=======
         r_P_pa = w.dot(root_T_a, a_P_pa)
         r_V_pb_pa = r_P_pa  # - r_P_pb
->>>>>>> 4f6464cd
 
         dist = w.dot(r_V_n.T, r_V_pb_pa)[0]
 
@@ -1443,17 +1394,8 @@
 
         weight = w.if_greater(actual_distance, 50, 0, WEIGHT_COLLISION_AVOIDANCE)
 
-<<<<<<< HEAD
-        penetration_distance = zero_weight_distance - actual_distance
-        # lower_limit = self.limit_velocity(penetration_distance, repel_velocity)
-
-        repel_velocity *= self.get_input_sampling_period()
-        lower_limit = w.Min(penetration_distance, repel_velocity)
-        upper_limit = 1e9
-=======
         # spring_error = spring_threshold - actual_distance
         # spring_error = w.Max(spring_error, 0)
->>>>>>> 4f6464cd
 
         # spring_weight = w.if_eq(spring_threshold, soft_threshold, 0,
         #                         weight * (spring_error / (spring_threshold - soft_threshold))**2)
@@ -1461,21 +1403,11 @@
         # weight = w.if_less_eq(actual_distance, soft_threshold, weight,
         #                       spring_weight)
 
-<<<<<<< HEAD
-        # upper_slack = w.if_greater(actual_distance, 50,
-        #                            1e9,
-        #                            w.if_greater(actual_distance, 0, actual_distance, penetration_distance))
-        upper_slack = w.if_greater(actual_distance, 50,  # assuming that distance of unchecked closest points is 100
-                                   1e9,
-                                   w.Max(0, lower_limit + actual_distance - max_weight_distance)
-                                   )
-=======
         weight = self.normalize_weight(max_velocity, weight)
         weight = w.save_division(weight,  # divide by number of active repeller per link
                                  w.Min(number_of_external_collisions, num_repeller))
 
         # weight = self.normalize_weight(max_velocity, weight)
->>>>>>> 4f6464cd
 
         self.add_constraint(u'/position',
                             lower=lower_limit,
@@ -1668,31 +1600,14 @@
         return self.god_map.identivier_to_symbol(identifier.closest_point + [u'get_number_of_self_collisions',
                                                                              (self.link_a, self.link_b)])
 
-<<<<<<< HEAD
-    def get_max_number_of_repeller(self):
-        return self.god_map.identivier_to_symbol(identifier.number_of_repeller)
-
-    def make_constraints(self):
-        repel_velocity = self.get_input_float(self.repel_velocity)
-        zero_weight_distance = self.get_input_float(self.zero_weight_distance)
+    def make_constraints(self):
+        repel_velocity = self.get_input_float(self.max_velocity_id)
+        hard_threshold = self.get_input_float(self.hard_threshold_id)
+        soft_threshold = self.get_input_float(self.soft_threshold_id)
         max_weight_distance = self.get_input_float(self.max_weight_distance)
         actual_distance = self.get_actual_distance()
         number_of_self_collisions = self.get_number_of_self_collisions()
-        num_repeller = 1
-
-
-        # movable_joint = self.get_robot().get_controlled_parent_joint(self.link_a)
-        # f = self.get_robot().get_child_link_of_joint(movable_joint)
-        # a_T_f = self.get_fk_evaluated(self.link_a, f)
-=======
-    def make_constraints(self):
-        repel_velocity = self.get_input_float(self.max_velocity_id)
-        hard_threshold = self.get_input_float(self.hard_threshold_id)
-        soft_threshold = self.get_input_float(self.soft_threshold_id)
-        actual_distance = self.get_actual_distance()
-        number_of_self_collisions = self.get_number_of_self_collisions()
         num_repeller = self.get_input_float(self.num_repeller_id)
->>>>>>> 4f6464cd
 
         b_T_a = self.get_fk(self.link_b, self.link_a)
         pb_T_b = w.inverse_frame(self.get_b_T_pb())
@@ -1700,11 +1615,6 @@
 
         pb_V_n = self.get_contact_normal_in_b()
 
-<<<<<<< HEAD
-        # a_P_pa = w.dot(a_T_f, f_P_pa)
-
-=======
->>>>>>> 4f6464cd
         pb_P_pa = w.dot(pb_T_b, b_T_a, a_P_pa)
 
         dist = w.dot(pb_V_n.T, pb_P_pa)[0]
@@ -1714,35 +1624,15 @@
         weight = w.save_division(weight,  # divide by number of active repeller per link
                                  w.Min(number_of_self_collisions, num_repeller))
 
-<<<<<<< HEAD
-        penetration_distance = zero_weight_distance - actual_distance
-=======
         penetration_distance = soft_threshold - actual_distance
->>>>>>> 4f6464cd
         lower_limit = self.limit_velocity(penetration_distance, repel_velocity)
         upper_limit = 1e9
         # slack_limit = self.limit_velocity(actual_distance, repel_velocity)
 
-<<<<<<< HEAD
-
-        upper_slack = w.if_greater(actual_distance, 50,  # assuming that distance of unchecked closest points is 100
-                                   1e9,
-                                   w.Max(0, lower_limit + actual_distance - max_weight_distance)
-                                   )
-
-
-        # if 'ur5_wrist_3_link' in [self.link_a, self.link_b]:
-        # self.add_debug_matrix('/a_P_pa', a_P_pa)
-        # self.add_debug_matrix('/b_T_a', b_T_a)
-        # self.add_debug_matrix('/pb_T_b', pb_T_b)
-        # self.add_debug_matrix('/pb_V_n', pb_V_n)
-        # self.add_debug_matrix('/actual_distance', actual_distance)
-=======
         upper_slack = w.if_greater(actual_distance, 50,  # assuming that distance of unchecked closest points is 100
                                    1e9,
                                    w.Max(0, lower_limit + actual_distance - hard_threshold)
                                    )
->>>>>>> 4f6464cd
 
         self.add_constraint(u'/position',
                             lower=lower_limit,
@@ -1811,10 +1701,6 @@
                                                    root_V_goal_normal=root_normal__root,
                                                    weight=weight,
                                                    goal_constraint=self.goal_constraint)
-<<<<<<< HEAD
-=======
-
->>>>>>> 4f6464cd
 
 class GraspBar(Constraint):
     bar_axis_id = u'bar_axis'
@@ -2167,7 +2053,6 @@
         return u'{}/{}/{}'.format(s, self.root, self.tip)
 
 
-<<<<<<< HEAD
 # Fixme: The name of this constraint is not informative. Should maybe be something like "Move1DofFixed"
 class Open1Dof(Constraint):
     handle_T_tip_id = u'handle_T_tip'
@@ -2314,7 +2199,47 @@
 
     def __str__(self):
         return u'{}/{}/{}'.format(super(Open1Dof, self).__str__(), self.tip, self.object_name, self.handle_link)
-=======
+
+
+class Close(Constraint):
+    def __init__(self, god_map, tip, object_name, handle_link, root=None, goal_joint_state=None,
+                 weight=WEIGHT_BELOW_CA):
+        super(Close, self).__init__(god_map)
+        self.constraints = []
+        environment_object = self.get_world().get_object(object_name)
+        joint_name = environment_object.get_movable_parent_joint(handle_link)
+
+        if environment_object.is_joint_revolute(joint_name) or environment_object.is_joint_prismatic(joint_name):
+            min_limit, max_limit = environment_object.get_joint_limits(joint_name)
+            if goal_joint_state:
+                goal_joint_state = max(min_limit, goal_joint_state)
+            else:
+                goal_joint_state = min_limit
+
+        if environment_object.is_joint_revolute(joint_name):
+            self.constraints.append(OpenDoor(god_map=god_map,
+                                             tip=tip,
+                                             object_name=object_name,
+                                             handle_link=handle_link,
+                                             angle_goal=goal_joint_state,
+                                             root=root,
+                                             weight=weight))
+        elif environment_object.is_joint_prismatic(joint_name):
+            self.constraints.append(OpenDrawer(god_map,
+                                               tip=tip,
+                                               object_name=object_name,
+                                               handle_link=handle_link,
+                                               distance_goal=goal_joint_state,
+                                               root=root))
+        else:
+            logwarn(u'Opening containers with joint of type "{}" not supported'.format(
+                environment_object.get_joint_type(joint_name)))
+
+    def make_constraints(self):
+        for constraint in self.constraints:
+            self.soft_constraints.update(constraint.get_constraints())
+
+
 class OpenDoor(Constraint):
     hinge_pose_id = u'hinge_frame'
     hinge_V_hinge_axis_msg_id = u'hinge_axis'
@@ -2587,16 +2512,11 @@
     def make_constraints(self):
         for constraint in self.constraints:
             self.soft_constraints.update(constraint.get_constraints())
->>>>>>> 4f6464cd
 
 
 class Close(Constraint):
     def __init__(self, god_map, tip, object_name, handle_link, root=None, goal_joint_state=None,
-<<<<<<< HEAD
-                 weight=WEIGHT_BELOW_CA):
-=======
                  weight=WEIGHT_ABOVE_CA):
->>>>>>> 4f6464cd
         super(Close, self).__init__(god_map)
         self.constraints = []
         environment_object = self.get_world().get_object(object_name)
@@ -2623,12 +2543,8 @@
                                                object_name=object_name,
                                                handle_link=handle_link,
                                                distance_goal=goal_joint_state,
-<<<<<<< HEAD
-                                               root=root))
-=======
                                                root=root,
                                                weight=weight))
->>>>>>> 4f6464cd
         else:
             logwarn(u'Opening containers with joint of type "{}" not supported'.format(
                 environment_object.get_joint_type(joint_name)))

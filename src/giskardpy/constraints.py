from __future__ import division

import math
import numbers
from collections import OrderedDict

import numpy as np
from geometry_msgs.msg import Vector3Stamped
from rospy_message_converter.message_converter import convert_dictionary_to_ros_message

import giskardpy.identifier as identifier
import giskardpy.tfwrapper as tf
from giskardpy import cas_wrapper as w
from giskardpy.data_types import SoftConstraint
from giskardpy.exceptions import GiskardException, ConstraintException
from giskardpy.input_system import PoseStampedInput, Point3Input, Vector3Input, Vector3StampedInput, FrameInput, \
    PointStampedInput, TranslationInput
import giskardpy.tfwrapper as tf

WEIGHTS = [0] + [6 ** x for x in range(7)]
WEIGHT_MAX = WEIGHTS[-1]
WEIGHT_ABOVE_CA = WEIGHTS[3]
WEIGHT_BELOW_CA = WEIGHTS[1]
WEIGHT_MIN = WEIGHTS[0]

WEIGHT_COLLISION_AVOIDANCE = WEIGHTS[3]


class Constraint(object):
    def __init__(self, god_map, **kwargs):
        self.god_map = god_map

    def save_params_on_god_map(self, params):
        constraints = self.get_god_map().get_data(identifier.constraints_identifier)
        constraints[str(self)] = params
        self.get_god_map().safe_set_data(identifier.constraints_identifier, constraints)

    def make_constraints(self):
        pass

    def get_identifier(self):
        return identifier.constraints_identifier + [str(self)]

    def get_world_object_pose(self, object_name, link_name):
        pass

    def get_god_map(self):
        """
        :rtype: giskardpy.god_map.GodMap
        """
        return self.god_map

    def get_world(self):
        """
        :rtype: giskardpy.world.World
        """
        return self.get_god_map().get_data(identifier.world)

    def get_robot(self):
        """
        :rtype: giskardpy.robot.Robot
        """
        return self.get_god_map().get_data(identifier.robot)

    def get_world_unsafe(self):
        """
        :rtype: giskardpy.world.World
        """
        return self.get_god_map().unsafe_get_data(identifier.world)

    def get_robot_unsafe(self):
        """
        :rtype: giskardpy.robot.Robot
        """
        return self.get_god_map().unsafe_get_data(identifier.robot)

    def get_input_joint_position(self, joint_name):
        """
        returns a symbol that referes to the given joint
        """
        key = identifier.joint_states + [joint_name, u'position']
        return self.god_map.to_symbol(key)

    def get_input_sampling_period(self):
        return self.god_map.to_symbol(identifier.sample_period)

    def make_polynomial_function(self, x, p1x, p1y,
                                 p2x, p2y,
                                 min_x, min_y):
        C = min_y
        B = min_x

        order = math.log(((p2y - min_y) / (p1y - min_y)), ((min_x - p2x) / (min_x - p1x)))
        A = (p1y - C) / ((B - p1x) ** order)

        return A * ((-x) + B) ** order + C

    def make_polynomial_function2(self, x, local_max_x, local_max_y,
                                  local_min_x, local_min_y,
                                  order):
        """
        function of form x**order - x**(order-1)
        :return:
        """
        order_1 = order
        order_2 = order - 1
        A = (order_2 / order_1) * (1 / (local_min_x - local_max_x))
        B = (order_1 ** order_1 / order_2 ** order_2) * (local_max_y - local_min_y)
        C = -local_max_x
        D = local_max_y
        return B * ((x + C) * A) ** order_1 - B * ((x + C) * A) ** order_2 + D

    def magic_weight_function(self, x, p1x, p1y,
                              p2x, p2y,
                              saddlex, saddley,
                              min_x, min_y):
        f0 = p1y
        f1 = self.make_polynomial_function(x, p1x, p1y, p2x, p2y, saddlex, saddley)
        f2 = self.make_polynomial_function2(x, saddlex, saddley, min_x, min_y, 3)
        f3 = min_y
        return w.if_less_eq(x, p1x, f0, w.if_less_eq(x, saddlex, f1, w.if_less_eq(x, min_x, f2, f3)))

    def __str__(self):
        return self.__class__.__name__

    def get_fk(self, root, tip):
        """
        Return the homogeneous transformation matrix root_T_tip as a function that is dependent on the joint state.
        :type root: str
        :type tip: str
        :return: root_T_tip
        """
        return self.get_robot().get_fk_expression(root, tip)

    def get_fk_evaluated(self, root, tip):
        """
        Return the homogeneous transformation matrix root_T_tip. This Matrix refers to the evaluated current transform.
        It is not dependent on the joint state.
        :type root: str
        :type tip: str
        :return: root_T_tip
        """
        return FrameInput(self.get_god_map().to_symbol,
                          prefix=identifier.fk_np +
                                 [(root, tip)]).get_frame()

    def get_input_float(self, name):
        """
        Returns a symbol that refers to the value of "name" on god map
        :type name: str
        :return: symbol
        """
        key = self.get_identifier() + [name]
        return self.god_map.to_symbol(key)

    def parse_and_transform_PoseStamped(self, pose_stamped_json, goal_reference_frame):
        """
        Takes a pose stamped json, turns it into a ros message and transforms it into the goal frame
        :param pose_stamped_json: json representing a pose stamped
        :type pose_stamped_json: str
        :param goal_reference_frame: name of the goal frame
        :type goal_reference_frame: str
        :return:
        """
        result = convert_dictionary_to_ros_message(u'geometry_msgs/PoseStamped', pose_stamped_json)
        result = tf.transform_pose(goal_reference_frame, result)
        result.pose.orientation = tf.normalize(result.pose.orientation)
        return result

    def parse_and_transform_Vector3Stamped(self, vector3_stamped_json, goal_reference_frame, normalized=False):
        result = convert_dictionary_to_ros_message(u'geometry_msgs/Vector3Stamped', vector3_stamped_json)
        result = tf.transform_vector(goal_reference_frame, result)
        if normalized:
            result.vector = tf.normalize(result.vector)
        return result

    def parse_and_transform_PointStamped(self, point_stamped_json, goal_reference_frame):
        result = convert_dictionary_to_ros_message(u'geometry_msgs/PointStamped', point_stamped_json)
        result = tf.transform_point(goal_reference_frame, result)
        return result

    def get_input_PoseStamped(self, name):
        """
        :param name: name of the god map entry
        :return: a homogeneous transformation matrix, with symbols that refer to a pose stamped in the god map.
        """
        return PoseStampedInput(self.get_god_map().to_symbol,
                                translation_prefix=self.get_identifier() +
                                                   [name,
                                                    u'pose',
                                                    u'position'],
                                rotation_prefix=self.get_identifier() +
                                                [name,
                                                 u'pose',
                                                 u'orientation']).get_frame()

    def get_input_Vector3Stamped(self, name):
        return Vector3StampedInput(self.god_map.to_symbol,
                                   vector_prefix=self.get_identifier() + [name, u'vector']).get_expression()

    def get_input_PointStamped(self, name):
        return PointStampedInput(self.god_map.to_symbol,
                                 prefix=self.get_identifier() + [name, u'point']).get_expression()

    def get_expr_velocity(self, expr):
        expr_jacobian = w.jacobian(expr, self.get_robot().get_joint_position_symbols())
        last_velocities = w.Matrix(self.get_robot().get_joint_velocity_symbols())
        velocity = w.dot(expr_jacobian, last_velocities)
        if velocity.shape[0] * velocity.shape[0] == 1:
            return velocity[0]
        else:
            return velocity

    def get_fk_velocity(self, root, tip):
        r_T_t = self.get_fk(root, tip)
        r_R_t = w.rotation_of(r_T_t)
        axis, angle = w.axis_angle_from_matrix(r_R_t)
        r_R_t_axis_angle = axis * angle
        r_P_t = w.position_of(r_T_t)
        fk = w.Matrix([r_P_t[0],
                       r_P_t[1],
                       r_P_t[2],
                       r_R_t_axis_angle[0],
                       r_R_t_axis_angle[1],
                       r_R_t_axis_angle[2]])
        return self.get_expr_velocity(fk)

    def limit_acceleration(self, current_position, error, max_acceleration, max_velocity, debug_prefix=None):
        """
        experimental, don't use
        """
        sample_period = self.get_input_sampling_period()
        last_velocity = self.get_expr_velocity(current_position)
        if debug_prefix is not None:
            self.add_debug_constraint(debug_prefix + '/velocity', last_velocity)
        max_velocity = max_velocity * sample_period
        max_acceleration = max_acceleration * sample_period
        last_velocity = last_velocity * sample_period
        m = 1 / max_acceleration
        error *= m
        max_acceleration *= m
        last_velocity *= m
        max_velocity *= m
        sign = w.sign(error)
        error = w.Abs(error)
        error_rounded = np.floor(error)
        cmd = w.if_greater(max_acceleration, error,
                           error,
                           w.sqrt(error_rounded * 2 * max_acceleration + (
                                   max_acceleration ** 2 / 4)) - max_acceleration / 2)
        cmd *= sign

        vel = w.Max(w.Min(cmd, w.Min(last_velocity + max_acceleration, max_velocity)),
                    w.Max(last_velocity - max_acceleration, -max_velocity))
        return vel / m

    def limit_velocity(self, error, max_velocity):
        """
        :param error: expression that describes the error
        :param max_velocity: float or expression representing the max velocity
        :return: expression that limits the velocity of error to max_velocity
        """
        sample_period = self.get_input_sampling_period()
        max_velocity *= sample_period
        return w.Max(w.Min(error, max_velocity), -max_velocity)

    def get_constraints(self):
        """
        :rtype: OrderedDict
        """
        self.soft_constraints = OrderedDict()
        self.make_constraints()
        return self.soft_constraints

<<<<<<< HEAD
    def add_constraint(self, name, lower, upper, weight, expression, goal_constraint):
=======
    def add_constraint(self, name_suffix, lower, upper, weight, expression):
>>>>>>> fb21f2e3
        """
        :param name: name of the constraint, make use to avoid name conflicts!
        :type name: str
        :param lower: lower limit for the !derivative! of the expression
        :type lower: float, or symbolic expression
        :param upper: upper limit for the !derivative! of the expression
        :type upper: float, or symbolic expression
        :param weight: tells the solver how important this constraint is, if unsure, use HIGH_WEIGHT
        :param expression: symbolic expression that describes a geometric property. make sure it as a depedency on the
                            joint state. usually achieved through "get_fk"
        """
        name = str(self) + name_suffix
        if name in self.soft_constraints:
            raise KeyError(u'a constraint with name \'{}\' already exists'.format(name))
        self.soft_constraints[name] = SoftConstraint(lbA=lower,
                                                     ubA=upper,
                                                     weight=weight,
                                                     expression=expression,
<<<<<<< HEAD
                                                     goal_constraint=goal_constraint)
=======
                                                     lb=-1e9,
                                                     ub=1e9)
>>>>>>> fb21f2e3

    def add_debug_constraint(self, name, expr):
        """
        Adds a constraint with weight 0 to the qp problem.
        Used to inspect subexpressions for debugging.
        :param name: a name to identify the expression
        :type name: str
        :type expr: w.Symbol
        """
        self.add_constraint(name, expr, expr, 1, 0, False)

    def add_minimize_position_constraints(self, r_P_g, max_velocity, max_acceleration, root, tip):
        """
        :param r_P_g: position of goal relative to root frame
        :param max_velocity:
        :param max_acceleration:
        :param root:
        :param tip:
        :return:
        """
        r_P_c = w.position_of(self.get_fk(root, tip))

        r_P_error = r_P_g - r_P_c
        trans_error = w.norm(r_P_error)

        trans_scale = self.limit_acceleration(w.norm(r_P_c),
                                              trans_error,
                                              max_acceleration,
                                              max_velocity)
        r_P_intermediate_error = w.save_division(r_P_error, trans_error) * trans_scale

        weight = self.magic_weight_function(trans_error,
                                            0.0, WEIGHTS[5],
                                            0.01, WEIGHTS[4],
                                            0.05, WEIGHTS[3],
                                            0.06, WEIGHTS[1])

        self.add_constraint(u'/x',
                            lower=r_P_intermediate_error[0],
                            upper=r_P_intermediate_error[0],
                            weight=weight,
                            expression=r_P_c[0])
        self.add_constraint(u'/y',
                            lower=r_P_intermediate_error[1],
                            upper=r_P_intermediate_error[1],
                            weight=weight,
                            expression=r_P_c[1])
        self.add_constraint(u'/z',
                            lower=r_P_intermediate_error[2],
                            upper=r_P_intermediate_error[2],
                            weight=weight,
                            expression=r_P_c[2])

    def add_minimize_vector_angle_constraints(self, max_velocity, root, tip, tip_V_tip_normal, root_V_goal_normal):
        root_R_tip = w.rotation_of(self.get_fk(root, tip))
        root_V_tip_normal = w.dot(root_R_tip, tip_V_tip_normal)

        angle = w.acos(w.dot(root_V_tip_normal.T, root_V_goal_normal)[0])
        angle_limited = self.limit_velocity(angle, max_velocity) / angle
        root_V_goal_normal_intermediate = w.slerp(root_V_tip_normal, root_V_goal_normal, angle_limited)
        error = root_V_goal_normal_intermediate - root_V_tip_normal

        weight = WEIGHT_ABOVE_CA

        self.add_constraint(u'/rot/x', lower=error[0],
                            upper=error[0],
                            weight=weight,
                            expression=root_V_tip_normal[0])
        self.add_constraint(u'/rot/y', lower=error[1],
                            upper=error[1],
                            weight=weight,
                            expression=root_V_tip_normal[1])
        self.add_constraint(u'/rot/z', lower=error[2],
                            upper=error[2],
                            weight=weight,
                            expression=root_V_tip_normal[2])


class JointPositionContinuous(Constraint):
    goal = u'goal'
    weight = u'weight'
    max_velocity = u'max_velocity'
    max_acceleration = u'max_acceleration'
    goal_constraint = u'goal_constraint'

<<<<<<< HEAD
    def __init__(self, god_map, joint_name, goal, weight=LOW_WEIGHT, max_velocity=1, max_acceleration=1, goal_constraint=True):
        super(JointPosition, self).__init__(god_map)
=======
    def __init__(self, god_map, joint_name, goal, weight=WEIGHTS[5], max_velocity=1, max_acceleration=1):
        super(JointPositionContinuous, self).__init__(god_map)
>>>>>>> fb21f2e3
        self.joint_name = joint_name
        self.goal_constraint = goal_constraint

        if not self.get_robot().is_joint_continuous(joint_name):
            raise ConstraintException(u'{} called with non continuous joint {}'.format(self.__name__,
                                                                                       joint_name))

        params = {self.goal: goal,
                  self.weight: weight,
                  self.max_velocity: max_velocity,
                  self.max_acceleration: max_acceleration}
        self.save_params_on_god_map(params)

    def make_constraints(self):
        """
        example:
        name='JointPosition'
        parameter_value_pair='{
            "joint_name": "torso_lift_joint", #required
            "goal_position": 0, #required
            "weight": 1, #optional
            "max_velocity": 1 #optional -- rad/s or m/s depending on joint; can not go higher than urdf limit
        }'
        :return:
        """
        current_joint = self.get_input_joint_position(self.joint_name)

        joint_goal = self.get_input_float(self.goal)
        weight = self.get_input_float(self.weight)

        max_acceleration = self.get_input_float(self.max_acceleration)
        max_velocity = w.Min(self.get_input_float(self.max_velocity),
                             self.get_robot().get_joint_velocity_limit_expr(self.joint_name))

        error = w.shortest_angular_distance(current_joint, joint_goal)
        # capped_err = self.limit_acceleration(current_joint, error, max_acceleration, max_velocity)
        capped_err = self.limit_velocity(error, max_velocity)

        weight = self.magic_weight_function(w.Abs(error),
                                            0.0, WEIGHTS[5],
                                            np.pi / 8, WEIGHTS[4],
                                            np.pi / 6, WEIGHTS[3],
                                            np.pi / 4, WEIGHTS[1])

        self.add_constraint('', lower=capped_err, upper=capped_err, weight=weight, expression=current_joint)

    def __str__(self):
        s = super(JointPositionContinuous, self).__str__()
        return u'{}/{}'.format(s, self.joint_name)


class JointPositionPrismatic(Constraint):
    goal = u'goal'
    weight = u'weight'
    max_velocity = u'max_velocity'
    max_acceleration = u'max_acceleration'

    def __init__(self, god_map, joint_name, goal, weight=None, max_velocity=0.1, max_acceleration=0.1):
        super(JointPositionPrismatic, self).__init__(god_map)
        self.joint_name = joint_name
        if not self.get_robot().is_joint_prismatic(joint_name):
            raise ConstraintException(u'{} called with non prismatic joint {}'.format(self.__name__,
                                                                                      joint_name))

        params = {self.goal: goal,
                  self.weight: weight,
                  self.max_velocity: max_velocity,
                  self.max_acceleration: max_acceleration}
        self.save_params_on_god_map(params)

    def make_constraints(self):
        """
        example:
        name='JointPosition'
        parameter_value_pair='{
            "joint_name": "torso_lift_joint", #required
            "goal_position": 0, #required
            "weight": 1, #optional
            "gain": 10, #optional -- error is multiplied with this value
            "max_speed": 1 #optional -- rad/s or m/s depending on joint; can not go higher than urdf limit
        }'
        :return:
        """
        current_joint = self.get_input_joint_position(self.joint_name)

        joint_goal = self.get_input_float(self.goal)
        weight = self.get_input_float(self.weight)

        max_velocity = w.Min(self.get_input_float(self.max_velocity),
                             self.get_robot().get_joint_velocity_limit_expr(self.joint_name))
        max_acceleration = self.get_input_float(self.max_acceleration)

        err = joint_goal - current_joint
        weight = self.magic_weight_function(w.Abs(err),
                                            0.0, WEIGHTS[5],
                                            0.01, WEIGHTS[4],
                                            0.05, WEIGHTS[3],
                                            0.06, WEIGHTS[1])
        capped_err = self.limit_acceleration(current_joint, err, max_acceleration, max_velocity)

        self.add_constraint('', lower=capped_err, upper=capped_err, weight=weight, expression=current_joint)

    def __str__(self):
        s = super(JointPositionPrismatic, self).__str__()
        return u'{}/{}'.format(s, self.joint_name)


class JointPositionRevolute(Constraint):
    goal = u'goal'
    weight = u'weight'
    max_velocity = u'max_velocity'
    max_acceleration = u'max_acceleration'

    def __init__(self, god_map, joint_name, goal, weight=None, max_velocity=1, max_acceleration=1):
        super(JointPositionRevolute, self).__init__(god_map)
        self.joint_name = joint_name
        if not self.get_robot().is_joint_revolute(joint_name):
            raise ConstraintException(u'{} called with non prismatic joint {}'.format(self.__name__,
                                                                                      joint_name))

        params = {self.goal: goal,
                  self.weight: weight,
                  self.max_velocity: max_velocity,
                  self.max_acceleration: max_acceleration}
        self.save_params_on_god_map(params)

    def make_constraints(self):
        """
        example:
        name='JointPosition'
        parameter_value_pair='{
            "joint_name": "torso_lift_joint", #required
            "goal_position": 0, #required
            "weight": 1, #optional
            "gain": 10, #optional -- error is multiplied with this value
            "max_speed": 1 #optional -- rad/s or m/s depending on joint; can not go higher than urdf limit
        }'
        :return:
        """
        current_joint = self.get_input_joint_position(self.joint_name)

        joint_goal = self.get_input_float(self.goal)
        weight = self.get_input_float(self.weight)

        max_velocity = w.Min(self.get_input_float(self.max_velocity),
                             self.get_robot().get_joint_velocity_limit_expr(self.joint_name))

        max_acceleration = self.get_input_float(self.max_acceleration)

        err = joint_goal - current_joint
        capped_err = self.limit_acceleration(current_joint, err, max_acceleration, max_velocity)

<<<<<<< HEAD
        self.add_constraint(str(self), lower=capped_err, upper=capped_err, weight=weight, expression=current_joint, goal_constraint=self.goal_constraint)
=======
        # weight = self.magic_weight_function(w.Abs(err),
        #                                     0.0, WEIGHTS[5],
        #                                     np.pi / 8, WEIGHTS[4],
        #                                     np.pi / 6, WEIGHTS[3],
        #                                     np.pi / 4, WEIGHTS[1])
        weight = WEIGHTS[5]

        self.add_constraint('', lower=capped_err, upper=capped_err, weight=weight, expression=current_joint)
>>>>>>> fb21f2e3

    def __str__(self):
        s = super(JointPositionRevolute, self).__str__()
        return u'{}/{}'.format(s, self.joint_name)


class JointPositionList(Constraint):
    def __init__(self, god_map, goal_state, weight=None, max_velocity=None, goal_constraint=None):
        super(JointPositionList, self).__init__(god_map)
        self.constraints = []
        for i, joint_name in enumerate(goal_state[u'name']):
            goal_position = goal_state[u'position'][i]
            params = {u'joint_name': joint_name,
                      u'goal': goal_position}
            if weight is not None:
                params[u'weight'] = weight
            if max_velocity is not None:
                params[u'max_velocity'] = max_velocity
<<<<<<< HEAD
            if goal_constraint is not None:
                params[u'goal_constraint'] = goal_constraint
            self.constraints.append(JointPosition(god_map, **params))
=======
            if self.get_robot().is_joint_continuous(joint_name):
                self.constraints.append(JointPositionContinuous(god_map, **params))
            elif self.get_robot().is_joint_revolute(joint_name):
                self.constraints.append(JointPositionRevolute(god_map, **params))
            elif self.get_robot().is_joint_prismatic(joint_name):
                self.constraints.append(JointPositionPrismatic(god_map, **params))
>>>>>>> fb21f2e3

    def make_constraints(self):
        for constraint in self.constraints:
            self.soft_constraints.update(constraint.get_constraints())


class BasicCartesianConstraint(Constraint):
    goal = u'goal'
    weight = u'weight'
    max_velocity = u'max_velocity'
    max_acceleration = u'max_acceleration'

<<<<<<< HEAD
    def __init__(self, god_map, root_link, tip_link, goal, weight=HIGH_WEIGHT, max_velocity=0.1, max_acceleration=0.1, goal_constraint=True):
=======
    def __init__(self, god_map, root_link, tip_link, goal, max_velocity=0.1, max_acceleration=0.1):
>>>>>>> fb21f2e3
        super(BasicCartesianConstraint, self).__init__(god_map)
        self.root = root_link
        self.tip = tip_link

        self.goal_constraint = goal_constraint
        goal = self.parse_and_transform_PoseStamped(goal, self.root)

        params = {self.goal: goal,
                  self.max_acceleration: max_acceleration,
                  self.max_velocity: max_velocity}
        self.save_params_on_god_map(params)

    def get_goal_pose(self):
        return self.get_input_PoseStamped(self.goal)

    def __str__(self):
        s = super(BasicCartesianConstraint, self).__str__()
        return u'{}/{}/{}'.format(s, self.root, self.tip)


class CartesianPosition(BasicCartesianConstraint):

    def make_constraints(self):
        """
        example:
        name='CartesianPosition'
        parameter_value_pair='{
            "root": "base_footprint", #required
            "tip": "r_gripper_tool_frame", #required
            "goal_position": {"header":
                                {"stamp":
                                    {"secs": 0,
                                    "nsecs": 0},
                                "frame_id": "",
                                "seq": 0},
                            "pose": {"position":
                                        {"y": 0.0,
                                        "x": 0.0,
                                        "z": 0.0},
                                    "orientation": {"y": 0.0,
                                                    "x": 0.0,
                                                    "z": 0.0,
                                                    "w": 0.0}
                                    }
                            }', #required
            "weight": 1, #optional
            "max_velocity": 0.3 #optional -- rad/s or m/s depending on joint; can not go higher than urdf limit
        }'
        :return:
        """

        r_P_g = w.position_of(self.get_goal_pose())
        max_velocity = self.get_input_float(self.max_velocity)
        max_acceleration = self.get_input_float(self.max_acceleration)

<<<<<<< HEAD
        r_P_c = w.position_of(self.get_fk(self.root, self.tip))

        r_P_error = r_P_g - r_P_c
        trans_error = w.norm(r_P_error)

        trans_scale = self.limit_acceleration(w.norm(r_P_c),
                                              trans_error,
                                              max_acceleration,
                                              max_velocity)
        r_P_intermediate_error = w.save_division(r_P_error, trans_error) * trans_scale

        self.add_constraint(str(self) + u'x', lower=r_P_intermediate_error[0],
                            upper=r_P_intermediate_error[0],
                            weight=weight,
                            expression=r_P_c[0],
                            goal_constraint=self.goal_constraint)
        self.add_constraint(str(self) + u'y', lower=r_P_intermediate_error[1],
                            upper=r_P_intermediate_error[1],
                            weight=weight,
                            expression=r_P_c[1],
                            goal_constraint=self.goal_constraint)
        self.add_constraint(str(self) + u'z', lower=r_P_intermediate_error[2],
                            upper=r_P_intermediate_error[2],
                            weight=weight,
                            expression=r_P_c[2],
                            goal_constraint=self.goal_constraint)


class CartesianPositionX(BasicCartesianConstraint):
    def make_constraints(self):
        goal_position = w.position_of(self.get_goal_pose())
        weight = self.get_input_float(self.weight)
        max_velocity = self.get_input_float(self.max_velocity)
        t = self.get_input_sampling_period()

        current_position = w.position_of(self.get_fk(self.root, self.tip))

        trans_error_vector = goal_position - current_position
        trans_error = w.norm(trans_error_vector)
        trans_scale = w.diffable_min_fast(trans_error, max_velocity * t)
        trans_control = w.save_division(trans_error_vector, trans_error) * trans_scale

        self.add_constraint(str(self) + u'x', lower=trans_control[0],
                            upper=trans_control[0],
                            weight=weight,
                            expression=current_position[0],
                            goal_constraint=self.goal_constraint)


class CartesianPositionY(BasicCartesianConstraint):
    def make_constraints(self):
        goal_position = w.position_of(self.get_goal_pose())
        weight = self.get_input_float(self.weight)
        max_velocity = self.get_input_float(self.max_velocity)
        t = self.get_input_sampling_period()

        current_position = w.position_of(self.get_fk(self.root, self.tip))

        trans_error_vector = goal_position - current_position
        trans_error = w.norm(trans_error_vector)
        trans_scale = w.diffable_min_fast(trans_error, max_velocity * t)
        trans_control = w.save_division(trans_error_vector, trans_error) * trans_scale

        self.add_constraint(str(self) + u'y', lower=trans_control[1],
                            upper=trans_control[1],
                            weight=weight,
                            expression=current_position[1],
                            goal_constraint=self.goal_constraint)
=======
        self.add_minimize_position_constraints(r_P_g, max_velocity, max_acceleration, self.root, self.tip)


# class CartesianPositionX(BasicCartesianConstraint):
# FIXME
#     def make_constraints(self):
#         goal_position = w.position_of(self.get_goal_pose())
#         weight = self.get_input_float(self.weight)
#         max_velocity = self.get_input_float(self.max_velocity)
#         t = self.get_input_sampling_period()
#
#         current_position = w.position_of(self.get_fk(self.root, self.tip))
#
#         trans_error_vector = goal_position - current_position
#         trans_error = w.norm(trans_error_vector)
#         trans_scale = w.Min(trans_error, max_velocity * t)
#         trans_control = w.save_division(trans_error_vector, trans_error) * trans_scale
#
#         self.add_constraint(u'x', lower=trans_control[0],
#                             upper=trans_control[0],
#                             weight=weight,
#                             expression=current_position[0])
#
#
# class CartesianPositionY(BasicCartesianConstraint):
#     def make_constraints(self):
#         goal_position = w.position_of(self.get_goal_pose())
#         weight = self.get_input_float(self.weight)
#         max_velocity = self.get_input_float(self.max_velocity)
#         t = self.get_input_sampling_period()
#
#         current_position = w.position_of(self.get_fk(self.root, self.tip))
#
#         trans_error_vector = goal_position - current_position
#         trans_error = w.norm(trans_error_vector)
#         trans_scale = w.Min(trans_error, max_velocity * t)
#         trans_control = w.save_division(trans_error_vector, trans_error) * trans_scale
#
#         self.add_constraint(u'y', lower=trans_control[1],
#                             upper=trans_control[1],
#                             weight=weight,
#                             expression=current_position[1])
>>>>>>> fb21f2e3


class CartesianOrientation(BasicCartesianConstraint):
    def __init__(self, god_map, root_link, tip_link, goal, max_velocity=0.5, max_acceleration=0.5):
        super(CartesianOrientation, self).__init__(god_map, root_link, tip_link, goal, max_velocity,
                                                   max_acceleration)

    def make_constraints(self):
        """
        example:
        name='CartesianPosition'
        parameter_value_pair='{
            "root": "base_footprint", #required
            "tip": "r_gripper_tool_frame", #required
            "goal_position": {"header":
                                {"stamp":
                                    {"secs": 0,
                                    "nsecs": 0},
                                "frame_id": "",
                                "seq": 0},
                            "pose": {"position":
                                        {"y": 0.0,
                                        "x": 0.0,
                                        "z": 0.0},
                                    "orientation": {"y": 0.0,
                                                    "x": 0.0,
                                                    "z": 0.0,
                                                    "w": 0.0}
                                    }
                            }', #required
            "weight": 1, #optional
            "max_velocity": 0.3 #optional -- rad/s or m/s depending on joint; can not go higher than urdf limit
        }'
        :return:
        """
        goal_rotation = w.rotation_of(self.get_goal_pose())
        max_velocity = self.get_input_float(self.max_velocity)
        max_acceleration = self.get_input_float(self.max_acceleration)

        current_rotation = w.rotation_of(self.get_fk(self.root, self.tip))
        current_evaluated_rotation = w.rotation_of(self.get_fk_evaluated(self.root, self.tip))

        hack = w.rotation_matrix_from_axis_angle([0, 0, 1], 0.0001)

        axis, current_angle = w.axis_angle_from_matrix(
            w.dot(w.dot(current_evaluated_rotation.T, hack), current_rotation))
        c_aa = (axis * current_angle)

        axis, angle = w.axis_angle_from_matrix(w.dot(current_rotation.T, goal_rotation))

        capped_angle = self.limit_acceleration(current_angle,
                                               angle,
                                               max_acceleration,
                                               max_velocity)

        r_rot_control = axis * capped_angle

        weight = WEIGHTS[5]

        self.add_constraint(u'/0', lower=r_rot_control[0],
                            upper=r_rot_control[0],
                            weight=weight,
<<<<<<< HEAD
                            expression=c_aa[0],
                            goal_constraint=self.goal_constraint)
        self.add_constraint(str(self) + u'/1', lower=r_rot_control[1],
                            upper=r_rot_control[1],
                            weight=weight,
                            expression=c_aa[1],
                            goal_constraint=self.goal_constraint)
        self.add_constraint(str(self) + u'/2', lower=r_rot_control[2],
=======
                            expression=c_aa[0])
        self.add_constraint(u'/1', lower=r_rot_control[1],
                            upper=r_rot_control[1],
                            weight=weight,
                            expression=c_aa[1])
        self.add_constraint(u'/2', lower=r_rot_control[2],
>>>>>>> fb21f2e3
                            upper=r_rot_control[2],
                            weight=weight,
                            expression=c_aa[2],
                            goal_constraint=self.goal_constraint)


class CartesianOrientationSlerp(BasicCartesianConstraint):
    def __init__(self, god_map, root_link, tip_link, goal, max_velocity=0.5, max_accleration=0.5):
        super(CartesianOrientationSlerp, self).__init__(god_map, root_link, tip_link, goal, max_velocity,
                                                        max_accleration)

    def make_constraints(self):
        """
        example:
        name='CartesianPosition'
        parameter_value_pair='{
            "root": "base_footprint", #required
            "tip": "r_gripper_tool_frame", #required
            "goal_position": {"header":
                                {"stamp":
                                    {"secs": 0,
                                    "nsecs": 0},
                                "frame_id": "",
                                "seq": 0},
                            "pose": {"position":
                                        {"y": 0.0,
                                        "x": 0.0,
                                        "z": 0.0},
                                    "orientation": {"y": 0.0,
                                                    "x": 0.0,
                                                    "z": 0.0,
                                                    "w": 0.0}
                                    }
                            }', #required
            "weight": 1, #optional
            "max_velocity": 0.3 #optional -- rad/s or m/s depending on joint; can not go higher than urdf limit
        }'
        :return:
        """
        r_R_g = w.rotation_of(self.get_goal_pose())
        weight = self.get_input_float(self.weight)
        max_velocity = self.get_input_float(self.max_velocity)
        max_acceleration = self.get_input_float(self.max_acceleration)

        r_R_c = w.rotation_of(self.get_fk(self.root, self.tip))
        r_R_c_evaluated = w.rotation_of(self.get_fk_evaluated(self.root, self.tip))

        identity = w.rotation_matrix_from_axis_angle([0, 0, 1], 0.0001)
        c_R_c = w.dot(w.dot(r_R_c_evaluated.T, identity), r_R_c)
        current_axis, current_angle = w.axis_angle_from_matrix(c_R_c)
        current_angle_axis = (current_axis * current_angle)

        error_angle = w.rotation_distance(r_R_c, r_R_g)
        error_angle = w.Abs(error_angle)

        _, angle = w.axis_angle_from_matrix(r_R_c)
        # capped_angle = self.limit_acceleration(angle,
        #                                        error_angle,
        #                                        max_acceleration,
        #                                        max_velocity) / error_angle

        capped_angle = self.limit_velocity(error_angle, max_velocity) / error_angle

        r_R_c_q = w.quaternion_from_matrix(r_R_c)
        r_R_g_q = w.quaternion_from_matrix(r_R_g)
        r_R_g_intermediate_q = w.quaternion_slerp(r_R_c_q, r_R_g_q, capped_angle)
        c_R_g_intermediate_q = w.quaternion_diff(r_R_c_q, r_R_g_intermediate_q)
        intermediate_error_axis, intermediate_error_angle = w.axis_angle_from_quaternion(c_R_g_intermediate_q[0],
                                                                                         c_R_g_intermediate_q[1],
                                                                                         c_R_g_intermediate_q[2],
                                                                                         c_R_g_intermediate_q[3])

        c_R_g_intermediate_aa = intermediate_error_axis * intermediate_error_angle

        weight = WEIGHT_ABOVE_CA

        self.add_constraint(u'/0', lower=c_R_g_intermediate_aa[0],
                            upper=c_R_g_intermediate_aa[0],
                            weight=weight,
<<<<<<< HEAD
                            expression=current_angle_axis[0],
                            goal_constraint=self.goal_constraint)
        self.add_constraint(str(self) + u'/1', lower=c_R_g_intermediate_aa[1],
                            upper=c_R_g_intermediate_aa[1],
                            weight=weight,
                            expression=current_angle_axis[1],
                            goal_constraint=self.goal_constraint)
        self.add_constraint(str(self) + u'/2', lower=c_R_g_intermediate_aa[2],
=======
                            expression=current_angle_axis[0])
        self.add_constraint(u'/1', lower=c_R_g_intermediate_aa[1],
                            upper=c_R_g_intermediate_aa[1],
                            weight=weight,
                            expression=current_angle_axis[1])
        self.add_constraint(u'/2', lower=c_R_g_intermediate_aa[2],
>>>>>>> fb21f2e3
                            upper=c_R_g_intermediate_aa[2],
                            weight=weight,
                            expression=current_angle_axis[2],
                            goal_constraint=self.goal_constraint)


class CartesianPose(Constraint):
    def __init__(self, god_map, root_link, tip_link, goal, translation_max_velocity=0.1,
                 translation_max_acceleration=0.1, rotation_max_velocity=0.5, rotation_max_acceleration=0.5):
        super(CartesianPose, self).__init__(god_map)
        self.constraints = []
        self.constraints.append(CartesianPosition(god_map, root_link, tip_link, goal,
                                                  translation_max_velocity, translation_max_acceleration))
        self.constraints.append(CartesianOrientationSlerp(god_map, root_link, tip_link, goal,
                                                          rotation_max_velocity, rotation_max_acceleration))

    def make_constraints(self):
        for constraint in self.constraints:
            self.soft_constraints.update(constraint.make_constraints())


class ExternalCollisionAvoidance(Constraint):
    repel_velocity = u'repel_velocity'
    max_weight_distance = u'max_weight_distance'
    low_weight_distance = u'low_weight_distance'
    zero_weight_distance = u'zero_weight_distance'
    root_T_link_b = u'root_T_link_b'
    link_in_chain = u'link_in_chain'
    max_acceleration = u'max_acceleration'

    def __init__(self, god_map, link_name, repel_velocity=0.1, max_weight_distance=0.0, low_weight_distance=0.01,
                 zero_weight_distance=0.05, idx=0, max_acceleration=0.005):
        super(ExternalCollisionAvoidance, self).__init__(god_map)
        self.link_name = link_name
        self.robot_root = self.get_robot().get_root()
        self.robot_name = self.get_robot_unsafe().get_name()
        self.idx = idx

        params = {self.repel_velocity: repel_velocity,
                  self.max_weight_distance: max_weight_distance,
                  self.low_weight_distance: low_weight_distance,
                  self.zero_weight_distance: zero_weight_distance,
                  self.max_acceleration: max_acceleration}
        self.save_params_on_god_map(params)

    def get_contact_normal_on_b_in_root(self):
        return Vector3Input(self.god_map.to_symbol,
                            prefix=identifier.closest_point + [u'get_external_collisions',
                                                               (self.link_name,),
                                                               self.idx,
                                                               u'get_contact_normal_in_root',
                                                               tuple()]).get_expression()

    def get_closest_point_on_a_in_a(self):
        return Point3Input(self.god_map.to_symbol,
                           prefix=identifier.closest_point + [u'get_external_collisions',
                                                              (self.link_name,),
                                                              self.idx,
                                                              u'get_position_on_a_in_a',
                                                              tuple()]).get_expression()

    def get_closest_point_on_b_in_root(self):
        return Point3Input(self.god_map.to_symbol,
                           prefix=identifier.closest_point + [u'get_external_collisions',
                                                              (self.link_name,),
                                                              self.idx,
                                                              u'get_position_on_b_in_root',
                                                              tuple()]).get_expression()

    def get_actual_distance(self):
        return self.god_map.to_symbol(identifier.closest_point + [u'get_external_collisions',
                                                                  (self.link_name,),
                                                                  self.idx,
                                                                  u'get_contact_distance',
                                                                  tuple()])

    def make_constraints(self):
        a_P_pa = self.get_closest_point_on_a_in_a()
        r_P_pb = self.get_closest_point_on_b_in_root()
        r_V_n = self.get_contact_normal_on_b_in_root()
        actual_distance = self.get_actual_distance()
        repel_velocity = self.get_input_float(self.repel_velocity)
        max_acceleration = self.get_input_float(self.max_acceleration)
        zero_weight_distance = self.get_input_float(self.zero_weight_distance)

        r_T_a = self.get_fk(self.robot_root, self.link_name)

        r_P_pa = w.dot(r_T_a, a_P_pa)
        r_V_pb_pa = r_P_pa - r_P_pb

        dist = w.dot(r_V_n.T, r_V_pb_pa)[0]

        weight_f = self.magic_weight_function(actual_distance,
                                              0.0, WEIGHT_MAX,  # nothing should be stronger than ca
                                              0.01, WEIGHTS[4],
                                              # everything should stay below this to ensure ca is strong enough
                                              0.05, WEIGHTS[2],  # ca active but can get overpowered
                                              0.06, WEIGHT_MIN)  # everything is stronger than ca

        penetration_distance = zero_weight_distance - actual_distance

        limit = w.Max(-actual_distance, self.limit_acceleration(dist,
                                                                penetration_distance,
                                                                max_acceleration,
                                                                repel_velocity))

        # limit = self.limit_velocity(actual_distance, repel_velocity)

        self.add_constraint('', lower=limit,
                            upper=1e9,
                            weight=weight_f,
                            expression=dist,
                            goal_constraint=False)

    def __str__(self):
        s = super(ExternalCollisionAvoidance, self).__str__()
        return u'{}/{}/{}'.format(s, self.link_name, self.idx)


class SelfCollisionAvoidance(Constraint):
    repel_velocity = u'repel_velocity'
    max_weight_distance = u'max_weight_distance'
    low_weight_distance = u'low_weight_distance'
    zero_weight_distance = u'zero_weight_distance'
    root_T_link_b = u'root_T_link_b'
    link_in_chain = u'link_in_chain'

    def __init__(self, god_map, link_a, link_b, repel_velocity=0.1, max_weight_distance=0.0, low_weight_distance=0.01,
                 zero_weight_distance=0.05, idx=0):
        super(SelfCollisionAvoidance, self).__init__(god_map)
        self.link_a = link_a
        self.link_b = link_b
        self.robot_root = self.get_robot().get_root()
        self.robot_name = self.get_robot_unsafe().get_name()
        self.idx = idx

        params = {self.repel_velocity: repel_velocity,
                  self.max_weight_distance: max_weight_distance,
                  self.low_weight_distance: low_weight_distance,
                  self.zero_weight_distance: zero_weight_distance, }
        self.save_params_on_god_map(params)

    def get_contact_normal_in_b(self):
        return Vector3Input(self.god_map.to_symbol,
                            prefix=identifier.closest_point + [u'get_self_collisions',
                                                               (self.link_a, self.link_b),
                                                               self.idx,
                                                               u'get_contact_normal_in_b',
                                                               tuple()]).get_expression()

    def get_position_on_a_in_a(self):
        return Point3Input(self.god_map.to_symbol,
                           prefix=identifier.closest_point + [u'get_self_collisions',
                                                              (self.link_a, self.link_b),
                                                              self.idx,
                                                              u'get_position_on_a_in_a',
                                                              tuple()]).get_expression()

    def get_b_T_pb(self):
        return TranslationInput(self.god_map.to_symbol,
                                prefix=identifier.closest_point + [u'get_self_collisions',
                                                                   (self.link_a, self.link_b),
                                                                   self.idx,
                                                                   u'get_position_on_b_in_b',
                                                                   tuple()]).get_frame()

    def get_actual_distance(self):
        return self.god_map.to_symbol(identifier.closest_point + [u'get_self_collisions',
                                                                  (self.link_a, self.link_b),
                                                                  self.idx,
                                                                  u'get_contact_distance',
                                                                  tuple()])

    def make_constraints(self):
        repel_velocity = self.get_input_float(self.repel_velocity)
        zero_weight_distance = self.get_input_float(self.zero_weight_distance)
        actual_distance = self.get_actual_distance()

        movable_joint = self.get_robot().get_controlled_parent_joint(self.link_a)
        f = self.get_robot().get_child_link_of_joint(movable_joint)
        a_T_f = self.get_fk_evaluated(self.link_a, f)

        b_T_a = self.get_fk(self.link_b, self.link_a)
        pb_T_b = w.inverse_frame(self.get_b_T_pb())
        f_P_pa = self.get_position_on_a_in_a()

        pb_V_n = self.get_contact_normal_in_b()

        a_P_pa = w.dot(a_T_f, f_P_pa)

        pb_P_pa = w.dot(pb_T_b, b_T_a, a_P_pa)

        dist = w.dot(pb_V_n.T, pb_P_pa)[0]

        weight_f = self.magic_weight_function(actual_distance,
                                              0.0, WEIGHT_MAX,
                                              0.01, WEIGHTS[4],
                                              0.05, WEIGHTS[2],
                                              0.06, WEIGHT_MIN)

        limit = zero_weight_distance - actual_distance
        limit = self.limit_velocity(limit, repel_velocity)

<<<<<<< HEAD
        self.add_constraint(str(self), lower=limit,
                            upper=1e9,
                            weight=weight_f,
                            expression=dist,
                            goal_constraint=False)
=======
        self.add_constraint('', lower=limit, upper=1e9, weight=weight_f, expression=dist)
>>>>>>> fb21f2e3

    def __str__(self):
        s = super(SelfCollisionAvoidance, self).__str__()
        return u'{}/{}/{}/{}'.format(s, self.link_a, self.link_b, self.idx)


class AlignPlanes(Constraint):
    root_normal_id = u'root_normal'
    tip_normal_id = u'tip_normal'
    max_velocity_id = u'max_velocity'

<<<<<<< HEAD
    def __init__(self, god_map, root, tip, root_normal, tip_normal, weight=HIGH_WEIGHT, max_velocity=0.5, goal_constraint=True):
=======
    def __init__(self, god_map, root, tip, root_normal, tip_normal, max_velocity=0.5):
>>>>>>> fb21f2e3
        """
        :type god_map:
        :type root: str
        :type tip: str
        :type root_normal: Vector3Stamped
        :type tip_normal: Vector3Stamped
        """
        super(AlignPlanes, self).__init__(god_map)
        self.root = root
        self.tip = tip
        self.goal_constraint = goal_constraint

        self.tip_normal = self.parse_and_transform_Vector3Stamped(tip_normal, self.tip, normalized=True)
        self.root_normal = self.parse_and_transform_Vector3Stamped(root_normal, self.root, normalized=True)

        params = {self.root_normal_id: self.root_normal,
                  self.tip_normal_id: self.tip_normal,
                  self.max_velocity_id: max_velocity}
        self.save_params_on_god_map(params)

    def __str__(self):
        s = super(AlignPlanes, self).__str__()
        return u'{}/{}/{}_X:{}_Y:{}_Z:{}'.format(s, self.root, self.tip,
                                                 self.tip_normal.vector.x,
                                                 self.tip_normal.vector.y,
                                                 self.tip_normal.vector.z)

    def get_root_normal_vector(self):
        return self.get_input_Vector3Stamped(self.root_normal_id)

    def get_tip_normal_vector(self):
        return self.get_input_Vector3Stamped(self.tip_normal_id)

    def make_constraints(self):
        max_velocity = self.get_input_float(self.max_velocity_id)
        tip_normal__tip = self.get_tip_normal_vector()
        root_normal__root = self.get_root_normal_vector()
        self.add_minimize_vector_angle_constraints(max_velocity, self.root, self.tip, tip_normal__tip, root_normal__root)


<<<<<<< HEAD
        self.add_constraint(str(self) + u'x', lower=diff[0],
                            upper=diff[0],
                            weight=weight,
                            expression=tip_normal__root[0],
                            goal_constraint=self.goal_constraint)
        self.add_constraint(str(self) + u'y', lower=diff[1],
                            upper=diff[1],
                            weight=weight,
                            expression=tip_normal__root[1],
                            goal_constraint=self.goal_constraint)
        self.add_constraint(str(self) + u'z', lower=diff[2],
                            upper=diff[2],
                            weight=weight,
                            expression=tip_normal__root[2],
                            goal_constraint=self.goal_constraint)
=======
class GraspBar(Constraint):
    bar_axis_id = u'bar_axis'
    tip_grasp_axis_id = u'tip_grasp_axis'
    bar_center_id = u'bar_center'
    bar_length_id = u'bar_length'
    max_velocity_id = u'max_velocity'

    def __init__(self, god_map, root, tip, tip_grasp_axis, bar_center, bar_axis, bar_length, max_velocity=0.1):
        super(GraspBar, self).__init__(god_map)
        self.root = root
        self.tip = tip

        bar_center = self.parse_and_transform_PointStamped(bar_center, self.root)

        tip_grasp_axis = self.parse_and_transform_Vector3Stamped(tip_grasp_axis, self.tip, normalized=True)

        bar_axis = self.parse_and_transform_Vector3Stamped(bar_axis, self.root, normalized=True)

        params = {self.bar_axis_id: bar_axis,
                  self.tip_grasp_axis_id: tip_grasp_axis,
                  self.bar_center_id: bar_center,
                  self.bar_length_id: bar_length,
                  self.max_velocity_id: max_velocity}
        self.save_params_on_god_map(params)

    def __str__(self):
        s = super(GraspBar, self).__str__()
        return u'{}/{}/{}'.format(s, self.root, self.tip)

    def get_bar_axis_vector(self):
        return self.get_input_Vector3Stamped(self.bar_axis_id)

    def get_tip_grasp_axis_vector(self):
        return self.get_input_Vector3Stamped(self.tip_grasp_axis_id)

    def get_bar_center_point(self):
        return self.get_input_PointStamped(self.bar_center_id)

    def make_constraints(self):
        max_velocity = self.get_input_float(self.max_velocity_id)

        bar_length = self.get_input_float(self.bar_length_id)
        root_V_bar_axis = self.get_bar_axis_vector()
        tip_V_tip_grasp_axis = self.get_tip_grasp_axis_vector()
        root_P_bar_center = self.get_bar_center_point()

        self.add_minimize_vector_angle_constraints(max_velocity, self.root, self.tip, tip_V_tip_grasp_axis, root_V_bar_axis)

        root_P_tip = w.position_of(self.get_fk(self.root, self.tip))

        root_P_line_start = root_P_bar_center + root_V_bar_axis * bar_length / 2
        root_P_line_end = root_P_bar_center - root_V_bar_axis * bar_length / 2

        dist, nearest = w.distance_point_to_line_segment(root_P_tip, root_P_line_start, root_P_line_end)

        self.add_minimize_position_constraints(nearest,
                                               0.1,
                                               0.1,
                                               self.root,
                                               self.tip)


class BasePointingForward(Constraint):
    base_forward_axis_id = u'base_forward_axis'
    max_velocity = u'max_velocity'
    range_id = u'range'
    linear_velocity_threshold_id = u'linear_velocity_threshold'

    def __init__(self, god_map, base_forward_axis=None, base_footprint=None, odom=None, velocity_tip=None,
                 range=np.pi / 8,
                 max_velocity=np.pi / 8, linear_velocity_threshold=0.02):
        """
        :param god_map: ignore
        :type base_forward_axis: Vector3Stamped as json dict
        :type base_footprint: str
        :type odom: str
        :type range: float
        :type max_velocity: float
        """
        super(BasePointingForward, self).__init__(god_map)
        if odom is not None:
            self.odom = odom
        else:
            self.odom = self.get_robot().get_root()
        if base_footprint is not None:
            self.base_footprint = base_footprint
        else:
            self.base_footprint = self.get_robot().get_non_base_movement_root()
        if velocity_tip is None:
            self.velocity_tip = self.base_footprint
        else:
            self.velocity_tip = velocity_tip
        if base_forward_axis is not None:
            self.base_forward_axis = base_forward_axis
            base_forward_axis = convert_dictionary_to_ros_message(u'geometry_msgs/Vector3Stamped', base_forward_axis)
            base_forward_axis = tf.transform_vector(self.base_footprint, base_forward_axis)
            tmp = np.array([base_forward_axis.vector.x, base_forward_axis.vector.y, base_forward_axis.vector.z])
            tmp = tmp / np.linalg.norm(tmp)
            self.base_forward_axis.vector = Vector3(*tmp)
        else:
            self.base_forward_axis = Vector3Stamped()
            self.base_forward_axis.header.frame_id = self.base_footprint
            self.base_forward_axis.vector.x = 1

        params = {self.base_forward_axis_id: self.base_forward_axis,
                  self.max_velocity: max_velocity,
                  self.range_id: range,
                  self.linear_velocity_threshold_id: linear_velocity_threshold}
        self.save_params_on_god_map(params)

    def __str__(self):
        s = super(BasePointingForward, self).__str__()
        return u'{}/{}/{}_X:{}_Y:{}_Z:{}'.format(s, self.odom, self.base_footprint,
                                                 self.base_forward_axis.vector.x,
                                                 self.base_forward_axis.vector.y,
                                                 self.base_forward_axis.vector.z)

    def get_base_forward_axis(self):
        return self.get_input_Vector3Stamped(self.base_forward_axis_id)

    def make_constraints(self):
        weight = WEIGHT_BELOW_CA
        range = self.get_input_float(self.range_id)
        linear_velocity_threshold = self.get_input_float(self.linear_velocity_threshold_id)

        max_velocity = self.get_input_float(self.max_velocity)
        odom_T_base_footprint_dot = self.get_fk_velocity(self.odom, self.velocity_tip)
        odom_V_goal = w.vector3(odom_T_base_footprint_dot[0],
                                odom_T_base_footprint_dot[1],
                                odom_T_base_footprint_dot[2])
        odom_V_goal_length_1 = w.scale(odom_V_goal, 1)

        odom_R_base_footprint = w.rotation_of(self.get_fk(self.odom, self.base_footprint))
        base_footprint_V_current = self.get_base_forward_axis()
        odom_V_base_footprint = w.dot(odom_R_base_footprint, base_footprint_V_current)

        linear_velocity = w.norm(odom_V_goal)

        error = w.acos(w.dot(odom_V_goal_length_1.T, odom_V_base_footprint)[0])
        error_limited_lb = w.if_greater_eq(linear_velocity_threshold, linear_velocity, 0,
                                           self.limit_velocity(error + range, max_velocity))
        error_limited_ub = w.if_greater_eq(linear_velocity_threshold, linear_velocity, 0,
                                           self.limit_velocity(error - range, max_velocity))
        self.add_constraint(u'/error',
                            lower=-error_limited_lb,
                            upper=-error_limited_ub,
                            weight=weight,
                            expression=error)
>>>>>>> fb21f2e3


class GravityJoint(Constraint):
    weight = u'weight'

<<<<<<< HEAD
    def __init__(self, god_map, joint_name, object_name, weight=MAX_WEIGHT, goal_constraint=True):
=======
    def __init__(self, god_map, joint_name, object_name):
>>>>>>> fb21f2e3
        super(GravityJoint, self).__init__(god_map)
        self.joint_name = joint_name
        self.object_name = object_name
<<<<<<< HEAD
        self.goal_constraint = goal_constraint
        params = {self.weight: weight}
=======
        params = {}
>>>>>>> fb21f2e3
        self.save_params_on_god_map(params)

    def make_constraints(self):
        current_joint = self.get_input_joint_position(self.joint_name)

        parent_link = self.get_robot().get_parent_link_of_joint(self.joint_name)

        parent_R_root = w.rotation_of(self.get_fk(parent_link, self.get_robot().get_root()))

        com__parent = w.position_of(self.get_fk_evaluated(parent_link, self.object_name))
        com__parent[3] = 0
        com__parent = w.scale(com__parent, 1)

        g = w.vector3(0, 0, -1)
        g__parent = w.dot(parent_R_root, g)
        axis_of_rotation = w.vector3(*self.get_robot().get_joint_axis(self.joint_name))
        l = w.dot(g__parent, axis_of_rotation)
        goal__parent = g__parent - w.scale(axis_of_rotation, l)
        goal__parent = w.scale(goal__parent, 1)

        goal_vel = w.acos(w.dot(com__parent, goal__parent))

        ref_axis_of_rotation = w.cross(com__parent, goal__parent)
        goal_vel *= w.sign(w.dot(ref_axis_of_rotation, axis_of_rotation))

        weight = WEIGHTS[3]

        self.add_constraint('', lower=goal_vel,  # sw.Min(goal_vel, 0),
                            upper=goal_vel,  # sw.Max(goal_vel, 0),
                            weight=weight,
                            expression=current_joint,
                            goal_constraint=self.goal_constraint)

    def __str__(self):
        s = super(GravityJoint, self).__str__()
        return u'{}/{}'.format(s, self.joint_name)


class UpdateGodMap(Constraint):

    def __init__(self, god_map, updates):
        super(UpdateGodMap, self).__init__(god_map)
        self.update_god_map([], updates)

    def update_god_map(self, identifier, updates):
        if not isinstance(updates, dict):
            raise GiskardException(u'{} used incorrectly, {} not a dict or number'.format(str(self), updates))
        for member, value in updates.items():
            next_identifier = identifier + [member]
            if isinstance(value, numbers.Number) and \
                    isinstance(self.get_god_map().get_data(next_identifier), numbers.Number):
                self.get_god_map().safe_set_data(next_identifier, value)
            else:
                self.update_god_map(next_identifier, value)


class Pointing(Constraint):
    goal_point = u'goal_point'
    pointing_axis = u'pointing_axis'
    weight = u'weight'

<<<<<<< HEAD
    def __init__(self, god_map, tip, goal_point, root=None, pointing_axis=None, weight=HIGH_WEIGHT, goal_constraint=True):
=======
    def __init__(self, god_map, tip, goal_point, root=None, pointing_axis=None):
>>>>>>> fb21f2e3
        """
        :type tip: str
        :param goal_point: json representing PointStamped
        :type goal_point: str
        :param root: default is root link of robot
        :type root: str
        :param pointing_axis: json representing Vector3Stamped, default is z axis
        :type pointing_axis: str
        :type weight: float
        """
        # always start by calling super with god map
        super(Pointing, self).__init__(god_map)

        # use this space to process your input parameters, handle defaults etc
        if root is None:
            self.root = self.get_robot().get_root()
        else:
            self.root = root
        self.tip = tip
        self.goal_constraint = goal_constraint

        # you receive message in json form, use these functions to turn them into the proper types and transfrom
        # them into a goal frame
        goal_point = self.parse_and_transform_PointStamped(goal_point, self.root)

        if pointing_axis is not None:
            pointing_axis = self.parse_and_transform_Vector3Stamped(pointing_axis, self.tip, normalized=True)
        else:
            pointing_axis = Vector3Stamped()
            pointing_axis.header.frame_id = self.tip
            pointing_axis.vector.z = 1

        # save everything, that you want to reference in expressions on the god map
        params = {self.goal_point: goal_point,
                  self.pointing_axis: pointing_axis}
        self.save_params_on_god_map(params)

    # make make some convenience functions to make your code more readable
    def get_goal_point(self):
        return self.get_input_PointStamped(self.goal_point)

    def get_pointing_axis(self):
        return self.get_input_Vector3Stamped(self.pointing_axis)

    def make_constraints(self):
        # in this function, you have to create the actual constraints
        # start by creating references to your input params in the god map
        # get_input functions generally return symbols referring to god map entries
        weight = WEIGHT_BELOW_CA
        root_T_tip = self.get_fk(self.root, self.tip)
        goal_point = self.get_goal_point()
        pointing_axis = self.get_pointing_axis()

        # do some math to create your expressions and limits
        # make sure to always use function from the casadi_wrapper, here imported as "w".
        # here are some rules of thumb that often make constraints more stable:
        # 1) keep the expressions as simple as possible and move the "magic" into the lower/upper limits
        # 2) don't try to minimize the number of constraints (in this example, minimizing the angle is also possible
        #       but sometimes gets unstable)
        # 3) you can't use the normal if! use e.g. "w.if_eq"
        # 4) use self.limit_velocity on your error
        # 5) giskard will calculate the derivative of "expression". so in this example, writing -diff[0] in
        #       in expression will result in the same behavior, because goal_axis is constant.
        #       This is also the reason, why lower/upper are limits for the derivative.
        goal_axis = goal_point - w.position_of(root_T_tip)
        goal_axis /= w.norm(goal_axis)  # FIXME avoid /0
        current_axis = w.dot(root_T_tip, pointing_axis)
        diff = goal_axis - current_axis

        # add constraints to the current problem, after execution, it gets cleared automatically
        self.add_constraint(
            # name of the constraint, make use to avoid name conflicts!
            u'x',
            # lower limit for the !derivative! of the expression
            lower=diff[0],
            # upper limit for the !derivative! of the expression
            upper=diff[0],
            # tells the solver how important this constraint is, if unsure, use HIGH_WEIGHT
            weight=weight,
            # symbolic expression that describes a geometric property. make sure it as a dependency on the
            # joint state. usually achieved through "get_fk"
<<<<<<< HEAD
            expression=current_axis[0],
            # describes if this constraint must be fulfilled at the end of the trajectory
            goal_constraint=self.goal_constraint)

        self.add_constraint(str(self) + u'y', lower=diff[1],
                            upper=diff[1],
                            weight=weight,
                            expression=current_axis[1],
                            goal_constraint=self.goal_constraint)
        self.add_constraint(str(self) + u'z', lower=diff[2],
=======
            expression=current_axis[0])
        self.add_constraint(u'y',
                            lower=diff[1],
                            upper=diff[1],
                            weight=weight,
                            expression=current_axis[1])
        self.add_constraint(u'z',
                            lower=diff[2],
>>>>>>> fb21f2e3
                            upper=diff[2],
                            weight=weight,
                            expression=current_axis[2],
                            goal_constraint=self.goal_constraint)

    def __str__(self):
        # helps to make sure your constraint name is unique.
        s = super(Pointing, self).__str__()
        return u'{}/{}/{}'.format(s, self.root, self.tip)
<|MERGE_RESOLUTION|>--- conflicted
+++ resolved
@@ -5,7 +5,7 @@
 from collections import OrderedDict
 
 import numpy as np
-from geometry_msgs.msg import Vector3Stamped
+from geometry_msgs.msg import Vector3Stamped, Vector3
 from rospy_message_converter.message_converter import convert_dictionary_to_ros_message
 
 import giskardpy.identifier as identifier
@@ -272,11 +272,7 @@
         self.make_constraints()
         return self.soft_constraints
 
-<<<<<<< HEAD
-    def add_constraint(self, name, lower, upper, weight, expression, goal_constraint):
-=======
-    def add_constraint(self, name_suffix, lower, upper, weight, expression):
->>>>>>> fb21f2e3
+    def add_constraint(self, name_suffix, lower, upper, weight, expression, goal_constraint):
         """
         :param name: name of the constraint, make use to avoid name conflicts!
         :type name: str
@@ -295,12 +291,9 @@
                                                      ubA=upper,
                                                      weight=weight,
                                                      expression=expression,
-<<<<<<< HEAD
-                                                     goal_constraint=goal_constraint)
-=======
+                                                     goal_constraint=goal_constraint,
                                                      lb=-1e9,
                                                      ub=1e9)
->>>>>>> fb21f2e3
 
     def add_debug_constraint(self, name, expr):
         """
@@ -312,7 +305,7 @@
         """
         self.add_constraint(name, expr, expr, 1, 0, False)
 
-    def add_minimize_position_constraints(self, r_P_g, max_velocity, max_acceleration, root, tip):
+    def add_minimize_position_constraints(self, r_P_g, max_velocity, max_acceleration, root, tip, goal_constraint):
         """
         :param r_P_g: position of goal relative to root frame
         :param max_velocity:
@@ -342,19 +335,23 @@
                             lower=r_P_intermediate_error[0],
                             upper=r_P_intermediate_error[0],
                             weight=weight,
-                            expression=r_P_c[0])
+                            expression=r_P_c[0],
+                            goal_constraint=goal_constraint)
         self.add_constraint(u'/y',
                             lower=r_P_intermediate_error[1],
                             upper=r_P_intermediate_error[1],
                             weight=weight,
-                            expression=r_P_c[1])
+                            expression=r_P_c[1],
+                            goal_constraint=goal_constraint)
         self.add_constraint(u'/z',
                             lower=r_P_intermediate_error[2],
                             upper=r_P_intermediate_error[2],
                             weight=weight,
-                            expression=r_P_c[2])
-
-    def add_minimize_vector_angle_constraints(self, max_velocity, root, tip, tip_V_tip_normal, root_V_goal_normal):
+                            expression=r_P_c[2],
+                            goal_constraint=goal_constraint)
+
+    def add_minimize_vector_angle_constraints(self, max_velocity, root, tip, tip_V_tip_normal, root_V_goal_normal,
+                                              goal_constraint):
         root_R_tip = w.rotation_of(self.get_fk(root, tip))
         root_V_tip_normal = w.dot(root_R_tip, tip_V_tip_normal)
 
@@ -368,15 +365,18 @@
         self.add_constraint(u'/rot/x', lower=error[0],
                             upper=error[0],
                             weight=weight,
-                            expression=root_V_tip_normal[0])
+                            expression=root_V_tip_normal[0],
+                            goal_constraint=goal_constraint)
         self.add_constraint(u'/rot/y', lower=error[1],
                             upper=error[1],
                             weight=weight,
-                            expression=root_V_tip_normal[1])
+                            expression=root_V_tip_normal[1],
+                            goal_constraint=goal_constraint)
         self.add_constraint(u'/rot/z', lower=error[2],
                             upper=error[2],
                             weight=weight,
-                            expression=root_V_tip_normal[2])
+                            expression=root_V_tip_normal[2],
+                            goal_constraint=goal_constraint)
 
 
 class JointPositionContinuous(Constraint):
@@ -386,13 +386,8 @@
     max_acceleration = u'max_acceleration'
     goal_constraint = u'goal_constraint'
 
-<<<<<<< HEAD
-    def __init__(self, god_map, joint_name, goal, weight=LOW_WEIGHT, max_velocity=1, max_acceleration=1, goal_constraint=True):
-        super(JointPosition, self).__init__(god_map)
-=======
-    def __init__(self, god_map, joint_name, goal, weight=WEIGHTS[5], max_velocity=1, max_acceleration=1):
+    def __init__(self, god_map, joint_name, goal, weight=WEIGHTS[5], max_velocity=1, max_acceleration=1, goal_constraint=True):
         super(JointPositionContinuous, self).__init__(god_map)
->>>>>>> fb21f2e3
         self.joint_name = joint_name
         self.goal_constraint = goal_constraint
 
@@ -437,7 +432,8 @@
                                             np.pi / 6, WEIGHTS[3],
                                             np.pi / 4, WEIGHTS[1])
 
-        self.add_constraint('', lower=capped_err, upper=capped_err, weight=weight, expression=current_joint)
+        self.add_constraint('', lower=capped_err, upper=capped_err, weight=weight, expression=current_joint,
+                            goal_constraint=True)
 
     def __str__(self):
         s = super(JointPositionContinuous, self).__str__()
@@ -451,6 +447,7 @@
     max_acceleration = u'max_acceleration'
 
     def __init__(self, god_map, joint_name, goal, weight=None, max_velocity=0.1, max_acceleration=0.1):
+        # TODO add goal constraint
         super(JointPositionPrismatic, self).__init__(god_map)
         self.joint_name = joint_name
         if not self.get_robot().is_joint_prismatic(joint_name):
@@ -493,7 +490,8 @@
                                             0.06, WEIGHTS[1])
         capped_err = self.limit_acceleration(current_joint, err, max_acceleration, max_velocity)
 
-        self.add_constraint('', lower=capped_err, upper=capped_err, weight=weight, expression=current_joint)
+        self.add_constraint('', lower=capped_err, upper=capped_err, weight=weight, expression=current_joint,
+                            goal_constraint=True)
 
     def __str__(self):
         s = super(JointPositionPrismatic, self).__str__()
@@ -545,9 +543,6 @@
         err = joint_goal - current_joint
         capped_err = self.limit_acceleration(current_joint, err, max_acceleration, max_velocity)
 
-<<<<<<< HEAD
-        self.add_constraint(str(self), lower=capped_err, upper=capped_err, weight=weight, expression=current_joint, goal_constraint=self.goal_constraint)
-=======
         # weight = self.magic_weight_function(w.Abs(err),
         #                                     0.0, WEIGHTS[5],
         #                                     np.pi / 8, WEIGHTS[4],
@@ -555,8 +550,8 @@
         #                                     np.pi / 4, WEIGHTS[1])
         weight = WEIGHTS[5]
 
-        self.add_constraint('', lower=capped_err, upper=capped_err, weight=weight, expression=current_joint)
->>>>>>> fb21f2e3
+        self.add_constraint('', lower=capped_err, upper=capped_err, weight=weight, expression=current_joint,
+                            goal_constraint=True)
 
     def __str__(self):
         s = super(JointPositionRevolute, self).__str__()
@@ -575,18 +570,14 @@
                 params[u'weight'] = weight
             if max_velocity is not None:
                 params[u'max_velocity'] = max_velocity
-<<<<<<< HEAD
             if goal_constraint is not None:
                 params[u'goal_constraint'] = goal_constraint
-            self.constraints.append(JointPosition(god_map, **params))
-=======
             if self.get_robot().is_joint_continuous(joint_name):
                 self.constraints.append(JointPositionContinuous(god_map, **params))
             elif self.get_robot().is_joint_revolute(joint_name):
                 self.constraints.append(JointPositionRevolute(god_map, **params))
             elif self.get_robot().is_joint_prismatic(joint_name):
                 self.constraints.append(JointPositionPrismatic(god_map, **params))
->>>>>>> fb21f2e3
 
     def make_constraints(self):
         for constraint in self.constraints:
@@ -599,11 +590,7 @@
     max_velocity = u'max_velocity'
     max_acceleration = u'max_acceleration'
 
-<<<<<<< HEAD
-    def __init__(self, god_map, root_link, tip_link, goal, weight=HIGH_WEIGHT, max_velocity=0.1, max_acceleration=0.1, goal_constraint=True):
-=======
-    def __init__(self, god_map, root_link, tip_link, goal, max_velocity=0.1, max_acceleration=0.1):
->>>>>>> fb21f2e3
+    def __init__(self, god_map, root_link, tip_link, goal, max_velocity=0.1, max_acceleration=0.1, goal_constraint=True):
         super(BasicCartesianConstraint, self).__init__(god_map)
         self.root = root_link
         self.tip = tip_link
@@ -656,10 +643,10 @@
         """
 
         r_P_g = w.position_of(self.get_goal_pose())
+        weight = self.get_input_float(self.weight)
         max_velocity = self.get_input_float(self.max_velocity)
         max_acceleration = self.get_input_float(self.max_acceleration)
 
-<<<<<<< HEAD
         r_P_c = w.position_of(self.get_fk(self.root, self.tip))
 
         r_P_error = r_P_g - r_P_c
@@ -687,49 +674,6 @@
                             expression=r_P_c[2],
                             goal_constraint=self.goal_constraint)
 
-
-class CartesianPositionX(BasicCartesianConstraint):
-    def make_constraints(self):
-        goal_position = w.position_of(self.get_goal_pose())
-        weight = self.get_input_float(self.weight)
-        max_velocity = self.get_input_float(self.max_velocity)
-        t = self.get_input_sampling_period()
-
-        current_position = w.position_of(self.get_fk(self.root, self.tip))
-
-        trans_error_vector = goal_position - current_position
-        trans_error = w.norm(trans_error_vector)
-        trans_scale = w.diffable_min_fast(trans_error, max_velocity * t)
-        trans_control = w.save_division(trans_error_vector, trans_error) * trans_scale
-
-        self.add_constraint(str(self) + u'x', lower=trans_control[0],
-                            upper=trans_control[0],
-                            weight=weight,
-                            expression=current_position[0],
-                            goal_constraint=self.goal_constraint)
-
-
-class CartesianPositionY(BasicCartesianConstraint):
-    def make_constraints(self):
-        goal_position = w.position_of(self.get_goal_pose())
-        weight = self.get_input_float(self.weight)
-        max_velocity = self.get_input_float(self.max_velocity)
-        t = self.get_input_sampling_period()
-
-        current_position = w.position_of(self.get_fk(self.root, self.tip))
-
-        trans_error_vector = goal_position - current_position
-        trans_error = w.norm(trans_error_vector)
-        trans_scale = w.diffable_min_fast(trans_error, max_velocity * t)
-        trans_control = w.save_division(trans_error_vector, trans_error) * trans_scale
-
-        self.add_constraint(str(self) + u'y', lower=trans_control[1],
-                            upper=trans_control[1],
-                            weight=weight,
-                            expression=current_position[1],
-                            goal_constraint=self.goal_constraint)
-=======
-        self.add_minimize_position_constraints(r_P_g, max_velocity, max_acceleration, self.root, self.tip)
 
 
 # class CartesianPositionX(BasicCartesianConstraint):
@@ -771,7 +715,6 @@
 #                             upper=trans_control[1],
 #                             weight=weight,
 #                             expression=current_position[1])
->>>>>>> fb21f2e3
 
 
 class CartesianOrientation(BasicCartesianConstraint):
@@ -834,23 +777,14 @@
         self.add_constraint(u'/0', lower=r_rot_control[0],
                             upper=r_rot_control[0],
                             weight=weight,
-<<<<<<< HEAD
                             expression=c_aa[0],
                             goal_constraint=self.goal_constraint)
-        self.add_constraint(str(self) + u'/1', lower=r_rot_control[1],
+        self.add_constraint(u'/1', lower=r_rot_control[1],
                             upper=r_rot_control[1],
                             weight=weight,
                             expression=c_aa[1],
                             goal_constraint=self.goal_constraint)
-        self.add_constraint(str(self) + u'/2', lower=r_rot_control[2],
-=======
-                            expression=c_aa[0])
-        self.add_constraint(u'/1', lower=r_rot_control[1],
-                            upper=r_rot_control[1],
-                            weight=weight,
-                            expression=c_aa[1])
         self.add_constraint(u'/2', lower=r_rot_control[2],
->>>>>>> fb21f2e3
                             upper=r_rot_control[2],
                             weight=weight,
                             expression=c_aa[2],
@@ -930,23 +864,14 @@
         self.add_constraint(u'/0', lower=c_R_g_intermediate_aa[0],
                             upper=c_R_g_intermediate_aa[0],
                             weight=weight,
-<<<<<<< HEAD
                             expression=current_angle_axis[0],
                             goal_constraint=self.goal_constraint)
-        self.add_constraint(str(self) + u'/1', lower=c_R_g_intermediate_aa[1],
+        self.add_constraint(u'/1', lower=c_R_g_intermediate_aa[1],
                             upper=c_R_g_intermediate_aa[1],
                             weight=weight,
                             expression=current_angle_axis[1],
                             goal_constraint=self.goal_constraint)
-        self.add_constraint(str(self) + u'/2', lower=c_R_g_intermediate_aa[2],
-=======
-                            expression=current_angle_axis[0])
-        self.add_constraint(u'/1', lower=c_R_g_intermediate_aa[1],
-                            upper=c_R_g_intermediate_aa[1],
-                            weight=weight,
-                            expression=current_angle_axis[1])
         self.add_constraint(u'/2', lower=c_R_g_intermediate_aa[2],
->>>>>>> fb21f2e3
                             upper=c_R_g_intermediate_aa[2],
                             weight=weight,
                             expression=current_angle_axis[2],
@@ -1150,15 +1075,8 @@
         limit = zero_weight_distance - actual_distance
         limit = self.limit_velocity(limit, repel_velocity)
 
-<<<<<<< HEAD
-        self.add_constraint(str(self), lower=limit,
-                            upper=1e9,
-                            weight=weight_f,
-                            expression=dist,
+        self.add_constraint('', lower=limit, upper=1e9, weight=weight_f, expression=dist,
                             goal_constraint=False)
-=======
-        self.add_constraint('', lower=limit, upper=1e9, weight=weight_f, expression=dist)
->>>>>>> fb21f2e3
 
     def __str__(self):
         s = super(SelfCollisionAvoidance, self).__str__()
@@ -1170,11 +1088,7 @@
     tip_normal_id = u'tip_normal'
     max_velocity_id = u'max_velocity'
 
-<<<<<<< HEAD
-    def __init__(self, god_map, root, tip, root_normal, tip_normal, weight=HIGH_WEIGHT, max_velocity=0.5, goal_constraint=True):
-=======
-    def __init__(self, god_map, root, tip, root_normal, tip_normal, max_velocity=0.5):
->>>>>>> fb21f2e3
+    def __init__(self, god_map, root, tip, root_normal, tip_normal, max_velocity=0.5, goal_constraint=True):
         """
         :type god_map:
         :type root: str
@@ -1215,23 +1129,6 @@
         self.add_minimize_vector_angle_constraints(max_velocity, self.root, self.tip, tip_normal__tip, root_normal__root)
 
 
-<<<<<<< HEAD
-        self.add_constraint(str(self) + u'x', lower=diff[0],
-                            upper=diff[0],
-                            weight=weight,
-                            expression=tip_normal__root[0],
-                            goal_constraint=self.goal_constraint)
-        self.add_constraint(str(self) + u'y', lower=diff[1],
-                            upper=diff[1],
-                            weight=weight,
-                            expression=tip_normal__root[1],
-                            goal_constraint=self.goal_constraint)
-        self.add_constraint(str(self) + u'z', lower=diff[2],
-                            upper=diff[2],
-                            weight=weight,
-                            expression=tip_normal__root[2],
-                            goal_constraint=self.goal_constraint)
-=======
 class GraspBar(Constraint):
     bar_axis_id = u'bar_axis'
     tip_grasp_axis_id = u'tip_grasp_axis'
@@ -1379,27 +1276,19 @@
                             lower=-error_limited_lb,
                             upper=-error_limited_ub,
                             weight=weight,
-                            expression=error)
->>>>>>> fb21f2e3
+                            expression=error,
+                            goal_constraint=False)
 
 
 class GravityJoint(Constraint):
     weight = u'weight'
 
-<<<<<<< HEAD
-    def __init__(self, god_map, joint_name, object_name, weight=MAX_WEIGHT, goal_constraint=True):
-=======
-    def __init__(self, god_map, joint_name, object_name):
->>>>>>> fb21f2e3
+    def __init__(self, god_map, joint_name, object_name, goal_constraint=True):
         super(GravityJoint, self).__init__(god_map)
         self.joint_name = joint_name
         self.object_name = object_name
-<<<<<<< HEAD
         self.goal_constraint = goal_constraint
-        params = {self.weight: weight}
-=======
         params = {}
->>>>>>> fb21f2e3
         self.save_params_on_god_map(params)
 
     def make_constraints(self):
@@ -1461,11 +1350,7 @@
     pointing_axis = u'pointing_axis'
     weight = u'weight'
 
-<<<<<<< HEAD
-    def __init__(self, god_map, tip, goal_point, root=None, pointing_axis=None, weight=HIGH_WEIGHT, goal_constraint=True):
-=======
-    def __init__(self, god_map, tip, goal_point, root=None, pointing_axis=None):
->>>>>>> fb21f2e3
+    def __init__(self, god_map, tip, goal_point, root=None, pointing_axis=None, goal_constraint=True):
         """
         :type tip: str
         :param goal_point: json representing PointStamped
@@ -1547,27 +1432,18 @@
             weight=weight,
             # symbolic expression that describes a geometric property. make sure it as a dependency on the
             # joint state. usually achieved through "get_fk"
-<<<<<<< HEAD
             expression=current_axis[0],
             # describes if this constraint must be fulfilled at the end of the trajectory
             goal_constraint=self.goal_constraint)
 
-        self.add_constraint(str(self) + u'y', lower=diff[1],
-                            upper=diff[1],
-                            weight=weight,
-                            expression=current_axis[1],
-                            goal_constraint=self.goal_constraint)
-        self.add_constraint(str(self) + u'z', lower=diff[2],
-=======
-            expression=current_axis[0])
         self.add_constraint(u'y',
                             lower=diff[1],
                             upper=diff[1],
                             weight=weight,
-                            expression=current_axis[1])
+                            expression=current_axis[1],
+                            goal_constraint=self.goal_constraint)
         self.add_constraint(u'z',
                             lower=diff[2],
->>>>>>> fb21f2e3
                             upper=diff[2],
                             weight=weight,
                             expression=current_axis[2],

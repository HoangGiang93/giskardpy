--- conflicted
+++ resolved
@@ -7,12 +7,8 @@
 from geometry_msgs.msg import PoseStamped
 
 from giskardpy import WORLD_IMPLEMENTATION, cas_wrapper as w
-<<<<<<< HEAD
 from giskardpy.data_types import SingleJointState
-=======
-from giskardpy.data_types import SingleJointState, HardConstraint, JointConstraint
 from giskardpy.god_map import GodMap
->>>>>>> 4f6464cd
 from giskardpy.pybullet_world_object import PyBulletWorldObject
 from giskardpy.utils import KeyDefaultDict, \
     homo_matrix_to_pose, memoize
@@ -122,7 +118,6 @@
         try:
             return self.__joint_state_positions
         except:
-<<<<<<< HEAD
             return {x: 0 for x in self.get_controllable_joints()}
 
     # def reinitialize(self):
@@ -167,152 +162,6 @@
     def get_to_parent_frame(self, link_name):
         return self.links[link_name].to_parent
 
-=======
-            return {str(self._joint_position_symbols[x]): 0 for x in self.get_movable_joints()}
-
-    def reinitialize(self):
-        """
-        :param joint_position_symbols: maps urdfs joint names to symbols
-        :type joint_position_symbols: dict
-        """
-        super(Robot, self).reinitialize()
-        self._fk_expressions = {}
-        self._create_frames_expressions()
-        # self._create_constraints()
-        self.init_fast_fks()
-
-    def set_joint_position_symbols(self, symbols):
-        self._joint_position_symbols = symbols
-
-    def set_joint_velocity_limit_symbols(self, linear, angular):
-        self._joint_velocity_linear_limit = linear
-        self._joint_velocity_angular_limit = angular
-
-    def set_joint_velocity_symbols(self, symbols):
-        self._joint_velocity_symbols = symbols
-
-    def set_joint_acceleration_limit_symbols(self, linear, angular):
-        self._joint_acc_linear_limit = linear
-        self._joint_acc_angular_limit = angular
-
-    def set_joint_weight_symbols(self, symbols):
-        self._joint_weights = symbols
-
-    def update_joint_symbols(self, position, velocity, weights,
-                             linear_velocity_limit, angular_velocity_limit,
-                             linear_acceleration_limit, angular_acceleration_limit):
-        self.set_joint_position_symbols(position)
-        self.set_joint_velocity_symbols(velocity)
-        self.set_joint_weight_symbols(weights)
-        self.set_joint_velocity_limit_symbols(linear_velocity_limit, angular_velocity_limit)
-        self.set_joint_acceleration_limit_symbols(linear_acceleration_limit, angular_acceleration_limit)
-        self.reinitialize()
-
-    def update_self_collision_matrix(self, added_links=None, removed_links=None):
-        super(Robot, self).update_self_collision_matrix(added_links, removed_links)
-
-    def _create_frames_expressions(self):
-        for joint_name, urdf_joint in self._urdf_robot.joint_map.items():
-            if self.is_joint_movable(joint_name):
-                joint_symbol = self.get_joint_position_symbol(joint_name)
-            if self.is_joint_mimic(joint_name):
-                multiplier = 1 if urdf_joint.mimic.multiplier is None else urdf_joint.mimic.multiplier
-                offset = 0 if urdf_joint.mimic.offset is None else urdf_joint.mimic.offset
-                joint_symbol = self.get_joint_position_symbol(urdf_joint.mimic.joint) * multiplier + offset
-
-            if self.is_joint_type_supported(joint_name):
-                if urdf_joint.origin is not None:
-                    xyz = urdf_joint.origin.xyz if urdf_joint.origin.xyz is not None else [0, 0, 0]
-                    rpy = urdf_joint.origin.rpy if urdf_joint.origin.rpy is not None else [0, 0, 0]
-                    joint_frame = w.dot(w.translation3(*xyz), w.rotation_matrix_from_rpy(*rpy))
-                else:
-                    joint_frame = w.eye(4)
-            else:
-                # TODO more specific exception
-                raise TypeError(u'Joint type "{}" is not supported by urdfs parser.'.format(urdf_joint.type))
-
-            if self.is_joint_rotational(joint_name):
-                joint_frame = w.dot(joint_frame,
-                                    w.rotation_matrix_from_axis_angle(w.vector3(*urdf_joint.axis), joint_symbol))
-            elif self.is_joint_prismatic(joint_name):
-                translation_axis = (w.point3(*urdf_joint.axis) * joint_symbol)
-                joint_frame = w.dot(joint_frame, w.translation3(translation_axis[0],
-                                                                translation_axis[1],
-                                                                translation_axis[2]))
-
-            self._joint_to_frame[joint_name] = joint_frame
-
-    def _create_constraints(self, god_map):
-        """
-        Creates hard and joint constraints.
-        :type god_map: GodMap
-        """
-        self._hard_constraints = OrderedDict()
-        self._joint_constraints = OrderedDict()
-        for i, joint_name in enumerate(self.get_joint_names_controllable()):
-            lower_limit, upper_limit = self.get_joint_limits(joint_name)
-            joint_symbol = self.get_joint_position_symbol(joint_name)
-            sample_period = god_map.to_symbol(identifier.sample_period)
-            velocity_limit = self.get_joint_velocity_limit_expr(joint_name) * sample_period
-
-            weight = self._joint_weights[joint_name]
-            weight = weight * (1. / (velocity_limit)) ** 2
-            last_joint_velocity = god_map.to_symbol(identifier.last_joint_states + [joint_name, u'velocity'])
-
-            if not self.is_joint_continuous(joint_name):
-                self._joint_constraints[joint_name] = JointConstraint(lower=w.Max(-velocity_limit,
-                                                                                  lower_limit - joint_symbol),
-                                                                      upper=w.Min(velocity_limit,
-                                                                                  upper_limit - joint_symbol),
-                                                                      weight=weight,
-                                                                      linear_weight=0)
-            else:
-                self._joint_constraints[joint_name] = JointConstraint(lower=-velocity_limit,
-                                                                      upper=velocity_limit,
-                                                                      weight=weight,
-                                                                      linear_weight=0)
-
-    def get_fk_expression(self, root_link, tip_link):
-        """
-        :type root_link: str
-        :type tip_link: str
-        :return: 4d matrix describing the transformation from root_link to tip_link
-        :rtype: spw.Matrix
-        """
-        fk = w.eye(4)
-        root_chain, _, tip_chain = self.get_split_chain(root_link, tip_link, links=False)
-        for joint_name in root_chain:
-            fk = w.dot(fk, w.inverse_frame(self.get_joint_frame(joint_name)))
-        for joint_name in tip_chain:
-            fk = w.dot(fk, self.get_joint_frame(joint_name))
-        # FIXME there is some reference fuckup going on, but i don't know where; deepcopy is just a quick fix
-        return deepcopy(fk)
-
-    def get_fk_pose(self, root, tip):
-        try:
-            homo_m = self.get_fk_np(root, tip)
-            p = PoseStamped()
-            p.header.frame_id = root
-            p.pose = homo_matrix_to_pose(homo_m)
-        except Exception as e:
-            print(e)
-            traceback.print_exc()
-            pass
-        return p
-
-    @memoize
-    def get_fk_np(self, root, tip):
-        return self._fks[root, tip](**self.get_joint_state_positions())
-
-    def init_fast_fks(self):
-        def f(key):
-            root, tip = key
-            fk = self.get_fk_expression(root, tip)
-            m = w.speed_up(fk, w.free_symbols(fk))
-            return m
-
-        self._fks = KeyDefaultDict(f)
->>>>>>> 4f6464cd
 
     # JOINT FUNCTIONS
 

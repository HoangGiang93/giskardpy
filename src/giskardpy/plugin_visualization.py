--- conflicted
+++ resolved
@@ -1,4 +1,5 @@
 import py_trees
+import rospy
 from kineverse.visualization.bpb_visualizer import ROSBPBVisualizer
 from plugin import GiskardBehavior
 
@@ -14,42 +15,11 @@
         return super(VisualizationBehavior, self).setup(timeout)
 
     def update(self):
-<<<<<<< HEAD
         subworld = self.get_world().pb_subworld
         if subworld is not None:
             self.visualizer.begin_draw_cycle(self.namespace)
             self.visualizer.draw_world(self.namespace, subworld)
             self.visualizer.render()
-=======
-        markers = []
-        robot = self.get_robot()
-        get_fk = robot.get_fk_pose
-        links = [x for x in self.get_robot().get_link_names() if robot.has_link_visuals(x)]
-        for i, link_name in enumerate(links):
-            marker = robot.link_as_marker(link_name)
-            if marker is None:
-                continue
-
-            marker.header.frame_id = self.robot_base
-            marker.action = Marker.ADD
-            marker.id = int(hashlib.md5(link_name).hexdigest()[:6],
-                            16)  # FIXME find a better way to give the same link the same id
-            marker.ns = u'planning_visualization'
-            marker.header.stamp = rospy.Time()
-
-            origin = robot.get_urdf_link(link_name).visual.origin
-            fk = get_fk(self.robot_base, link_name).pose
-
-            if origin is not None:
-                marker.pose.position = Point(*origin.xyz)
-                marker.pose.orientation = Quaternion(*quaternion_from_euler(*origin.rpy))
-                marker.pose = kdl_to_pose(pose_to_kdl(fk) * pose_to_kdl(marker.pose))
-            else:
-                marker.pose = fk
-            markers.append(marker)
-
-        self.publisher.publish(markers)
         if self.ensure_publish:
             rospy.sleep(0.1)
->>>>>>> 4f6464cd
         return py_trees.common.Status.SUCCESS
import py_trees
import rospy
from kineverse.visualization.bpb_visualizer import ROSBPBVisualizer
from plugin import GiskardBehavior

class VisualizationBehavior(GiskardBehavior):
    def __init__(self, name, ensure_publish=False):
        super(VisualizationBehavior, self).__init__(name)
        self.ensure_publish = ensure_publish

    def setup(self, timeout):
        self.robot_base = self.get_robot().get_root()
<<<<<<< HEAD
        self.visualizer = ROSBPBVisualizer(u'~visualization_marker_array', self.get_world().world_frame)
        self.namespace = u'visualization'
        return super(VisualizationBehavior, self).setup(timeout)

    def update(self):
        subworld = self.get_world().pb_subworld
        if subworld is not None:
            self.visualizer.begin_draw_cycle(self.namespace)
            self.visualizer.draw_world(self.namespace, subworld)
            self.visualizer.render()
=======
        self.ids = set()
        return super(VisualizationBehavior, self).setup(timeout)

    def update(self):
        markers = []
        robot = self.get_robot()
        get_fk = robot.get_fk_pose
        links = [x for x in self.get_robot().get_link_names() if robot.has_link_visuals(x)]
        for i, link_name in enumerate(links):
            marker = robot.link_as_marker(link_name)
            if marker is None:
                continue

            marker.header.frame_id = self.robot_base
            marker.action = Marker.ADD
            marker.id = int(hashlib.md5(link_name).hexdigest()[:6],
                            16)  # FIXME find a better way to give the same link the same id
            self.ids.add(marker.id)
            marker.ns = u'planning_visualization'
            marker.header.stamp = rospy.Time()

            origin = robot.get_urdf_link(link_name).visual.origin
            fk = get_fk(self.robot_base, link_name).pose

            if origin is not None:
                marker.pose.position = Point(*origin.xyz)
                marker.pose.orientation = Quaternion(*quaternion_from_euler(*origin.rpy))
                marker.pose = kdl_to_pose(pose_to_kdl(fk) * pose_to_kdl(marker.pose))
            else:
                marker.pose = fk
            markers.append(marker)

        self.publisher.publish(markers)
>>>>>>> ac0457e9
        if self.ensure_publish:
            rospy.sleep(0.1)
        return py_trees.common.Status.SUCCESS

    def clear_marker(self):
        msg = MarkerArray()
        for i in self.ids:
            marker = Marker()
            marker.action = Marker.DELETE
            marker.id = i
            marker.ns = u'planning_visualization'
            msg.markers.append(marker)
        self.publisher.publish(msg)
        self.ids = set()<|MERGE_RESOLUTION|>--- conflicted
+++ resolved
@@ -10,7 +10,6 @@
 
     def setup(self, timeout):
         self.robot_base = self.get_robot().get_root()
-<<<<<<< HEAD
         self.visualizer = ROSBPBVisualizer(u'~visualization_marker_array', self.get_world().world_frame)
         self.namespace = u'visualization'
         return super(VisualizationBehavior, self).setup(timeout)
@@ -21,52 +20,10 @@
             self.visualizer.begin_draw_cycle(self.namespace)
             self.visualizer.draw_world(self.namespace, subworld)
             self.visualizer.render()
-=======
-        self.ids = set()
-        return super(VisualizationBehavior, self).setup(timeout)
-
-    def update(self):
-        markers = []
-        robot = self.get_robot()
-        get_fk = robot.get_fk_pose
-        links = [x for x in self.get_robot().get_link_names() if robot.has_link_visuals(x)]
-        for i, link_name in enumerate(links):
-            marker = robot.link_as_marker(link_name)
-            if marker is None:
-                continue
-
-            marker.header.frame_id = self.robot_base
-            marker.action = Marker.ADD
-            marker.id = int(hashlib.md5(link_name).hexdigest()[:6],
-                            16)  # FIXME find a better way to give the same link the same id
-            self.ids.add(marker.id)
-            marker.ns = u'planning_visualization'
-            marker.header.stamp = rospy.Time()
-
-            origin = robot.get_urdf_link(link_name).visual.origin
-            fk = get_fk(self.robot_base, link_name).pose
-
-            if origin is not None:
-                marker.pose.position = Point(*origin.xyz)
-                marker.pose.orientation = Quaternion(*quaternion_from_euler(*origin.rpy))
-                marker.pose = kdl_to_pose(pose_to_kdl(fk) * pose_to_kdl(marker.pose))
-            else:
-                marker.pose = fk
-            markers.append(marker)
-
-        self.publisher.publish(markers)
->>>>>>> ac0457e9
         if self.ensure_publish:
             rospy.sleep(0.1)
         return py_trees.common.Status.SUCCESS
 
     def clear_marker(self):
-        msg = MarkerArray()
-        for i in self.ids:
-            marker = Marker()
-            marker.action = Marker.DELETE
-            marker.id = i
-            marker.ns = u'planning_visualization'
-            msg.markers.append(marker)
-        self.publisher.publish(msg)
-        self.ids = set()+        self.visualizer.begin_draw_cycle()
+        self.visualizer.render()
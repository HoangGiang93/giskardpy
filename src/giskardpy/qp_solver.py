--- conflicted
+++ resolved
@@ -17,10 +17,6 @@
         :param dim_b: number of hard constraints + number of soft constraints
         :type int
         """
-<<<<<<< HEAD
-        # self.init(dim_a, dim_b)
-=======
->>>>>>> 4f6464cd
         self.started = False
         self.shape = (0,0)
 

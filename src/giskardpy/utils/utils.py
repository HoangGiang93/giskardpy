from __future__ import division

import errno
import inspect
import json
import os
import pkgutil
import sys
from collections import OrderedDict
from contextlib import contextmanager
from functools import wraps
from itertools import product
from multiprocessing import Lock

import numpy as np
import pylab as plt
import rospkg
import rospy
from geometry_msgs.msg import PointStamped, Point, Vector3Stamped, Vector3, Pose, PoseStamped, QuaternionStamped, \
    Quaternion
from rospy_message_converter.message_converter import \
    convert_ros_message_to_dictionary as original_convert_ros_message_to_dictionary, \
    convert_dictionary_to_ros_message as original_convert_dictionary_to_ros_message
from sensor_msgs.msg import JointState

from giskardpy.utils import logging
import matplotlib.colors as mcolors

@contextmanager
def suppress_stderr():
    with open(os.devnull, "w") as devnull:
        old_stdout = sys.stderr
        sys.stderr = devnull
        try:
            yield
        finally:
            sys.stderr = old_stdout


@contextmanager
def suppress_stdout():
    devnull = os.open('/dev/null', os.O_WRONLY)
    old_stdout = os.dup(1)
    os.dup2(devnull, 1)
    try:
        yield
    finally:
        os.dup2(old_stdout, 1)
        os.close(devnull)


class NullContextManager(object):
    def __init__(self, dummy_resource=None):
        self.dummy_resource = dummy_resource

    def __enter__(self):
        return self.dummy_resource

    def __exit__(self, *args):
        pass


def get_all_classes_in_package(package, parent_class=None):
    classes = {}
    for importer, modname, ispkg in pkgutil.iter_modules(package.__path__):
        module = __import__('{}.{}'.format(package.__name__, modname), fromlist="dummy")
        for name2, value2 in inspect.getmembers(module, inspect.isclass):
            if parent_class is None or issubclass(value2, parent_class):
                classes[name2] = value2
    return classes


def limits_from_urdf_joint(urdf_joint):
    lower_limits = {}
    upper_limits = {}
    if not urdf_joint.type == 'continuous':
        try:
            lower_limits[0] = max(urdf_joint.safety_controller.soft_lower_limit, urdf_joint.limit.lower)
            upper_limits[0] = min(urdf_joint.safety_controller.soft_upper_limit, urdf_joint.limit.upper)
        except AttributeError:
            try:
                lower_limits[0] = urdf_joint.limit.lower
                upper_limits[0] = urdf_joint.limit.upper
            except AttributeError:
                pass
    try:
        lower_limits[1] = -urdf_joint.limit.velocity
        upper_limits[1] = urdf_joint.limit.velocity
    except AttributeError:
        pass
    return lower_limits, upper_limits

#
# CONVERSION FUNCTIONS FOR ROS MESSAGES
#

def to_joint_state_position_dict(msg):
    """
    Converts a ROS message of type sensor_msgs/JointState into a dict that maps name to position
    :param msg: ROS message to convert.
    :type msg: JointState
    :return: Corresponding MultiJointState instance.
    :rtype: OrderedDict[str, float]
    """
    js = OrderedDict()
    for i, joint_name in enumerate(msg.name):
        js[joint_name] = msg.position[i]
    return js


def print_joint_state(joint_msg):
    print_dict(to_joint_state_position_dict(joint_msg))


def print_dict(d):
    print('{')
    for key, value in d.items():
        print("\'{}\': {},".format(key, value))
    print('}')


def write_dict(d, f):
    json.dump(d, f, sort_keys=True, indent=4, separators=(',', ': '))
    f.write('\n')


def position_dict_to_joint_states(joint_state_dict):
    """
    :param joint_state_dict: maps joint_name to position
    :type joint_state_dict: dict
    :return: velocity and effort are filled with 0
    :rtype: JointState
    """
    js = JointState()
    for k, v in joint_state_dict.items():
        js.name.append(k)
        js.position.append(v)
        js.velocity.append(0)
        js.effort.append(0)
    return js


def dict_to_joint_states(joint_state_dict):
    """
    :param joint_state_dict: maps joint_name to position
    :type joint_state_dict: dict
    :return: velocity and effort are filled with 0
    :rtype: JointState
    """
    js = JointState()
    for k, v in sorted(joint_state_dict.items()):
        js.name.append(k)
        js.position.append(v.position)
        js.velocity.append(v.velocity)
        js.effort.append(0)
    return js


def msg_to_list(thing):
    """
    :param thing: ros msg
    :rtype: list
    """
    if isinstance(thing, QuaternionStamped):
        thing = thing.quaternion
    if isinstance(thing, Quaternion):
        return [thing.x,
                thing.y,
                thing.z,
                thing.w]
    if isinstance(thing, PointStamped):
        thing = thing.point
    if isinstance(thing, PoseStamped):
        thing = thing.pose
    if isinstance(thing, Vector3Stamped):
        thing = thing.vector
    if isinstance(thing, Point) or isinstance(thing, Vector3):
        return [thing.x,
                thing.y,
                thing.z]
    if isinstance(thing, Pose):
        return [thing.position.x,
                thing.position.y,
                thing.position.z,
                thing.orientation.x,
                thing.orientation.y,
                thing.orientation.z,
                thing.orientation.w]


def create_path(path):
    if not os.path.exists(os.path.dirname(path)):
        try:
            os.makedirs(os.path.dirname(path))
        except OSError as exc:  # Guard against race condition
            if exc.errno != errno.EEXIST:
                raise


<<<<<<< HEAD
=======
def cm_to_inch(cm):
    return cm * 0.393701
>>>>>>> ff2f6feb

plot_lock = Lock()
@profile
def plot_trajectory(tj, controlled_joints, path_to_data_folder, sample_period, order=3, velocity_threshold=0.0,
<<<<<<< HEAD
                    scaling=0.2, normalize_position=False, tick_stride=1.0, file_name='trajectory.pdf', history=5):
=======
                    cm_per_second=0.2, normalize_position=False, tick_stride=1.0, file_name='trajectory.pdf', history=5,
                    height_per_derivative=3.5, print_last_tick=False, legend=True, hspace=1, diff_after=2,
                    y_limits=None):
>>>>>>> ff2f6feb
    """
    :type tj: Trajectory
    :param controlled_joints: only joints in this list will be added to the plot
    :type controlled_joints: list
    :param velocity_threshold: only joints that exceed this velocity threshold will be added to the plot. Use a negative number if you want to include every joint
    :param cm_per_second: determines how much the x axis is scaled with the length(time) of the trajectory
    :param normalize_position: centers the joint positions around 0 on the y axis
    :param tick_stride: the distance between ticks in the plot. if tick_stride <= 0 pyplot determines the ticks automatically
    """
<<<<<<< HEAD
=======
    cm_per_second = cm_to_inch(cm_per_second)
    height_per_derivative = cm_to_inch(height_per_derivative)
    hspace = cm_to_inch(hspace)
>>>>>>> ff2f6feb
    with plot_lock:
        def ceil(val, base=0.0, stride=1.0):
            base = base % stride
            return np.ceil((float)(val - base) / stride) * stride + base

        def floor(val, base=0.0, stride=1.0):
            base = base % stride
            return np.floor((float)(val - base) / stride) * stride + base

        order = max(order, 2)
        if len(tj._points) <= 0:
            return
        colors = list(mcolors.TABLEAU_COLORS.keys())
        colors.append('k')

        titles = ['position', 'velocity', 'acceleration', 'jerk', 'snap', 'crackle', 'pop']
        line_styles = ['-', '--', '-.', ':']
        fmts = list(product(line_styles, colors))
        data = [[] for i in range(order)]
        times = []
        names = list(sorted([i for i in tj._points[0.0].keys() if i in controlled_joints]))
<<<<<<< HEAD
=======
        if diff_after > 3:
            tj.delete_last()
>>>>>>> ff2f6feb
        for time, point in tj.items():
            for i in range(order):
                if i == 0:
                    data[0].append([point[joint_name].position for joint_name in names])
                elif i == 1:
                    data[1].append([point[joint_name].velocity for joint_name in names])
<<<<<<< HEAD
            times.append(time)
        data[0] = np.array(data[0])
        data[1] = np.array(data[1])
        if (normalize_position):
            data[0] = data[0] - (data[0].max(0) + data[0].min(0)) / 2
        for i in range(2, order):
            data[i] = np.diff(data[i - 1], axis=0, prepend=0) / sample_period
        times = np.array(times) * sample_period

        f, axs = plt.subplots(order, sharex=True, gridspec_kw={'hspace': 0.2})
        f.set_size_inches(w=(times[-1] - times[0]) * scaling, h=order * 3.5)
=======
                elif i < diff_after and i == 2:
                    data[2].append([point[joint_name].acceleration for joint_name in names])
                elif i < diff_after and i == 3:
                    data[3].append([point[joint_name].jerk for joint_name in names])
            times.append(time)


        for i in range(0, order):
            if i < diff_after:
                data[i] = np.array(data[i])
            else:
                data[i] = np.diff(data[i - 1], axis=0, prepend=0) / sample_period
        if (normalize_position):
            data[0] = data[0] - (data[0].max(0) + data[0].min(0)) / 2
        times = np.array(times) * sample_period

        f, axs = plt.subplots(order, sharex=True, gridspec_kw={'hspace': hspace})
        f.set_size_inches(w=(times[-1] - times[0]) * cm_per_second, h=order * height_per_derivative)
>>>>>>> ff2f6feb

        plt.xlim(times[0], times[-1])

        if tick_stride > 0:
            first = ceil(times[0], stride=tick_stride)
            last = floor(times[-1], stride=tick_stride)
            ticks = np.arange(first, last, tick_stride)
            ticks = np.insert(ticks, 0, times[0])
            ticks = np.append(ticks, last)
<<<<<<< HEAD
            ticks = np.append(ticks, times[-1])
            for i in range(order):
                axs[i].set_title(titles[i])
                axs[i].xaxis.set_ticks(ticks)
                # axs[i].set_ylim([-0.5, 0.5])
        else:
            for i in range(order):
                axs[i].set_title(titles[i])
                # axs[i].set_ylim([-0.5, 0.5])
=======
            if print_last_tick:
                ticks = np.append(ticks, times[-1])
            for i in range(order):
                axs[i].set_title(titles[i])
                axs[i].xaxis.set_ticks(ticks)
                if y_limits is not None:
                    axs[i].set_ylim(y_limits)
        else:
            for i in range(order):
                axs[i].set_title(titles[i])
                if y_limits is not None:
                    axs[i].set_ylim(y_limits)
>>>>>>> ff2f6feb
        color_counter = 0
        for i in range(len(controlled_joints)):
            if velocity_threshold is None or any(abs(data[1][:, i]) > velocity_threshold):
                for j in range(order):
                    try:
                        axs[j].plot(times, data[j][:, i], color=fmts[color_counter][1], linestyle=fmts[color_counter][0],
                                    label=names[i])
                    except KeyError:
                        logging.logwarn('Not enough colors to plot all joints, skipping {}.'.format(names[i]))
                    except Exception as e:
                        pass
                color_counter += 1

<<<<<<< HEAD
        axs[0].legend(bbox_to_anchor=(1.01, 1), loc='upper left')
=======
        if legend:
            axs[0].legend(bbox_to_anchor=(1.01, 1), loc='upper left')
>>>>>>> ff2f6feb

        axs[-1].set_xlabel('time [s]')
        for i in range(order):
            axs[i].grid()

        file_name = path_to_data_folder + file_name
        last_file_name = file_name.replace('.pdf', '{}.pdf'.format(history))

        if os.path.isfile(file_name):
            if os.path.isfile(last_file_name):
                os.remove(last_file_name)
            for i in np.arange(history, 0, -1):
                if i == 1:
                    previous_file_name = file_name
                else:
                    previous_file_name = file_name.replace('.pdf', '{}.pdf'.format(i - 1))
                current_file_name = file_name.replace('.pdf', '{}.pdf'.format(i))
                try:
                    os.rename(previous_file_name, current_file_name)
                except FileNotFoundError:
                    pass
        plt.savefig(file_name, bbox_inches="tight")


def resolve_ros_iris_in_urdf(input_urdf):
    """
    Replace all instances of ROS IRIs with a urdfs string with global paths in the file system.
    :param input_urdf: URDF in which the ROS IRIs shall be replaced.
    :type input_urdf: str
    :return: URDF with replaced ROS IRIs.
    :rtype: str
    """
    output_urdf = ''
    for line in input_urdf.split('\n'):
        output_urdf += resolve_ros_iris(line)
        output_urdf += '\n'
    return output_urdf


rospack = rospkg.RosPack()


def resolve_ros_iris(path):
    """
    e.g. 'package://giskardpy/data'
    :param path:
    :return:
    """
    if 'package://' in path:
        split = path.split('package://')
        prefix = split[0]
        result = prefix
        for suffix in split[1:]:
            package_name, suffix = suffix.split('/', 1)
            real_path = rospack.get_path(package_name)
            result += '{}/{}'.format(real_path, suffix)
        return result
    else:
        return path


def write_to_tmp(filename, urdf_string):
    """
    Writes a URDF string into a temporary file on disc. Used to deliver URDFs to PyBullet that only loads file.
    :param filename: Name of the temporary file without any path information, e.g. 'pr2.urdfs'
    :type filename: str
    :param urdf_string: URDF as an XML string that shall be written to disc.
    :type urdf_string: str
    :return: Complete path to where the urdfs was written, e.g. '/tmp/pr2.urdfs'
    :rtype: str
    """
    new_path = '/tmp/giskardpy/{}'.format(filename)
    create_path(new_path)
    with open(new_path, 'w') as o:
        o.write(urdf_string)
    return new_path


def memoize(function):
    memo = function.memo = {}

    @wraps(function)
    def wrapper(*args, **kwargs):
        # key = cPickle.dumps((args, kwargs))
        # key = pickle.dumps((args, sorted(kwargs.items()), -1))
        key = (args, frozenset(kwargs.items()))
        try:
            return memo[key]
        except KeyError:
            rv = function(*args, **kwargs)
            memo[key] = rv
            return rv

    return wrapper


def make_pose_from_parts(pose, frame_id, position, orientation):
    if pose is None:
        pose = PoseStamped()
        pose.header.stamp = rospy.Time.now()
        pose.header.frame_id = str(frame_id) if frame_id is not None else 'map'
        pose.pose.position = Point(*(position if position is not None else [0, 0, 0]))
        pose.pose.orientation = Quaternion(*(orientation if orientation is not None else [0, 0, 0, 1]))
    return pose


def convert_ros_message_to_dictionary(message):
    # TODO there is probably a lib for that, but i'm to lazy to search
    type_str_parts = str(type(message)).split('.')
    part1 = type_str_parts[0].split('\'')[1]
    part2 = type_str_parts[-1].split('\'')[0]
    message_type = '{}/{}'.format(part1, part2)
    d = {'message_type': message_type,
         'message': original_convert_ros_message_to_dictionary(message)}
    return d


def convert_dictionary_to_ros_message(json):
    # maybe somehow search for message that fits to structure of json?
    return original_convert_dictionary_to_ros_message(json['message_type'], json['message'])


def trajectory_to_np(tj, joint_names):
    """
    :type tj: Trajectory
    :return:
    """
    names = list(sorted([i for i in tj._points[0.0].keys() if i in joint_names]))
    position = []
    velocity = []
    times = []
    for time, point in tj.items():
        position.append([point[joint_name].position for joint_name in names])
        velocity.append([point[joint_name].velocity for joint_name in names])
        times.append(time)
    position = np.array(position)
    velocity = np.array(velocity)
    times = np.array(times)
    return names, position, velocity, times

def get_name_spaces():
    if rospy.has_param('/giskard/name_spaces'):
        name_spaces = rospy.get_param('/giskard/name_spaces', [])
        if len(name_spaces) == 0:
            raise Exception()
        else:
            return name_spaces<|MERGE_RESOLUTION|>--- conflicted
+++ resolved
@@ -197,22 +197,15 @@
                 raise
 
 
-<<<<<<< HEAD
-=======
 def cm_to_inch(cm):
     return cm * 0.393701
->>>>>>> ff2f6feb
 
 plot_lock = Lock()
 @profile
 def plot_trajectory(tj, controlled_joints, path_to_data_folder, sample_period, order=3, velocity_threshold=0.0,
-<<<<<<< HEAD
-                    scaling=0.2, normalize_position=False, tick_stride=1.0, file_name='trajectory.pdf', history=5):
-=======
                     cm_per_second=0.2, normalize_position=False, tick_stride=1.0, file_name='trajectory.pdf', history=5,
                     height_per_derivative=3.5, print_last_tick=False, legend=True, hspace=1, diff_after=2,
                     y_limits=None):
->>>>>>> ff2f6feb
     """
     :type tj: Trajectory
     :param controlled_joints: only joints in this list will be added to the plot
@@ -222,12 +215,9 @@
     :param normalize_position: centers the joint positions around 0 on the y axis
     :param tick_stride: the distance between ticks in the plot. if tick_stride <= 0 pyplot determines the ticks automatically
     """
-<<<<<<< HEAD
-=======
     cm_per_second = cm_to_inch(cm_per_second)
     height_per_derivative = cm_to_inch(height_per_derivative)
     hspace = cm_to_inch(hspace)
->>>>>>> ff2f6feb
     with plot_lock:
         def ceil(val, base=0.0, stride=1.0):
             base = base % stride
@@ -249,30 +239,14 @@
         data = [[] for i in range(order)]
         times = []
         names = list(sorted([i for i in tj._points[0.0].keys() if i in controlled_joints]))
-<<<<<<< HEAD
-=======
         if diff_after > 3:
             tj.delete_last()
->>>>>>> ff2f6feb
         for time, point in tj.items():
             for i in range(order):
                 if i == 0:
                     data[0].append([point[joint_name].position for joint_name in names])
                 elif i == 1:
                     data[1].append([point[joint_name].velocity for joint_name in names])
-<<<<<<< HEAD
-            times.append(time)
-        data[0] = np.array(data[0])
-        data[1] = np.array(data[1])
-        if (normalize_position):
-            data[0] = data[0] - (data[0].max(0) + data[0].min(0)) / 2
-        for i in range(2, order):
-            data[i] = np.diff(data[i - 1], axis=0, prepend=0) / sample_period
-        times = np.array(times) * sample_period
-
-        f, axs = plt.subplots(order, sharex=True, gridspec_kw={'hspace': 0.2})
-        f.set_size_inches(w=(times[-1] - times[0]) * scaling, h=order * 3.5)
-=======
                 elif i < diff_after and i == 2:
                     data[2].append([point[joint_name].acceleration for joint_name in names])
                 elif i < diff_after and i == 3:
@@ -291,7 +265,6 @@
 
         f, axs = plt.subplots(order, sharex=True, gridspec_kw={'hspace': hspace})
         f.set_size_inches(w=(times[-1] - times[0]) * cm_per_second, h=order * height_per_derivative)
->>>>>>> ff2f6feb
 
         plt.xlim(times[0], times[-1])
 
@@ -301,17 +274,6 @@
             ticks = np.arange(first, last, tick_stride)
             ticks = np.insert(ticks, 0, times[0])
             ticks = np.append(ticks, last)
-<<<<<<< HEAD
-            ticks = np.append(ticks, times[-1])
-            for i in range(order):
-                axs[i].set_title(titles[i])
-                axs[i].xaxis.set_ticks(ticks)
-                # axs[i].set_ylim([-0.5, 0.5])
-        else:
-            for i in range(order):
-                axs[i].set_title(titles[i])
-                # axs[i].set_ylim([-0.5, 0.5])
-=======
             if print_last_tick:
                 ticks = np.append(ticks, times[-1])
             for i in range(order):
@@ -324,7 +286,6 @@
                 axs[i].set_title(titles[i])
                 if y_limits is not None:
                     axs[i].set_ylim(y_limits)
->>>>>>> ff2f6feb
         color_counter = 0
         for i in range(len(controlled_joints)):
             if velocity_threshold is None or any(abs(data[1][:, i]) > velocity_threshold):
@@ -338,12 +299,8 @@
                         pass
                 color_counter += 1
 
-<<<<<<< HEAD
-        axs[0].legend(bbox_to_anchor=(1.01, 1), loc='upper left')
-=======
         if legend:
             axs[0].legend(bbox_to_anchor=(1.01, 1), loc='upper left')
->>>>>>> ff2f6feb
 
         axs[-1].set_xlabel('time [s]')
         for i in range(order):

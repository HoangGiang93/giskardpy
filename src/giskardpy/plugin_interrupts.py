--- conflicted
+++ resolved
@@ -51,16 +51,9 @@
                 self.js_samples[i].pop(0)
 
         js_samples_array = np.array(self.js_samples)
-<<<<<<< HEAD
-        plot=False
-        if(detect_shaking(js_samples_array, self.sample_period, self.min_wiggle_frequency,
-                          self.amplitude_threshold, self.thresholds, self.velocity_limits, plot)):
-            raise ShakingException(u'shaky trajectory detected')
-=======
         plot = False
         self.detect_shaking(js_samples_array, self.sample_period, self.min_wiggle_frequency,
                             self.amplitude_threshold, self.thresholds, self.velocity_limits, plot)
->>>>>>> a18eec22
 
         return Status.RUNNING
 
@@ -124,10 +117,9 @@
                                                                      amplitude_threshold) for j, x in
                                          enumerate(violations[:, i]) if x)
                     violation_str += u'\nshaking of joint: \'{}\' at '.format(joint) + hertz_str
-            raise InsolvableException(u'endless wiggling detected' + violation_str)
+            raise ShakingException(u'endless wiggling detected' + violation_str)
 
 
-<<<<<<< HEAD
 # class MaxTrajLength(GiskardBehavior):
 #     def update(self):
 #         t = self.get_god_map().get_data(identifier.time)
@@ -136,16 +128,4 @@
 #         if t > 30:
 #             raise InsolvableException(u'trajectory too long')
 #
-#         return Status.RUNNING
-
-=======
-class MaxTrajLength(GiskardBehavior):
-    def update(self):
-        t = self.get_god_map().get_data(identifier.time)
-        sample_period = self.get_god_map().get_data(identifier.sample_period)
-        t = t * sample_period
-        if t > 30:
-            raise InsolvableException(u'trajectory too long')
-
-        return Status.RUNNING
->>>>>>> a18eec22
+#         return Status.RUNNING
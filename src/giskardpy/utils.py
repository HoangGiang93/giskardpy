--- conflicted
+++ resolved
@@ -27,13 +27,9 @@
 from py_trees.composites import Parallel
 from sensor_msgs.msg import JointState
 from shape_msgs.msg import SolidPrimitive
-<<<<<<< HEAD
+from std_msgs.msg import ColorRGBA
 from tf.transformations import quaternion_multiply, quaternion_conjugate, quaternion_from_matrix
 from tf2_kdl import transform_to_kdl
-=======
-from std_msgs.msg import ColorRGBA
-from tf.transformations import quaternion_multiply, quaternion_conjugate
->>>>>>> 4f6464cd
 from trajectory_msgs.msg import JointTrajectory, JointTrajectoryPoint
 from visualization_msgs.msg import Marker
 
@@ -199,36 +195,7 @@
 #
 
 
-<<<<<<< HEAD
-def to_joint_state_dict2(msg):
-=======
-def to_joint_state_dict(msg):
-    """
-    Converts a ROS message of type sensor_msgs/JointState into an instance of MultiJointState.
-    :param msg: ROS message to convert.
-    :type msg: JointState
-    :return: Corresponding MultiJointState instance.
-    :rtype: OrderedDict[str, SingleJointState]
-    """
-    mjs = OrderedDict()
-    for i, joint_name in enumerate(msg.name):
-        sjs = SingleJointState()
-        sjs.name = joint_name
-        sjs.position = msg.position[i]
-        try:
-            sjs.velocity = msg.velocity[i]
-        except IndexError:
-            sjs.velocity = 0
-        try:
-            sjs.effort = msg.effort[i]
-        except IndexError:
-            sjs.effort = 0
-        mjs[joint_name] = sjs
-    return mjs
-
-
 def to_joint_state_position_dict(msg):
->>>>>>> 4f6464cd
     """
     Converts a ROS message of type sensor_msgs/JointState into a dict that maps name to position
     :param msg: ROS message to convert.
@@ -894,7 +861,6 @@
     times = np.array(times)
     return names, position, velocity, times
 
-<<<<<<< HEAD
 def pose_to_kdl(pose):
     """Convert a geometry_msgs Transform message to a PyKDL Frame.
 
@@ -1050,7 +1016,7 @@
 
 def np_point(x, y, z):
     return np.array([x, y, z, 1])
-=======
+
 def publish_marker_sphere(position, frame_id=u'map', radius=0.05, id_=0):
     m = Marker()
     m.action = m.ADD
@@ -1121,5 +1087,4 @@
 
     def remove(self, item):
         self.remove(item)
-        self._data_queue.remove(item)
->>>>>>> 4f6464cd
+        self._data_queue.remove(item)
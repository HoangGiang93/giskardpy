<<<<<<< HEAD
from collections import defaultdict
from math import pi
=======
from collections import defaultdict, OrderedDict
from sensor_msgs.msg import JointState
from giskardpy.trajectory import SingleJointState

>>>>>>> e690acae

class keydefaultdict(defaultdict):
    def __missing__(self, key):
        if self.default_factory is None:
            raise KeyError(key)
        else:
            ret = self[key] = self.default_factory(key)
            return ret

<<<<<<< HEAD
# def shortest_angular_distance(from_angle, to_angle):
#     diff = to_angle - from_angle
#     pi2 = 2 * pi
#     diff = ((diff % pi2) + pi2) % pi2
#     if diff > pi:
#         return diff - pi2
#     return diff
=======
#
# CONVERSION FUNCTIONS FOR ROS MESSAGES
#


def to_joint_state_dict(msg):
    """
    Converts a ROS message of type sensor_msgs/JointState into an instance of MultiJointState.
    :param msg: ROS message to convert.
    :type msg: JointState
    :return: Corresponding MultiJointState instance.
    :rtype: OrderedDict[str, SingleJointState]
    """
    mjs = OrderedDict()
    for i, joint_name in enumerate(msg.name):
        sjs = SingleJointState()
        sjs.name = joint_name
        sjs.position = msg.position[i]
        sjs.velocity = msg.velocity[i]
        sjs.effort = msg.effort[i]
        mjs[joint_name] = sjs
    return mjs
>>>>>>> e690acae
<|MERGE_RESOLUTION|>--- conflicted
+++ resolved
@@ -1,12 +1,7 @@
-<<<<<<< HEAD
-from collections import defaultdict
-from math import pi
-=======
 from collections import defaultdict, OrderedDict
 from sensor_msgs.msg import JointState
 from giskardpy.trajectory import SingleJointState
 
->>>>>>> e690acae
 
 class keydefaultdict(defaultdict):
     def __missing__(self, key):
@@ -16,15 +11,6 @@
             ret = self[key] = self.default_factory(key)
             return ret
 
-<<<<<<< HEAD
-# def shortest_angular_distance(from_angle, to_angle):
-#     diff = to_angle - from_angle
-#     pi2 = 2 * pi
-#     diff = ((diff % pi2) + pi2) % pi2
-#     if diff > pi:
-#         return diff - pi2
-#     return diff
-=======
 #
 # CONVERSION FUNCTIONS FOR ROS MESSAGES
 #
@@ -46,5 +32,4 @@
         sjs.velocity = msg.velocity[i]
         sjs.effort = msg.effort[i]
         mjs[joint_name] = sjs
-    return mjs
->>>>>>> e690acae
+    return mjs
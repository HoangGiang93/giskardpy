--- conflicted
+++ resolved
@@ -687,18 +687,11 @@
         sync.add_child(SyncTfFrames('sync tf frames',
                                     **self.god_map.unsafe_get_data(identifier.SyncTfFrames)))
         hardware_config: HardwareConfig = self.god_map.get_data(identifier.hardware_config)
-<<<<<<< HEAD
         for group_name, joint_state_topic in hardware_config.joint_state_topics:
             sync.add_child(running_is_success(SyncConfiguration)(group_name=group_name,
                                                                  joint_state_topic=joint_state_topic))
-        for odometry_topic, joint in hardware_config.odometry_topics:
-            sync.add_child(running_is_success(SyncOdometry)(odometry_topic=odometry_topic, joint=joint))
-=======
-        for joint_state_topic in hardware_config.joint_state_topics:
-            sync.add_child(running_is_success(SyncConfiguration)(joint_state_topic=joint_state_topic))
         for odometry_kwargs in hardware_config.odometry_node_kwargs:
             sync.add_child(running_is_success(SyncOdometry)(**odometry_kwargs))
->>>>>>> 3e9b202f
         if self.god_map.get_data(identifier.TFPublisher_enabled):
             sync.add_child(TFPublisher('publish tf', **self.god_map.get_data(identifier.TFPublisher)))
         sync.add_child(CollisionSceneUpdater('update collision scene'))
@@ -751,13 +744,8 @@
                 real_time_tracking.add_child(success_is_running(SyncTfFrames)('sync tf frames',
                                                                               **self.god_map.unsafe_get_data(
                                                                                   identifier.SyncTfFrames)))
-<<<<<<< HEAD
-                for odometry_topic, joint in hardware_config.odometry_topics:
-                    real_time_tracking.add_child(SyncOdometry(odometry_topic, joint=joint))
-=======
                 for odometry_kwargs in hardware_config.odometry_node_kwargs:
                     real_time_tracking.add_child(SyncOdometry(**odometry_kwargs))
->>>>>>> 3e9b202f
                 real_time_tracking.add_child(RosTime('time'))
                 real_time_tracking.add_child(ControllerPluginBase('base controller'))
                 real_time_tracking.add_child(RealKinSimPlugin('kin sim'))

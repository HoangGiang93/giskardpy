--- conflicted
+++ resolved
@@ -40,20 +40,8 @@
         self.sample_period = self.get_god_map().get_data(identifier.sample_period)
 
         self.above_threshold_time = 0
-<<<<<<< HEAD
-        self.joint_convergence_threshold = self.get_god_map().get_data(identifier.joint_convergence_threshold)
-        self.thresholds = []
-        for joint_name in self.get_robot().controlled_joints:
-            try:
-                velocity_limit = self.get_robot().get_joint_velocity_limit(joint_name)
-            except KeyError:
-                velocity_limit = 1
-            self.thresholds.append(velocity_limit * sample_period * self.joint_convergence_threshold)
-        self.thresholds = np.array(self.thresholds)
-=======
 
         self.thresholds = make_velocity_threshold(self.get_god_map())
->>>>>>> 4f6464cd
         self.number_of_controlled_joints = len(self.thresholds)
 
     def update(self):

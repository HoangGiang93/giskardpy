from collections import OrderedDict, defaultdict, namedtuple

import numpy as np
from sortedcontainers import SortedKeyList
<<<<<<< HEAD

from giskardpy.utils import to_np, np_point, np_vector
=======
from giskardpy.tfwrapper import kdl_to_np, np_vector, np_point
>>>>>>> 4f6464cd

SoftConstraint = namedtuple(u'SoftConstraint', [u'lbA', u'ubA',
                                                u'weight', u'expression', u'goal_constraint',
                                                u'lower_slack_limit',
<<<<<<< HEAD
                                                u'upper_slack_limit'])
JointConstraint = namedtuple(u'JointConstraint', [u'lower', u'upper', u'weight'])
=======
                                                u'upper_slack_limit',
                                                u'linear_weight'])
HardConstraint = namedtuple(u'HardConstraint', [u'lower', u'upper', u'expression'])
JointConstraint = namedtuple(u'JointConstraint', [u'lower', u'upper', u'weight', u'linear_weight'])
>>>>>>> 4f6464cd


def to_joint_state_dict(msg):
    """
    Converts a ROS message of type sensor_msgs/JointState into an instance of MultiJointState.
    :param msg: ROS message to convert.
    :type msg: JointState
    :return: Corresponding MultiJointState instance.
    :rtype: OrderedDict[str, SingleJointState]
    """
    mjs = OrderedDict()
    for i, joint_name in enumerate(msg.name):
        sjs = SingleJointState()
        sjs.name = joint_name
        sjs.position = msg.position[i]
        try:
            sjs.velocity = msg.velocity[i]
        except IndexError:
            sjs.velocity = 0
        try:
            sjs.effort = msg.effort[i]
        except IndexError:
            sjs.effort = 0
        mjs[joint_name] = sjs
    return mjs

class SingleJointState(object):
    def __init__(self, name='', position=0.0, velocity=0.0, effort=0.0):
        self.name = name
        self.position = position
        self.velocity = velocity
        self.effort = effort

    # @classmethod
    # def from_urdf_file(cls, urdf_file, *args, **kwargs):



    def __str__(self):
        return u'{}: {}, {}, {}'.format(self.name, self.position, self.velocity, self.effort)


class Trajectory(object):
    def __init__(self):
        self._points = OrderedDict()

    def get_exact(self, time):
        return self._points[time]

    def get_closest(self, time):
        pass

    def get_sub_trajectory(self, start_time, end_time):
        pass

    def set(self, time, point):
        if len(self._points) > 0 and self._points.keys()[-1] > time:
            raise KeyError(u'Cannot append a trajectory point that is before the current end time of the trajectory.')
        self._points[time] = point

    def delete(self, time):
        del self._points[time]

    def delete_last(self):
        self.delete(self._points.keys()[-1])

    def items(self):
        return self._points.items()

    def keys(self):
        return self._points.keys()

    def values(self):
        return self._points.values()


class Collision(object):
    def __init__(self, link_a, body_b, link_b, position_on_a, position_on_b, contact_normal, contact_distance):
<<<<<<< HEAD
        self.__map_P_a = position_on_a
        # self.__new_a_P_a = position_on_a
        self.__map_P_b = position_on_b
        # self.__new_b_P_b = position_on_b
        # self.__root_P_b = position_on_b
        self.__contact_distance = contact_distance
        self.__map_V_n = contact_normal
        # self.__root_V_n = contact_normal
        # self.__new_b_V_n = contact_normal
=======
        self.__position_on_a = position_on_a
        self.__position_on_a_in_a = position_on_a
        self.__position_on_b = position_on_b
        self.__position_on_b_in_b = position_on_b
        self.__position_on_b_in_root = position_on_b
        self.__contact_distance = contact_distance
        self.__contact_normal = contact_normal
        self.__contact_normal_in_root = contact_normal
        self.__contact_normal_in_b = contact_normal
>>>>>>> 4f6464cd
        self.__original_link_a = link_a
        self.__link_a = link_a
        self.__body_b = body_b
        self.__original_link_b = link_b
        self.__link_b = link_b
        self.__old_key = (link_a, body_b, link_a)

    def get_map_P_a(self):
        return self.__map_P_a

    def get_new_a_P_a(self):
        return self.__new_a_P_a

    def get_map_P_b(self):
        return self.__map_P_b

    def get_root_P_b(self):
        return self.__root_P_b

    def get_new_b_P_b(self):
        return self.__new_b_P_b

    def get_map_V_n(self):
        return self.__map_V_n

    def get_new_b_V_n(self):
        return self.__new_b_V_n

    def get_root_V_n(self):
        return self.__root_V_n

    def get_contact_distance(self):
        return self.__contact_distance

    def get_original_link_a(self):
        return self.__original_link_a

    def get_link_a(self):
        return self.__link_a

    def get_original_link_b(self):
        return self.__original_link_b

    def get_link_b(self):
        return self.__link_b

<<<<<<< HEAD
=======
    # @profile
>>>>>>> 4f6464cd
    def get_link_b_hash(self):
        return self.get_link_b().__hash__()

    def get_body_b(self):
        return self.__body_b

<<<<<<< HEAD
    def get_body_b_hash(self):
        return self.get_body_b().__hash__()

    def set_new_a_P_a(self, position):
        self.__new_a_P_a = position
=======
    # @profile
    def get_body_b_hash(self):
        return self.get_body_b().__hash__()

    def set_position_on_a_in_a(self, position):
        self.__position_on_a_in_a = position
>>>>>>> 4f6464cd

    def set_root_P_b(self, position):
        self.__root_P_b = position

    def set_new_b_P_b(self, position):
        self.__new_b_P_b = position

    def set_new_b_V_n(self, normal):
        self.__new_b_V_n = normal

    def set_root_V_n(self, normal):
        self.__root_V_n = normal

    def set_link_a(self, link_a):
        self.__link_a = link_a

    def set_link_b(self, link_b):
        self.__link_b = link_b

    def reverse(self):
        return Collision(link_a=self.get_original_link_b(),
<<<<<<< HEAD
                         body_b=self.get_body_b(),
                         link_b=self.get_original_link_a(),
                         position_on_a=self.get_map_P_b(),
                         position_on_b=self.get_map_P_a(),
                         contact_normal=-self.get_map_V_n(),
                         contact_distance=self.get_contact_distance())
=======
                      body_b=self.get_body_b(),
                      link_b=self.get_original_link_a(),
                      position_on_a=self.get_position_on_b_in_map(),
                      position_on_b=self.get_position_on_a_in_map(),
                      contact_normal=[-self.__contact_normal[0],
                                      -self.__contact_normal[1],
                                      -self.__contact_normal[2]],
                      contact_distance=self.get_contact_distance())

>>>>>>> 4f6464cd

class Collisions(object):


<<<<<<< HEAD
    def __init__(self, world):
=======
    def __init__(self, robot, collision_list_size):
>>>>>>> 4f6464cd
        """
        :type world: giskardpy.world.World
        """
<<<<<<< HEAD
        self.world = world
        self.robot = self.world.robot
        self.robot_root = self.robot.get_root()
        self.root_T_map = self.world.get_fk_np(self.robot.get_link_path(self.robot_root), self.world.world_frame)
=======
        self.robot = robot
        self.root_T_map = kdl_to_np(self.robot.root_T_map)
        self.robot_root = self.robot.get_root()
        self.collision_list_size = collision_list_size

        # @profile
        def sort(x):
            return x.get_contact_distance()
>>>>>>> 4f6464cd



        # @profile
        def default_f():
            return SortedKeyList([self._default_collision('', '', '')] * collision_list_size,
                                 key=sort)

        self.default_result = default_f()

        self.self_collisions = defaultdict(default_f)
        self.external_collision = defaultdict(default_f)
        self.external_collision_long_key = defaultdict(lambda : self._default_collision('', '', ''))
        self.all_collisions = set()
        self.number_of_self_collisions = defaultdict(int)
        self.number_of_external_collisions = defaultdict(int)


<<<<<<< HEAD
=======
    # @profile
>>>>>>> 4f6464cd
    def add(self, collision):
        """
        :type collision: Collision
        :return:
        """
        collision = self.transform_closest_point(collision)
        self.all_collisions.add(collision)

        if collision.get_body_b() == self.robot.get_name():
            key = collision.get_link_a(), collision.get_link_b()
            self.self_collisions[key].add(collision)
            self.number_of_self_collisions[key] = min(self.collision_list_size,
                                                      self.number_of_self_collisions[key] + 1)
        else:
            key = collision.get_link_a()
            self.external_collision[key].add(collision)
            self.number_of_external_collisions[key] = min(self.collision_list_size,
                                                          self.number_of_external_collisions[key] + 1)
            key_long = (collision.get_original_link_a(),collision.get_body_b(), collision.get_original_link_b())
            if key_long not in self.external_collision_long_key:
                self.external_collision_long_key[key_long] = collision
            else:
                self.external_collision_long_key[key_long] = min(collision, self.external_collision_long_key[key_long],
                                                            key=lambda x: x.get_contact_distance())




    def transform_closest_point(self, collision):
        """
        :type collision: Collision
        :rtype: Collision
        """
        if collision.get_body_b() == self.robot.get_name():
            return self.transform_self_collision(collision)
        else:
            return self.transform_external_collision(collision)


    def transform_self_collision(self, collision):
        """
        :type collision: Collision
        :rtype: Collision
        """
        link_a = collision.get_original_link_a()
        link_b = collision.get_original_link_b()
        new_link_a, new_link_b = self.robot.get_chain_reduced_to_controlled_joints(link_a, link_b)
        if new_link_a > new_link_b:
            collision = collision.reverse()
            new_link_a, new_link_b = new_link_b, new_link_a

        new_b_T_r = self.robot.get_fk_np(new_link_b, self.robot_root)
        new_a_T_r = self.robot.get_fk_np(new_link_a, self.robot_root)
        collision.set_link_a(new_link_a)
        collision.set_link_b(new_link_b)

        new_b_T_map = np.dot(new_b_T_r, self.root_T_map)

        new_a_P_pa = np.dot(np.dot(new_a_T_r, self.root_T_map), collision.get_map_P_a())
        new_b_P_pb = np.dot(new_b_T_map, collision.get_map_P_b())
        # r_P_pb = np.dot(self.root_T_map, np_point(*closest_point.position_on_b))
        new_b_V_n = np.dot(new_b_T_map, collision.get_map_V_n())
        collision.set_new_a_P_a(new_a_P_pa)
        collision.set_new_b_P_b(new_b_P_pb)
        collision.set_new_b_V_n(new_b_V_n)
        return collision


    def transform_external_collision(self, collision):
        """
        :type collision: Collision
        :rtype: Collision
        """
        movable_joint = self.robot.get_controlled_parent_joint(collision.get_original_link_a())
        new_a = self.robot.get_child_link_of_joint(movable_joint)
        new_a_T_r = self.robot.get_fk_np(new_a, self.robot_root)
        collision.set_link_a(new_a)

        new_a_P_pa = np.dot(np.dot(new_a_T_r, self.root_T_map), collision.get_map_P_a())
        r_P_pb = np.dot(self.root_T_map, collision.get_map_P_b())
        r_V_n = np.dot(self.root_T_map, collision.get_map_V_n())
        collision.set_new_a_P_a(new_a_P_pa)
        collision.set_root_P_b(r_P_pb)
        collision.set_root_V_n(r_V_n)
        return collision


    def _default_collision(self, link_a, body_b, link_b):
        c = Collision(link_a, body_b, link_b, [0, 0, 0, 1], [0, 0, 0, 1], [0, 0, 1, 0], 100)
        c.set_new_a_P_a([0,0,0, 1])
        c.set_new_b_P_b([0,0,0, 1])
        c.set_root_P_b([0,0,0,1])
        c.set_new_b_V_n([0,0,1,0])
        c.set_root_V_n([0,0,1,0])
        return c

    # @profile
    def get_external_collisions(self, joint_name):
        """
        Collisions are saved as a list for each movable robot joint, sorted by contact distance
        :type joint_name: str
        :rtype: SortedKeyList
        """
        if joint_name in self.external_collision:
            return self.external_collision[joint_name]
        return self.default_result

    def get_external_collisions_long_key(self, link_a, body_b, link_b):
        """
        Collisions are saved as a list for each movable robot joint, sorted by contact distance
        :type joint_name: str
        :rtype: SortedKeyList
        """
        return self.external_collision_long_key[link_a, body_b, link_b]



    def get_number_of_external_collisions(self, joint_name):
        return self.number_of_external_collisions[joint_name]


<<<<<<< HEAD
=======
    # @profile
>>>>>>> 4f6464cd
    def get_self_collisions(self, link_a, link_b):
        """
        Make sure that link_a < link_b, the reverse collision is not saved.
        :type link_a: str
        :type link_b: str
        :return:
        :rtype: SortedKeyList
        """
        # FIXME maybe check for reverse key?
        if (link_a, link_b) in self.self_collisions:
            return self.self_collisions[link_a, link_b]
        return self.default_result



    def get_number_of_self_collisions(self, link_a, link_b):
        return self.number_of_self_collisions[link_a, link_b]


    def __contains__(self, item):
        return item in self.self_collisions or item in self.external_collision


    def items(self):
        return self.all_collisions<|MERGE_RESOLUTION|>--- conflicted
+++ resolved
@@ -2,25 +2,13 @@
 
 import numpy as np
 from sortedcontainers import SortedKeyList
-<<<<<<< HEAD
-
-from giskardpy.utils import to_np, np_point, np_vector
-=======
-from giskardpy.tfwrapper import kdl_to_np, np_vector, np_point
->>>>>>> 4f6464cd
 
 SoftConstraint = namedtuple(u'SoftConstraint', [u'lbA', u'ubA',
                                                 u'weight', u'expression', u'goal_constraint',
                                                 u'lower_slack_limit',
-<<<<<<< HEAD
-                                                u'upper_slack_limit'])
-JointConstraint = namedtuple(u'JointConstraint', [u'lower', u'upper', u'weight'])
-=======
                                                 u'upper_slack_limit',
                                                 u'linear_weight'])
-HardConstraint = namedtuple(u'HardConstraint', [u'lower', u'upper', u'expression'])
 JointConstraint = namedtuple(u'JointConstraint', [u'lower', u'upper', u'weight', u'linear_weight'])
->>>>>>> 4f6464cd
 
 
 def to_joint_state_dict(msg):
@@ -99,27 +87,20 @@
 
 class Collision(object):
     def __init__(self, link_a, body_b, link_b, position_on_a, position_on_b, contact_normal, contact_distance):
-<<<<<<< HEAD
         self.__map_P_a = position_on_a
         # self.__new_a_P_a = position_on_a
+        self.__position_on_a_in_a = position_on_a
         self.__map_P_b = position_on_b
         # self.__new_b_P_b = position_on_b
         # self.__root_P_b = position_on_b
+        self.__position_on_b_in_b = position_on_b
+        self.__position_on_b_in_root = position_on_b
         self.__contact_distance = contact_distance
         self.__map_V_n = contact_normal
         # self.__root_V_n = contact_normal
         # self.__new_b_V_n = contact_normal
-=======
-        self.__position_on_a = position_on_a
-        self.__position_on_a_in_a = position_on_a
-        self.__position_on_b = position_on_b
-        self.__position_on_b_in_b = position_on_b
-        self.__position_on_b_in_root = position_on_b
-        self.__contact_distance = contact_distance
-        self.__contact_normal = contact_normal
         self.__contact_normal_in_root = contact_normal
         self.__contact_normal_in_b = contact_normal
->>>>>>> 4f6464cd
         self.__original_link_a = link_a
         self.__link_a = link_a
         self.__body_b = body_b
@@ -166,30 +147,17 @@
     def get_link_b(self):
         return self.__link_b
 
-<<<<<<< HEAD
-=======
-    # @profile
->>>>>>> 4f6464cd
     def get_link_b_hash(self):
         return self.get_link_b().__hash__()
 
     def get_body_b(self):
         return self.__body_b
 
-<<<<<<< HEAD
     def get_body_b_hash(self):
         return self.get_body_b().__hash__()
 
     def set_new_a_P_a(self, position):
         self.__new_a_P_a = position
-=======
-    # @profile
-    def get_body_b_hash(self):
-        return self.get_body_b().__hash__()
-
-    def set_position_on_a_in_a(self, position):
-        self.__position_on_a_in_a = position
->>>>>>> 4f6464cd
 
     def set_root_P_b(self, position):
         self.__root_P_b = position
@@ -211,52 +179,29 @@
 
     def reverse(self):
         return Collision(link_a=self.get_original_link_b(),
-<<<<<<< HEAD
                          body_b=self.get_body_b(),
                          link_b=self.get_original_link_a(),
                          position_on_a=self.get_map_P_b(),
                          position_on_b=self.get_map_P_a(),
                          contact_normal=-self.get_map_V_n(),
                          contact_distance=self.get_contact_distance())
-=======
-                      body_b=self.get_body_b(),
-                      link_b=self.get_original_link_a(),
-                      position_on_a=self.get_position_on_b_in_map(),
-                      position_on_b=self.get_position_on_a_in_map(),
-                      contact_normal=[-self.__contact_normal[0],
-                                      -self.__contact_normal[1],
-                                      -self.__contact_normal[2]],
-                      contact_distance=self.get_contact_distance())
-
->>>>>>> 4f6464cd
 
 class Collisions(object):
 
 
-<<<<<<< HEAD
-    def __init__(self, world):
-=======
-    def __init__(self, robot, collision_list_size):
->>>>>>> 4f6464cd
+    def __init__(self, world, collision_list_size):
         """
         :type world: giskardpy.world.World
         """
-<<<<<<< HEAD
         self.world = world
         self.robot = self.world.robot
         self.robot_root = self.robot.get_root()
         self.root_T_map = self.world.get_fk_np(self.robot.get_link_path(self.robot_root), self.world.world_frame)
-=======
-        self.robot = robot
-        self.root_T_map = kdl_to_np(self.robot.root_T_map)
-        self.robot_root = self.robot.get_root()
         self.collision_list_size = collision_list_size
 
         # @profile
         def sort(x):
             return x.get_contact_distance()
->>>>>>> 4f6464cd
-
 
 
         # @profile
@@ -274,10 +219,6 @@
         self.number_of_external_collisions = defaultdict(int)
 
 
-<<<<<<< HEAD
-=======
-    # @profile
->>>>>>> 4f6464cd
     def add(self, collision):
         """
         :type collision: Collision
@@ -398,11 +339,6 @@
     def get_number_of_external_collisions(self, joint_name):
         return self.number_of_external_collisions[joint_name]
 
-
-<<<<<<< HEAD
-=======
-    # @profile
->>>>>>> 4f6464cd
     def get_self_collisions(self, link_a, link_b):
         """
         Make sure that link_a < link_b, the reverse collision is not saved.

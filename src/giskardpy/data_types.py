from collections import OrderedDict, defaultdict, deque

import numpy as np
from sensor_msgs.msg import JointState
from sortedcontainers import SortedKeyList

<<<<<<< HEAD
SoftConstraint = namedtuple(u'SoftConstraint', [u'lbA', u'ubA',
                                                u'weight', u'expression', u'goal_constraint',
                                                u'lower_slack_limit',
                                                u'upper_slack_limit',
                                                u'linear_weight'])
JointConstraint = namedtuple(u'JointConstraint', [u'lower', u'upper', u'weight', u'linear_weight'])


def to_joint_state_dict(msg):
    """
    Converts a ROS message of type sensor_msgs/JointState into an instance of MultiJointState.
    :param msg: ROS message to convert.
    :type msg: JointState
    :return: Corresponding MultiJointState instance.
    :rtype: OrderedDict[str, SingleJointState]
    """
    mjs = OrderedDict()
    for i, joint_name in enumerate(msg.name):
        sjs = SingleJointState()
        sjs.name = joint_name
        sjs.position = msg.position[i]
        try:
            sjs.velocity = msg.velocity[i]
        except IndexError:
            sjs.velocity = 0
        try:
            sjs.effort = msg.effort[i]
        except IndexError:
            sjs.effort = 0
        mjs[joint_name] = sjs
    return mjs

class SingleJointState(object):
    def __init__(self, name='', position=0.0, velocity=0.0, effort=0.0):
        self.name = name
        self.position = position
        self.velocity = velocity
        self.effort = effort

    # @classmethod
    # def from_urdf_file(cls, urdf_file, *args, **kwargs):



    def __str__(self):
        return u'{}: {}, {}, {}'.format(self.name, self.position, self.velocity, self.effort)
=======
from giskardpy.utils.tfwrapper import kdl_to_np, np_vector, np_point


class KeyDefaultDict(defaultdict):
    """
    A default dict where the key is passed as parameter to the factory function.
    """

    def __missing__(self, key):
        if self.default_factory is None:
            raise KeyError(key)
        else:
            ret = self[key] = self.default_factory(key)
            return ret


class FIFOSet(set):
    def __init__(self, data, max_length=None):
        if len(data) > max_length:
            raise ValueError('len(data) > max_length')
        super(FIFOSet, self).__init__(data)
        self.max_length = max_length
        self._data_queue = deque(data)

    def add(self, item):
        if len(self._data_queue) == self.max_length:
            to_delete = self._data_queue.popleft()
            super(FIFOSet, self).remove(to_delete)
            self._data_queue.append(item)
        super(FIFOSet, self).add(item)

    def remove(self, item):
        self.remove(item)
        self._data_queue.remove(item)


class JointStates(defaultdict):
    class _JointState(object):
        derivative_to_name = {
            0: 'position',
            1: 'velocity',
            2: 'acceleration',
            3: 'jerk',
            4: 'snap',
            5: 'crackle',
            6: 'pop',
        }

        def __init__(self, position=0, velocity=0, acceleration=0, jerk=0, snap=0, crackle=0, pop=0):
            self.position = position
            self.velocity = velocity
            self.acceleration = acceleration
            self.jerk = jerk
            self.snap = snap
            self.crackle = crackle
            self.pop = pop

        def set_derivative(self, d, item):
            setattr(self, self.derivative_to_name[d], item)

        def __str__(self):
            return '{}'.format(self.position)

        def __repr__(self):
            return str(self)

    def __init__(self):
        super(JointStates, self).__init__(self._JointState)

    @classmethod
    def from_msg(cls, msg):
        """
        :type msg: JointState
        :rtype: JointStates
        """
        self = cls()
        for i, joint_name in enumerate(msg.name):
            sjs = cls._JointState(position=msg.position[i],
                                  velocity=msg.velocity[i] if msg.velocity else 0,
                                  acceleration=0,
                                  jerk=0,
                                  snap=0,
                                  crackle=0,
                                  pop=0)
            self[joint_name] = sjs
        return self
>>>>>>> 9ba2eb2b


class Trajectory(object):
    def __init__(self):
        self.clear()

    def clear(self):
        self._points = OrderedDict()

    def get_exact(self, time):
        return self._points[time]

    def set(self, time, point):
        if len(self._points) > 0 and list(self._points.keys())[-1] > time:
            raise KeyError(u'Cannot append a trajectory point that is before the current end time of the trajectory.')
        self._points[time] = point

    def delete(self, time):
        del self._points[time]

    def delete_last(self):
        self.delete(self._points.keys()[-1])

    def items(self):
        return self._points.items()

    def keys(self):
        return self._points.keys()

    def values(self):
        return self._points.values()


class Collision(object):
    def __init__(self, link_a, body_b, link_b, position_on_a, position_on_b, contact_normal, contact_distance):
        self.__map_P_a = position_on_a
        # self.__new_a_P_a = position_on_a
        self.__position_on_a_in_a = position_on_a
        self.__map_P_b = position_on_b
        # self.__new_b_P_b = position_on_b
        # self.__root_P_b = position_on_b
        self.__position_on_b_in_b = position_on_b
        self.__position_on_b_in_root = position_on_b
        self.__contact_distance = contact_distance
        self.__map_V_n = contact_normal
        # self.__root_V_n = contact_normal
        # self.__new_b_V_n = contact_normal
        self.__contact_normal_in_root = contact_normal
        self.__contact_normal_in_b = contact_normal
        self.__original_link_a = link_a
        self.__link_a = link_a
        self.__body_b = body_b
        self.__original_link_b = link_b
        self.__link_b = link_b
        self.__old_key = (link_a, body_b, link_a)

    def get_map_P_a(self):
        return self.__map_P_a

    def get_new_a_P_a(self):
        return self.__new_a_P_a

    def get_map_P_b(self):
        return self.__map_P_b

    def get_root_P_b(self):
        return self.__root_P_b

    def get_new_b_P_b(self):
        return self.__new_b_P_b

    def get_map_V_n(self):
        return self.__map_V_n

    def get_new_b_V_n(self):
        return self.__new_b_V_n

    def get_root_V_n(self):
        return self.__root_V_n

    def get_contact_distance(self):
        return self.__contact_distance

    def get_original_link_a(self):
        return self.__original_link_a

    def get_link_a(self):
        return self.__link_a

    def get_original_link_b(self):
        return self.__original_link_b

    def get_link_b(self):
        return self.__link_b

    def get_link_b_hash(self):
        return self.get_link_b().__hash__()

    def get_body_b(self):
        return self.__body_b

    def get_body_b_hash(self):
        return self.get_body_b().__hash__()

    def set_new_a_P_a(self, position):
        self.__new_a_P_a = position

    def set_root_P_b(self, position):
        self.__root_P_b = position

    def set_new_b_P_b(self, position):
        self.__new_b_P_b = position

    def set_new_b_V_n(self, normal):
        self.__new_b_V_n = normal

    def set_root_V_n(self, normal):
        self.__root_V_n = normal

    def set_link_a(self, link_a):
        self.__link_a = link_a

    def set_link_b(self, link_b):
        self.__link_b = link_b

    def reverse(self):
        return Collision(link_a=self.get_original_link_b(),
                         body_b=self.get_body_b(),
                         link_b=self.get_original_link_a(),
<<<<<<< HEAD
                         position_on_a=self.get_map_P_b(),
                         position_on_b=self.get_map_P_a(),
                         contact_normal=-self.get_map_V_n(),
                         contact_distance=self.get_contact_distance())

class Collisions(object):

    @profile
    def __init__(self, world, collision_list_size):
=======
                         position_on_a=self.get_position_on_b_in_map(),
                         position_on_b=self.get_position_on_a_in_map(),
                         contact_normal=[-self.__contact_normal[0],
                                         -self.__contact_normal[1],
                                         -self.__contact_normal[2]],
                         contact_distance=self.get_contact_distance())


class Collisions(object):

    def __init__(self, robot, collision_list_size):
>>>>>>> 9ba2eb2b
        """
        :type world: giskardpy.world.World
        """
        self.world = world
        self.robot = self.world.robot
        self.robot_root = self.robot.get_root()
        self.root_T_map = self.world.get_fk_np(self.robot.get_link_path(self.robot_root), self.world.world_frame)
        self.collision_list_size = collision_list_size

        # @profile
        def sort(x):
            return x.get_contact_distance()

<<<<<<< HEAD

=======
>>>>>>> 9ba2eb2b
        # @profile
        def default_f():
            return SortedKeyList([self._default_collision('', '', '')] * collision_list_size,
                                 key=sort)

        self.default_result = default_f()

        self.self_collisions = defaultdict(default_f)
        self.external_collision = defaultdict(default_f)
        self.external_collision_long_key = defaultdict(lambda: self._default_collision('', '', ''))
        self.all_collisions = set()
        self.number_of_self_collisions = defaultdict(int)
        self.number_of_external_collisions = defaultdict(int)

<<<<<<< HEAD
    @profile
=======
    # @profile
>>>>>>> 9ba2eb2b
    def add(self, collision):
        """
        :type collision: Collision
        :return:
        """
        collision = self.transform_closest_point(collision)
        self.all_collisions.add(collision)

        if collision.get_body_b() == self.robot.get_name():
            key = collision.get_link_a(), collision.get_link_b()
            self.self_collisions[key].add(collision)
            self.number_of_self_collisions[key] = min(self.collision_list_size,
                                                      self.number_of_self_collisions[key] + 1)
        else:
            key = collision.get_link_a()
            self.external_collision[key].add(collision)
            self.number_of_external_collisions[key] = min(self.collision_list_size,
                                                          self.number_of_external_collisions[key] + 1)
            key_long = (collision.get_original_link_a(), collision.get_body_b(), collision.get_original_link_b())
            if key_long not in self.external_collision_long_key:
                self.external_collision_long_key[key_long] = collision
            else:
                self.external_collision_long_key[key_long] = min(collision, self.external_collision_long_key[key_long],
<<<<<<< HEAD
                                                            key=lambda x: x.get_contact_distance())

    @profile
=======
                                                                 key=lambda x: x.get_contact_distance())

>>>>>>> 9ba2eb2b
    def transform_closest_point(self, collision):
        """
        :type collision: Collision
        :rtype: Collision
        """
        if collision.get_body_b() == self.robot.get_name():
            return self.transform_self_collision(collision)
        else:
            return self.transform_external_collision(collision)

<<<<<<< HEAD
    @profile
=======
>>>>>>> 9ba2eb2b
    def transform_self_collision(self, collision):
        """
        :type collision: Collision
        :rtype: Collision
        """
        link_a = collision.get_original_link_a()
        link_b = collision.get_original_link_b()
        new_link_a, new_link_b = self.robot.get_chain_reduced_to_controlled_joints(link_a, link_b)
        if new_link_a > new_link_b:
            collision = collision.reverse()
            new_link_a, new_link_b = new_link_b, new_link_a

        new_b_T_r = self.robot.get_fk_np(new_link_b, self.robot_root)
        new_a_T_r = self.robot.get_fk_np(new_link_a, self.robot_root)
        collision.set_link_a(new_link_a)
        collision.set_link_b(new_link_b)

        new_b_T_map = np.dot(new_b_T_r, self.root_T_map)

        new_a_P_pa = np.dot(np.dot(new_a_T_r, self.root_T_map), collision.get_map_P_a())
        new_b_P_pb = np.dot(new_b_T_map, collision.get_map_P_b())
        # r_P_pb = np.dot(self.root_T_map, np_point(*closest_point.position_on_b))
        new_b_V_n = np.dot(new_b_T_map, collision.get_map_V_n())
        collision.set_new_a_P_a(new_a_P_pa)
        collision.set_new_b_P_b(new_b_P_pb)
        collision.set_new_b_V_n(new_b_V_n)
        return collision

<<<<<<< HEAD
    @profile
=======
>>>>>>> 9ba2eb2b
    def transform_external_collision(self, collision):
        """
        :type collision: Collision
        :rtype: Collision
        """
        movable_joint = self.robot.get_controlled_parent_joint(collision.get_original_link_a())
        new_a = self.robot.get_child_link_of_joint(movable_joint)
        new_a_T_r = self.robot.get_fk_np(new_a, self.robot_root)
        collision.set_link_a(new_a)

        new_a_P_pa = np.dot(np.dot(new_a_T_r, self.root_T_map), collision.get_map_P_a())
        r_P_pb = np.dot(self.root_T_map, collision.get_map_P_b())
        r_V_n = np.dot(self.root_T_map, collision.get_map_V_n())
        collision.set_new_a_P_a(new_a_P_pa)
        collision.set_root_P_b(r_P_pb)
        collision.set_root_V_n(r_V_n)
        return collision

<<<<<<< HEAD
    @profile
=======
>>>>>>> 9ba2eb2b
    def _default_collision(self, link_a, body_b, link_b):
        c = Collision(link_a, body_b, link_b, [0, 0, 0, 1], [0, 0, 0, 1], [0, 0, 1, 0], 100)
        c.set_new_a_P_a([0,0,0, 1])
        c.set_new_b_P_b([0,0,0, 1])
        c.set_root_P_b([0,0,0,1])
        c.set_new_b_V_n([0,0,1,0])
        c.set_root_V_n([0,0,1,0])
        return c

    # @profile
    def get_external_collisions(self, joint_name):
        """
        Collisions are saved as a list for each movable robot joint, sorted by contact distance
        :type joint_name: str
        :rtype: SortedKeyList
        """
        if joint_name in self.external_collision:
            return self.external_collision[joint_name]
        return self.default_result

    def get_external_collisions_long_key(self, link_a, body_b, link_b):
        """
        Collisions are saved as a list for each movable robot joint, sorted by contact distance
        :type joint_name: str
        :rtype: SortedKeyList
        """
        return self.external_collision_long_key[link_a, body_b, link_b]

<<<<<<< HEAD


    def get_number_of_external_collisions(self, joint_name):
        return self.number_of_external_collisions[joint_name]

=======
    def get_number_of_external_collisions(self, joint_name):
        return self.number_of_external_collisions[joint_name]

    # @profile
>>>>>>> 9ba2eb2b
    def get_self_collisions(self, link_a, link_b):
        """
        Make sure that link_a < link_b, the reverse collision is not saved.
        :type link_a: str
        :type link_b: str
        :return:
        :rtype: SortedKeyList
        """
        # FIXME maybe check for reverse key?
        if (link_a, link_b) in self.self_collisions:
            return self.self_collisions[link_a, link_b]
        return self.default_result

<<<<<<< HEAD


=======
>>>>>>> 9ba2eb2b
    def get_number_of_self_collisions(self, link_a, link_b):
        return self.number_of_self_collisions[link_a, link_b]

    def __contains__(self, item):
        return item in self.self_collisions or item in self.external_collision

    def items(self):
        return self.all_collisions


class BiDict(dict):
    # TODO test me
    def __init__(self, *args, **kwargs):
        super(BiDict, self).__init__(*args, **kwargs)
        self.inverse = {}
        for key, value in self.items():
            self.inverse[value] = key

    def __setitem__(self, key, value):
        if key in self:
            self.inverse[self[key]].remove(key)
        super(BiDict, self).__setitem__(key, value)
        self.inverse[value] = key

    def __delitem__(self, key):
        self.inverse.setdefault(self[key], []).remove(key)
        if self[key] in self.inverse and not self.inverse[self[key]]:
            del self.inverse[self[key]]
        super(BiDict, self).__delitem__(key)<|MERGE_RESOLUTION|>--- conflicted
+++ resolved
@@ -4,13 +4,40 @@
 from sensor_msgs.msg import JointState
 from sortedcontainers import SortedKeyList
 
-<<<<<<< HEAD
-SoftConstraint = namedtuple(u'SoftConstraint', [u'lbA', u'ubA',
-                                                u'weight', u'expression', u'goal_constraint',
-                                                u'lower_slack_limit',
-                                                u'upper_slack_limit',
-                                                u'linear_weight'])
-JointConstraint = namedtuple(u'JointConstraint', [u'lower', u'upper', u'weight', u'linear_weight'])
+from giskardpy.utils.tfwrapper import kdl_to_np, np_vector, np_point
+
+
+class KeyDefaultDict(defaultdict):
+    """
+    A default dict where the key is passed as parameter to the factory function.
+    """
+
+    def __missing__(self, key):
+        if self.default_factory is None:
+            raise KeyError(key)
+        else:
+            ret = self[key] = self.default_factory(key)
+            return ret
+
+
+class FIFOSet(set):
+    def __init__(self, data, max_length=None):
+        if len(data) > max_length:
+            raise ValueError('len(data) > max_length')
+        super(FIFOSet, self).__init__(data)
+        self.max_length = max_length
+        self._data_queue = deque(data)
+
+    def add(self, item):
+        if len(self._data_queue) == self.max_length:
+            to_delete = self._data_queue.popleft()
+            super(FIFOSet, self).remove(to_delete)
+            self._data_queue.append(item)
+        super(FIFOSet, self).add(item)
+
+    def remove(self, item):
+        self.remove(item)
+        self._data_queue.remove(item)
 
 
 def to_joint_state_dict(msg):
@@ -37,57 +64,6 @@
         mjs[joint_name] = sjs
     return mjs
 
-class SingleJointState(object):
-    def __init__(self, name='', position=0.0, velocity=0.0, effort=0.0):
-        self.name = name
-        self.position = position
-        self.velocity = velocity
-        self.effort = effort
-
-    # @classmethod
-    # def from_urdf_file(cls, urdf_file, *args, **kwargs):
-
-
-
-    def __str__(self):
-        return u'{}: {}, {}, {}'.format(self.name, self.position, self.velocity, self.effort)
-=======
-from giskardpy.utils.tfwrapper import kdl_to_np, np_vector, np_point
-
-
-class KeyDefaultDict(defaultdict):
-    """
-    A default dict where the key is passed as parameter to the factory function.
-    """
-
-    def __missing__(self, key):
-        if self.default_factory is None:
-            raise KeyError(key)
-        else:
-            ret = self[key] = self.default_factory(key)
-            return ret
-
-
-class FIFOSet(set):
-    def __init__(self, data, max_length=None):
-        if len(data) > max_length:
-            raise ValueError('len(data) > max_length')
-        super(FIFOSet, self).__init__(data)
-        self.max_length = max_length
-        self._data_queue = deque(data)
-
-    def add(self, item):
-        if len(self._data_queue) == self.max_length:
-            to_delete = self._data_queue.popleft()
-            super(FIFOSet, self).remove(to_delete)
-            self._data_queue.append(item)
-        super(FIFOSet, self).add(item)
-
-    def remove(self, item):
-        self.remove(item)
-        self._data_queue.remove(item)
-
-
 class JointStates(defaultdict):
     class _JointState(object):
         derivative_to_name = {
@@ -112,8 +88,13 @@
         def set_derivative(self, d, item):
             setattr(self, self.derivative_to_name[d], item)
 
-        def __str__(self):
-            return '{}'.format(self.position)
+        # @classmethod
+    # def from_urdf_file(cls, urdf_file, *args, **kwargs):
+
+
+
+    def __str__(self):
+        return '{}'.format(self.position)
 
         def __repr__(self):
             return str(self)
@@ -138,7 +119,6 @@
                                   pop=0)
             self[joint_name] = sjs
         return self
->>>>>>> 9ba2eb2b
 
 
 class Trajectory(object):
@@ -268,7 +248,6 @@
         return Collision(link_a=self.get_original_link_b(),
                          body_b=self.get_body_b(),
                          link_b=self.get_original_link_a(),
-<<<<<<< HEAD
                          position_on_a=self.get_map_P_b(),
                          position_on_b=self.get_map_P_a(),
                          contact_normal=-self.get_map_V_n(),
@@ -278,19 +257,6 @@
 
     @profile
     def __init__(self, world, collision_list_size):
-=======
-                         position_on_a=self.get_position_on_b_in_map(),
-                         position_on_b=self.get_position_on_a_in_map(),
-                         contact_normal=[-self.__contact_normal[0],
-                                         -self.__contact_normal[1],
-                                         -self.__contact_normal[2]],
-                         contact_distance=self.get_contact_distance())
-
-
-class Collisions(object):
-
-    def __init__(self, robot, collision_list_size):
->>>>>>> 9ba2eb2b
         """
         :type world: giskardpy.world.World
         """
@@ -304,10 +270,7 @@
         def sort(x):
             return x.get_contact_distance()
 
-<<<<<<< HEAD
-
-=======
->>>>>>> 9ba2eb2b
+
         # @profile
         def default_f():
             return SortedKeyList([self._default_collision('', '', '')] * collision_list_size,
@@ -322,11 +285,7 @@
         self.number_of_self_collisions = defaultdict(int)
         self.number_of_external_collisions = defaultdict(int)
 
-<<<<<<< HEAD
-    @profile
-=======
-    # @profile
->>>>>>> 9ba2eb2b
+    @profile
     def add(self, collision):
         """
         :type collision: Collision
@@ -350,14 +309,9 @@
                 self.external_collision_long_key[key_long] = collision
             else:
                 self.external_collision_long_key[key_long] = min(collision, self.external_collision_long_key[key_long],
-<<<<<<< HEAD
-                                                            key=lambda x: x.get_contact_distance())
-
-    @profile
-=======
                                                                  key=lambda x: x.get_contact_distance())
 
->>>>>>> 9ba2eb2b
+    @profile
     def transform_closest_point(self, collision):
         """
         :type collision: Collision
@@ -368,10 +322,7 @@
         else:
             return self.transform_external_collision(collision)
 
-<<<<<<< HEAD
-    @profile
-=======
->>>>>>> 9ba2eb2b
+    @profile
     def transform_self_collision(self, collision):
         """
         :type collision: Collision
@@ -400,10 +351,7 @@
         collision.set_new_b_V_n(new_b_V_n)
         return collision
 
-<<<<<<< HEAD
-    @profile
-=======
->>>>>>> 9ba2eb2b
+    @profile
     def transform_external_collision(self, collision):
         """
         :type collision: Collision
@@ -422,10 +370,7 @@
         collision.set_root_V_n(r_V_n)
         return collision
 
-<<<<<<< HEAD
-    @profile
-=======
->>>>>>> 9ba2eb2b
+    @profile
     def _default_collision(self, link_a, body_b, link_b):
         c = Collision(link_a, body_b, link_b, [0, 0, 0, 1], [0, 0, 0, 1], [0, 0, 1, 0], 100)
         c.set_new_a_P_a([0,0,0, 1])
@@ -454,18 +399,12 @@
         """
         return self.external_collision_long_key[link_a, body_b, link_b]
 
-<<<<<<< HEAD
 
 
     def get_number_of_external_collisions(self, joint_name):
         return self.number_of_external_collisions[joint_name]
 
-=======
-    def get_number_of_external_collisions(self, joint_name):
-        return self.number_of_external_collisions[joint_name]
-
     # @profile
->>>>>>> 9ba2eb2b
     def get_self_collisions(self, link_a, link_b):
         """
         Make sure that link_a < link_b, the reverse collision is not saved.
@@ -479,11 +418,8 @@
             return self.self_collisions[link_a, link_b]
         return self.default_result
 
-<<<<<<< HEAD
-
-
-=======
->>>>>>> 9ba2eb2b
+
+
     def get_number_of_self_collisions(self, link_a, link_b):
         return self.number_of_self_collisions[link_a, link_b]
 

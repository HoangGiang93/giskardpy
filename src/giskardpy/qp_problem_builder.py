--- conflicted
+++ resolved
@@ -21,14 +21,9 @@
         """
         :type joint_constraints_dict: dict
         :type hard_constraints_dict: dict
-<<<<<<< HEAD
         :type constraints_dict: dict
         :type controlled_joint_symbols: list
         :type free_symbols: set
-=======
-        :type soft_constraints_dict: dict
-        :type controlled_joint_symbols: list
->>>>>>> 4f6464cd
         :param path_to_functions: location where the compiled functions can be safed.
         :type path_to_functions: str
         """
@@ -125,21 +120,6 @@
 
     def init_big_ass_M(self):
         """
-<<<<<<< HEAD
-        #        j           s       1      1
-        #    |----------------------------------
-        #  h | A hard    |   0    |      |
-        #    |-----------|--------| lbA  | ubA
-        #  s | A soft    |identity|      |
-        #    |----------------------------------
-        # j+s| H                  | lb   | ub
-        #    | ---------------------------------
-        #           len(lb)       |
-        """
-        self.big_ass_M = w.zeros(self.lbA_length + self.lb_length,
-                                 self.lb_length + 2)
-
-=======
         #        j           s       1      1     1
         #    |--------------------------------------|
         # h  | A hard    |   0    |       |     |   |
@@ -149,9 +129,8 @@
         # j+s| H                  | lb    | ub  | g |
         #    | -------------------------------------|
         """
-        self.big_ass_M = w.zeros(self.h + self.s * 2 + self.j,
-                                 self.j + self.s + 3)
->>>>>>> 4f6464cd
+        self.big_ass_M = w.zeros(self.lbA_length + self.lb_length,
+                                 self.lb_length + 3)
 
     def construct_A_hard(self, hard_expressions):
         A_hard = w.Matrix(hard_expressions)
@@ -190,11 +169,7 @@
     def set_weights(self, weights):
         self.big_ass_M[self.h + self.s:, :-3] = w.diag(*weights)
 
-<<<<<<< HEAD
-    def debug_print(self, unfiltered_H, A, lb, ub, lbA, ubA, xdot_full=None, actually_print=False):
-=======
     def debug_print(self, unfiltered_H, A, lb, ub, lbA, ubA, g, xdot_full=None, actually_print=False):
->>>>>>> 4f6464cd
         import pandas as pd
         bA_mask, b_mask = make_filter_masks(unfiltered_H, self.j, self.h)
         b_names = []
@@ -206,10 +181,6 @@
         for iH, k in enumerate(self.hard_constraints_dict.keys()):
             key = 'h -- ' + str(k)
             bA_names.append(key)
-<<<<<<< HEAD
-=======
-
->>>>>>> 4f6464cd
 
         for iS, k in enumerate(self.soft_constraints_dict.keys()):
             key = 's -- ' + str(k)
@@ -219,7 +190,6 @@
         b_names = np.array(b_names)
         filtered_b_names = b_names[b_mask]
         filtered_bA_names = np.array(bA_names)[bA_mask]
-<<<<<<< HEAD
         filtered_H = unfiltered_H[b_mask][:, b_mask]
 
         p_lb = pd.DataFrame(lb, filtered_b_names, [u'data'], dtype=float).sort_index()
@@ -229,21 +199,10 @@
         p_ubA = pd.DataFrame(ubA, filtered_bA_names, [u'data'], dtype=float).sort_index()
         p_weights = pd.DataFrame(unfiltered_H.dot(np.ones(unfiltered_H.shape[0])), b_names, [u'data'],
                                  dtype=float).sort_index()
-=======
-        filtered_H = unfiltered_H[b_mask][:,b_mask]
-
-        p_lb = pd.DataFrame(lb, filtered_b_names, [u'data'], dtype=float).sort_index()
-        p_ub = pd.DataFrame(ub, filtered_b_names, [u'data'], dtype=float).sort_index()
-        p_g = pd.DataFrame(g, filtered_b_names, [u'data'], dtype=float).sort_index()
-        p_lbA = pd.DataFrame(lbA, filtered_bA_names, [u'data'], dtype=float).sort_index()
-        p_ubA = pd.DataFrame(ubA, filtered_bA_names, [u'data'], dtype=float).sort_index()
-        p_weights = pd.DataFrame(unfiltered_H.dot(np.ones(unfiltered_H.shape[0])), b_names, [u'data'], dtype=float).sort_index()
->>>>>>> 4f6464cd
         if xdot_full is not None:
             p_xdot = pd.DataFrame(xdot_full, filtered_b_names, [u'data'], dtype=float).sort_index()
             Ax = np.dot(A, xdot_full)
             p_Ax = pd.DataFrame(Ax, filtered_bA_names, [u'data'], dtype=float).sort_index()
-<<<<<<< HEAD
             xH = np.dot((xdot_full ** 2).T, filtered_H)
             p_xH = pd.DataFrame(xH, filtered_b_names, [u'data'], dtype=float).sort_index()
             # p_xg = p_g * p_xdot
@@ -251,15 +210,6 @@
             x_soft = xdot_full[self.j:]
             p_lbA_minus_x = pd.DataFrame(lbA[self.h:] - x_soft, filtered_bA_names[self.h:], [u'data'], dtype=float).sort_index()
             p_ubA_minus_x = pd.DataFrame(ubA[self.h:] - x_soft, filtered_bA_names[self.h:], [u'data'], dtype=float).sort_index()
-=======
-            xH = np.dot((xdot_full**2).T, filtered_H)
-            p_xH = pd.DataFrame(xH, filtered_b_names, [u'data'], dtype=float).sort_index()
-            p_xg = p_g * p_xdot
-            xHx = np.dot(np.dot(xdot_full.T, filtered_H), xdot_full)
-            x_soft = xdot_full[len(xdot_full) - len(lbA):]
-            p_lbA_minus_x = pd.DataFrame(lbA - x_soft, filtered_bA_names, [u'data'], dtype=float).sort_index()
-            p_ubA_minus_x = pd.DataFrame(ubA - x_soft, filtered_bA_names, [u'data'], dtype=float).sort_index()
->>>>>>> 4f6464cd
         else:
             p_xdot = None
 
@@ -271,26 +221,6 @@
         # self.lbAs.T[[c for c in self.lbAs.T.columns if 'dist' in c]].plot()
 
         # self.save_all(p_weights, p_A, p_lbA, p_ubA, p_lb, p_ub, p_xdot)
-<<<<<<< HEAD
-        if actually_print:
-            arrays = [(p_weights, u'H'),
-                      (p_A, u'A'),
-                      (p_lbA, u'lbA'),
-                      (p_ubA, u'ubA'),
-                      (p_lb, u'lb'),
-                      (p_ub, u'ub')]
-            for a, name in arrays:
-                self.check_for_nan(name, a)
-                # self.check_for_big_numbers(name, a)
-            self.joint_limit_check(p_lb, p_ub)
-
-    def joint_limit_check(self, p_lb, p_ub):
-        violations = (p_ub - p_lb)[p_lb.data > p_ub.data]
-        if len(violations) > 0:
-            logging.logerr(u'The following joints are outside of their limits: \n {}'.format(violations))
-        else:
-            logging.loginfo(u'All joints are within limits')
-=======
         return p_weights, p_A, p_lbA, p_ubA, p_lb, p_ub
 
 
@@ -301,7 +231,6 @@
             return True
         logging.loginfo(u'All joints are within limits')
         return False
->>>>>>> 4f6464cd
 
     def save_all(self, weights, A, lbA, ubA, lb, ub, xdot=None):
         if xdot is not None:
@@ -310,27 +239,16 @@
         else:
             print_pd_dfs([weights, A, lbA, ubA, lb, ub],
                          ['weights', 'A', 'lbA', 'ubA', 'lb', 'ub'])
-<<<<<<< HEAD
-
-    def check_for_nan(self, name, p_array):
-=======
 
 
     def is_nan_in_array(self, name, p_array):
->>>>>>> 4f6464cd
         p_filtered = p_array.apply(lambda x: zip(x.index[x.isnull()].tolist(), x[x.isnull()]), 1)
         p_filtered = p_filtered[p_filtered.apply(lambda x: len(x)) > 0]
         if len(p_filtered) > 0:
             logging.logerr(u'{} has the following nans:'.format(name))
             self.print_pandas_array(p_filtered)
-<<<<<<< HEAD
         else:
             logging.loginfo(u'{} has no nans'.format(name))
-=======
-            return True
-        logging.loginfo(u'{} has no nans'.format(name))
-        return False
->>>>>>> 4f6464cd
 
     def print_pandas_array(self, array):
         import pandas as pd
@@ -338,13 +256,8 @@
             with pd.option_context('display.max_rows', None, 'display.max_columns', None):
                 print(array)
 
-<<<<<<< HEAD
-    def filter_zero_weight_constraints(self, H, A, lb, ub, lbA, ubA):
+    def filter_zero_weight_constraints(self, H, A, lb, ub, lbA, ubA, g):
         bA_mask, b_mask = make_filter_masks(H, self.j, self.h)
-=======
-    def filter_zero_weight_constraints(self, H, A, lb, ub, lbA, ubA, g):
-        bA_mask, b_mask = make_filter_masks(H, self.num_joint_constraints, self.num_hard_constraints)
->>>>>>> 4f6464cd
         A = A[bA_mask][:, b_mask].copy()
         lbA = lbA[bA_mask]
         ubA = ubA[bA_mask]
@@ -363,24 +276,14 @@
         :rtype: dict
         """
         np_big_ass_M = self.compiled_big_ass_M.call2(substitutions)
-<<<<<<< HEAD
-        np_H = np_big_ass_M[self.lbA_length:, :-2].copy()
+        np_H = np_big_ass_M[self.lbA_length:, :-3].copy()
         np_A = np_big_ass_M[:self.lbA_length, :self.lb_length].copy()
-        np_lb = np_big_ass_M[self.lbA_length:, -2].copy()
-        np_ub = np_big_ass_M[self.lbA_length:, -1].copy()
-        np_lbA = np_big_ass_M[:self.lbA_length, -2].copy()
-        np_ubA = np_big_ass_M[:self.lbA_length, -1].copy()
-        H, A, lb, ub, lbA, ubA = self.filter_zero_weight_constraints(np_H, np_A, np_lb, np_ub, np_lbA, np_ubA)
-=======
-        np_H = np_big_ass_M[self.shape1:, :-3].copy()
-        np_A = np_big_ass_M[:self.shape1, :self.shape2].copy()
-        np_lb = np_big_ass_M[self.shape1:, -3].copy()
-        np_ub = np_big_ass_M[self.shape1:, -2].copy()
-        np_g = np_big_ass_M[self.shape1:, -1].copy()
-        np_lbA = np_big_ass_M[:self.shape1, -3].copy()
-        np_ubA = np_big_ass_M[:self.shape1, -2].copy()
+        np_lb = np_big_ass_M[self.lbA_length:, -3].copy()
+        np_ub = np_big_ass_M[self.lbA_length:, -2].copy()
+        np_g = np_big_ass_M[self.lbA_length:, -1].copy()
+        np_lbA = np_big_ass_M[:self.lbA_length, -3].copy()
+        np_ubA = np_big_ass_M[:self.lbA_length, -2].copy()
         H, A, lb, ub, lbA, ubA, g = self.filter_zero_weight_constraints(np_H, np_A, np_lb, np_ub, np_lbA, np_ubA, np_g)
->>>>>>> 4f6464cd
         # self.debug_print(np_H, A, lb, ub, lbA, ubA)
         try:
             xdot_full = self.qp_solver.solve(H, g, A, lb, ub, lbA, ubA, nWSR)
@@ -405,13 +308,8 @@
         if xdot_full is None:
             return None
         # TODO enable debug print in an elegant way, preferably without slowing anything down
-<<<<<<< HEAD
-        self.debug_print(np_H, A, lb, ub, lbA, ubA, xdot_full)
+        # self.debug_print(np_H, A, lb, ub, lbA, ubA, g, xdot_full)
         return OrderedDict((observable, xdot_full[i]) for i, observable in enumerate(self.controlled_joint_symbols)), \
-=======
-        # self.debug_print(np_H, A, lb, ub, lbA, ubA, g, xdot_full)
-        return OrderedDict((observable, xdot_full[i]) for i, observable in enumerate(self.controlled_joints)), \
->>>>>>> 4f6464cd
                np_H, np_A, np_lb, np_ub, np_lbA, np_ubA, xdot_full
 
 def print_pd_dfs(dfs, names):

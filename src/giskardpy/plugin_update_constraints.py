--- conflicted
+++ resolved
@@ -16,14 +16,9 @@
 # import kineverse.gradients.gradient_math as gm
 from giskardpy import cas_wrapper as w
 from giskardpy.constraints import SelfCollisionAvoidance, ExternalCollisionAvoidance
-<<<<<<< HEAD
 from giskardpy.data_types import JointConstraint, SoftConstraint
-from giskardpy.exceptions import InsolvableException, ImplementationException
-=======
-from giskardpy.data_types import JointConstraint
 from giskardpy.exceptions import ImplementationException, UnknownConstraintException, InvalidGoalException, \
     ConstraintInitalizationException, GiskardException
->>>>>>> 4f6464cd
 from giskardpy.logging import loginfo
 from giskardpy.plugin_action_server import GetGoal
 from kineverse.gradients.diff_logic import DiffSymbol, erase_type, Position
@@ -31,40 +26,7 @@
 from rospy_message_converter.message_converter import convert_ros_message_to_dictionary
 
 
-<<<<<<< HEAD
-def allowed_constraint_names():
-    return [x[0] for x in inspect.getmembers(giskardpy.constraints) if inspect.isclass(x[1])]
-
-
-# def generate_controlled_values(constraints,
-#                                symbols,
-#                                weights={},
-#                                bounds={},
-#                                default_weight=0.001, default_bounds=(-1e9, 1e9)):
-# FIXME not default weight
-# FIXME no default bounds
-# joint_constraints = OrderedDict()
-# to_remove = set()
-#
-# for k, c in constraints.items():
-#     if cm.is_symbol(c.expr) and c.expr in symbols and str(c.expr) not in joint_constraints:
-#         weight = default_weight if c.expr not in weights else weights[c.expr]
-#         joint_constraints[str(c.expr)] = JointConstraint(c.lower, c.upper, weight)
-#         to_remove.add(k)
-#
-# hard_constraints = OrderedDict(
-#     [(k, HardConstraint(c.lower, c.upper, c.expr)) for k, c in constraints.items() if k not in to_remove])
-# for s in symbols:
-#     if str(s) not in joint_constraints:
-#         lower, upper = default_bounds if s not in bounds else bounds[s]
-#         weight = default_weight if s not in weights else weights[s]
-#         joint_constraints[str(s)] = JointConstraint(lower, upper, weight)
-#
-# return joint_constraints, hard_constraints
-
-
-=======
->>>>>>> 4f6464cd
+
 class GoalToConstraints(GetGoal):
     # FIXME no error msg when constraint has missing parameter
     def __init__(self, name, as_name):
@@ -103,14 +65,9 @@
         self.get_robot()._create_constraints(self.get_god_map())
 
         self.soft_constraints = {}
-<<<<<<< HEAD
-        # TODO we only have to update the collision constraints, if the robot changed
-        self.add_collision_avoidance_soft_constraints()
-=======
         if not (self.get_god_map().get_data(identifier.check_reachability)):
             self.get_god_map().set_data(identifier.maximum_collision_threshold, 0)
             self.add_collision_avoidance_soft_constraints(move_cmd.collisions)
->>>>>>> 4f6464cd
 
         try:
             self.parse_constraints(move_cmd)
@@ -127,7 +84,6 @@
         self.get_god_map().set_data(identifier.soft_constraint_identifier, self.soft_constraints)
         self.get_blackboard().runtime = time()
 
-<<<<<<< HEAD
         # relevant_symbols = set(sum([list(cm.free_symbols(c.expression)) for c in self.soft_constraints.values()], []))
 
         # This is not a principled way of determining relevant symbols
@@ -250,7 +206,8 @@
 
                 joint_constraints[key] = JointConstraint(lower=lower_limit,
                                                          upper=upper_limit,
-                                                         weight=weight)
+                                                         weight=weight,
+                                                         linear_weight=0)
 
         hard_constraints = OrderedDict()
         for k, c in sorted(constraints.items()):
@@ -264,7 +221,8 @@
                                                      expression=c.expr,
                                                      goal_constraint=False,
                                                      lower_slack_limit=0,
-                                                     upper_slack_limit=0)
+                                                     upper_slack_limit=0,
+                                                     linear_weight=0)
 
         hard_constraints = OrderedDict([((self.robot.get_name(), k), c) for k, c in hard_constraints.items()])
 
@@ -272,18 +230,6 @@
             joint_name = str(Path(erase_type(s))[-1])
             key = self.position_identifier_from_velocity_symbol(s)
             if key not in joint_constraints:
-=======
-        controlled_joints = self.get_robot().controlled_joints
-
-        if (self.get_god_map().get_data(identifier.check_reachability)):
-            from giskardpy import cas_wrapper as w
-            joint_constraints = OrderedDict()
-            for i, joint_name in enumerate(controlled_joints):
-                lower_limit, upper_limit = self.get_robot().get_joint_limits(joint_name)
-                joint_symbol = self.get_robot().get_joint_position_symbol(joint_name)
-                sample_period = w.Symbol(u'rosparam_general_options_sample_period')  # TODO this should be a parameter
-                # velocity_limit = self.get_robot().get_joint_velocity_limit_expr(joint_name) * sample_period
->>>>>>> 4f6464cd
                 if self.get_robot().is_joint_prismatic(joint_name):
                     limit = self.get_god_map().get_data(identifier.default_joint_velocity_linear_limit)
                 else:
@@ -297,36 +243,11 @@
 
         joint_constraints = OrderedDict((key, value) for key, value in sorted(joint_constraints.items()))
 
-<<<<<<< HEAD
         self.get_god_map().register_symbols(symbols)
 
-        self.get_god_map().safe_set_data(identifier.joint_constraint_identifier, joint_constraints)
+        self.get_god_map().set_data(identifier.joint_constraint_identifier, joint_constraints)
         self.soft_constraints.update(hard_constraints)
-        # self.get_god_map().safe_set_data(identifier.hard_constraint_identifier, hard_constraints)
-=======
-                if not self.get_robot().is_joint_continuous(joint_name):
-                    joint_constraints[(self.get_robot().get_name(), joint_name)] = JointConstraint(
-                        lower=w.Max(-velocity_limit, lower_limit - joint_symbol),
-                        upper=w.Min(velocity_limit, upper_limit - joint_symbol),
-                        weight=weight,
-                        linear_weight=0)
-                else:
-                    joint_constraints[(self.get_robot().get_name(), joint_name)] = JointConstraint(
-                        lower=-velocity_limit,
-                        upper=velocity_limit,
-                        weight=weight,
-                        linear_weight=0)
-        else:
-            joint_constraints = OrderedDict(((self.robot.get_name(), k), self.robot._joint_constraints[k]) for k in
-                                            controlled_joints)
-        hard_constraints = OrderedDict(((self.robot.get_name(), k), self.robot._hard_constraints[k]) for k in
-                                       controlled_joints if k in self.robot._hard_constraints)
-
-        self.get_god_map().set_data(identifier.joint_constraint_identifier, joint_constraints)
-        self.get_god_map().set_data(identifier.hard_constraint_identifier, hard_constraints)
-
-        return Status.SUCCESS
->>>>>>> 4f6464cd
+        # self.get_god_map().set_data(identifier.hard_constraint_identifier, hard_constraints)
 
     def parse_constraints(self, cmd):
         """
@@ -335,12 +256,6 @@
         """
         loginfo(u'parsing goal message')
         for constraint in itertools.chain(cmd.constraints, cmd.joint_constraints, cmd.cartesian_constraints):
-<<<<<<< HEAD
-            if constraint.type not in allowed_constraint_names():
-                # TODO test me
-                raise InsolvableException(u'unknown constraint "{}"'.format(constraint.type))
-=======
->>>>>>> 4f6464cd
             try:
                 loginfo(u'adding constraint of type: \'{}\''.format(constraint.type))
                 C = self.allowed_constraint_types[constraint.type]
@@ -387,17 +302,7 @@
                 raise e
         loginfo(u'done parsing goal message')
 
-<<<<<<< HEAD
-    def add_collision_avoidance_soft_constraints(self):
-=======
-    def has_robot_changed(self):
-        new_urdf = self.get_robot().get_urdf_str()
-        result = self.last_urdf != new_urdf
-        self.last_urdf = new_urdf
-        return result
-
     def add_collision_avoidance_soft_constraints(self, collision_cmds):
->>>>>>> 4f6464cd
         """
         Adds a constraint for each link that pushed it away from its closest point.
         :type collision_cmds: list of CollisionEntry
@@ -417,10 +322,6 @@
 
     def add_external_collision_avoidance_constraints(self, soft_threshold_override=None):
         soft_constraints = {}
-<<<<<<< HEAD
-        number_of_repeller = self.get_god_map().get_data(identifier.number_of_repeller)
-        for joint_name in self.get_robot().controlled_joints:
-=======
         number_of_repeller = self.get_god_map().get_data(identifier.external_collision_avoidance_repeller)
         number_of_repeller_eef = self.get_god_map().get_data(identifier.external_collision_avoidance_repeller_eef)
         eef_joints = self.get_robot().get_controlled_leaf_joints()
@@ -429,25 +330,10 @@
         remaining_joints = [joint_name for joint_name in self.get_robot().controlled_joints
                             if joint_name not in eef_joints]
         for joint_name in remaining_joints:
->>>>>>> 4f6464cd
             child_links = self.get_robot().get_directly_controllable_collision_links(joint_name)
             if child_links:
                 for i in range(number_of_repeller):
                     child_link = self.get_robot().get_child_link_of_joint(joint_name)
-<<<<<<< HEAD
-                    constraint = ExternalCollisionAvoidance(self.god_map, child_link,
-                                                            max_weight_distance=self.get_god_map().get_data(
-                                                                identifier.distance_thresholds +
-                                                                [joint_name, u'max_weight_distance']),
-                                                            low_weight_distance=self.get_god_map().get_data(
-                                                                identifier.distance_thresholds +
-                                                                [joint_name, u'low_weight_distance']),
-                                                            zero_weight_distance=self.get_god_map().get_data(
-                                                                identifier.distance_thresholds +
-                                                                [joint_name, u'zero_weight_distance']),
-                                                            idx=i)
-                    soft_constraints.update(constraint.get_constraints())
-=======
                     hard_threshold = self.get_god_map().get_data(identifier.external_collision_avoidance_distance +
                                                                 [joint_name, u'hard_threshold'])
                     if soft_threshold_override is not None:
@@ -480,7 +366,6 @@
                                                         idx=i,
                                                         num_repeller=number_of_repeller_eef)
                 soft_constraints.update(constraint.get_constraints())
->>>>>>> 4f6464cd
 
         num_external = len(soft_constraints)
         loginfo('adding {} external collision avoidance constraints'.format(num_external))
@@ -499,10 +384,6 @@
             counter[link_a, link_b] += 1
 
         for link_a, link_b in counter:
-<<<<<<< HEAD
-            # TODO turn 2 into parameter
-=======
->>>>>>> 4f6464cd
             num_of_constraints = min(1, counter[link_a, link_b])
             for i in range(num_of_constraints):
                 thresholds = self.get_god_map().get_data(identifier.self_collision_avoidance_distance)

--- conflicted
+++ resolved
@@ -14,7 +14,7 @@
 import giskardpy.identifier as identifier
 import kineverse.gradients.common_math as cm
 # import kineverse.gradients.gradient_math as gm
-from giskardpy import cas_wrapper as w
+from giskardpy import casadi_wrapper as w
 from giskardpy.constraints import SelfCollisionAvoidance, ExternalCollisionAvoidance
 from giskardpy.data_types import JointConstraint, SoftConstraint
 from giskardpy.exceptions import ImplementationException, UnknownConstraintException, InvalidGoalException, \
@@ -177,7 +177,6 @@
         joint_position_symbols |= self.get_robot().get_controlled_joint_position_symbols()
         self.get_god_map().set_data(identifier.controlled_joint_symbols, joint_position_symbols)
 
-<<<<<<< HEAD
         joint_velocity_symbols = {DiffSymbol(s) for s in joint_position_symbols}
 
         constraints = world.km_model.get_constraints_by_symbols(joint_velocity_symbols.union(joint_position_symbols))
@@ -232,16 +231,6 @@
             joint_name = str(Path(erase_type(s))[-1])
             key = self.position_identifier_from_velocity_symbol(s)
             if key not in joint_constraints:
-=======
-        if (self.get_god_map().get_data(identifier.check_reachability)):
-            from giskardpy import casadi_wrapper as w
-            joint_constraints = OrderedDict()
-            for i, joint_name in enumerate(controlled_joints):
-                lower_limit, upper_limit = self.get_robot().get_joint_limits(joint_name)
-                joint_symbol = self.get_robot().get_joint_position_symbol(joint_name)
-                sample_period = w.Symbol(u'rosparam_general_options_sample_period')  # TODO this should be a parameter
-                # velocity_limit = self.get_robot().get_joint_velocity_limit_expr(joint_name) * sample_period
->>>>>>> 6712c9f3
                 if self.get_robot().is_joint_prismatic(joint_name):
                     limit = self.get_god_map().get_data(identifier.joint_velocity_linear_limit_default)
                 else:
@@ -314,15 +303,6 @@
                 raise e
         loginfo(u'done parsing goal message')
 
-<<<<<<< HEAD
-=======
-    # def has_robot_changed(self):
-    #     new_urdf = self.get_robot().get_urdf_str()
-    #     result = self.last_urdf != new_urdf
-    #     self.last_urdf = new_urdf
-    #     return result
-
->>>>>>> 6712c9f3
     def add_collision_avoidance_soft_constraints(self, collision_cmds):
         """
         Adds a constraint for each link that pushed it away from its closest point.

from __future__ import annotations

import abc
from abc import ABC
from collections import OrderedDict
from typing import Optional, Tuple, Dict, List, Union, Callable

import giskardpy.identifier as identifier
import giskardpy.utils.tfwrapper as tf
from giskard_msgs.msg import Constraint as Constraint_msg
from giskardpy import casadi_wrapper as w
from giskardpy.casadi_wrapper import symbol_expr_float
from giskardpy.exceptions import ConstraintInitalizationException, GiskardException, UnknownGroupException
from giskardpy.god_map import GodMap
from giskardpy.model.joints import OneDofJoint
from giskardpy.model.world import WorldTree
from giskardpy.my_types import my_string, transformable_message, PrefixName, Derivatives
<<<<<<< HEAD
from giskardpy.qp.constraint import VelocityConstraint, InequalityConstraint, EqualityConstraint
=======
from giskardpy.qp.constraint import DerivativeConstraint, IntegralConstraint
>>>>>>> df8864ee

WEIGHT_MAX = Constraint_msg.WEIGHT_MAX
WEIGHT_ABOVE_CA = Constraint_msg.WEIGHT_ABOVE_CA
WEIGHT_COLLISION_AVOIDANCE = Constraint_msg.WEIGHT_COLLISION_AVOIDANCE
WEIGHT_BELOW_CA = Constraint_msg.WEIGHT_BELOW_CA
WEIGHT_MIN = Constraint_msg.WEIGHT_MIN


class Goal(ABC):

    @abc.abstractmethod
    def __init__(self):
        """
        This is where you specify goal parameters and save them as self attributes.
        """
        self.god_map = GodMap()
        self._test_mode = self.god_map.get_data(identifier.test_mode)
        self._sub_goals: List[Goal] = []
        self.world = self.god_map.get_data(identifier.world)  # type: WorldTree

    @property
    def prediction_horizon(self) -> int:
        return self.god_map.get_data(identifier.prediction_horizon)

    @abc.abstractmethod
    def make_constraints(self):
        """
        This is where you create your constraints using casadi_wrapper.
        Use self.add_constraint.
        """

    @abc.abstractmethod
    def __str__(self) -> str:
        """
        Make sure the returns a unique identifier, in case multiple goals of the same type are added.
        Usage of 'self.__class__.__name__' is recommended.
        """
        return str(self.__class__.__name__)

    def add_collision_check(self, link_a: PrefixName, link_b: PrefixName, distance: float):
        """
        Tell Giskard to check this collision, even if it got disabled through other means such as allow_all_collisions.
        :param link_a:
        :param link_b:
        :param distance: distance threshold for the collision check. Only distances smaller than this value can be
                            detected.
        """
        if self.world.link_order(link_a, link_b):
            key = (link_a, link_b)
        else:
            key = (link_b, link_a)
        if self.world.are_linked(link_a, link_b):
            return
        try:
            added_checks = self.god_map.get_data(identifier.added_collision_checks)
        except KeyError:
            added_checks = {}
            self.god_map.set_data(identifier.added_collision_checks, added_checks)
        if key in added_checks:
            added_checks[key] = max(added_checks[key], distance)
        else:
            added_checks[key] = distance

    def _save_self_on_god_map(self):
        try:
            self.god_map.get_data(self._get_identifier())
            raise ConstraintInitalizationException(f'Constraint named {str(self)} already exists.')
        except KeyError:
            self.god_map.set_data(self._get_identifier(), self)

    def _get_identifier(self):
        try:
            return identifier.goals + [str(self)]
        except AttributeError as e:
            raise AttributeError(
                f'You have to ensure that str(self) is possible before calling parents __init__: {e}')

    def traj_time_in_seconds(self) -> w.Expression:
        t = self.god_map.to_expr(identifier.time)
        return t * self.get_sampling_period_symbol()

    def transform_msg(self, target_frame: my_string, msg: transformable_message, tf_timeout: float = 1) \
            -> transformable_message:
        """
        First tries to transform the message using the worlds internal kinematic tree.
        If it fails, it uses tf as a backup.
        :param target_frame:
        :param msg:
        :param tf_timeout: for how long Giskard should wait for tf.
        :return: message relative to target frame
        """
        try:
            try:
                msg.header.frame_id = self.world.search_for_link_name(msg.header.frame_id)
            except UnknownGroupException:
                pass
            return self.world.transform_msg(target_frame, msg)
        except KeyError:
            return tf.transform_msg(target_frame, msg, timeout=tf_timeout)

    def get_joint_position_symbol(self, joint_name: PrefixName) -> Union[w.Symbol, float]:
        """
        returns a symbol that refers to the given joint
        """
        if not self.world.has_joint(joint_name):
            raise KeyError(f'World doesn\'t have joint named: {joint_name}.')
        joint = self.world.joints[joint_name]
        if isinstance(joint, OneDofJoint):
            return joint.get_symbol(Derivatives.position)
        raise TypeError(f'get_joint_position_symbol is only supported for OneDofJoint, not {type(joint)}')

    @property
    def sample_period(self) -> float:
        return self.god_map.get_data(identifier.sample_period)

    def get_sampling_period_symbol(self) -> Union[w.Symbol, float]:
        return self.god_map.to_symbol(identifier.sample_period)

    def get_fk(self, root: PrefixName, tip: PrefixName) -> w.TransMatrix:
        """
        Return the homogeneous transformation matrix root_T_tip as a function that is dependent on the joint state.
        """
        result: w.TransMatrix = self.world.compose_fk_expression(root, tip)
        result.reference_frame = root
        result.child_frame = tip
        return result

    def get_fk_evaluated(self, root: PrefixName, tip: PrefixName) -> w.TransMatrix:
        """
        Return the homogeneous transformation matrix root_T_tip. This Matrix refers to the evaluated current transform.
        This means that the derivative towards the joint symbols will be 0.
        """
        result: w.TransMatrix = self.god_map.list_to_frame(identifier.fk_np + [(root, tip)])
        result.reference_frame = root
        result.child_frame = tip
        return result

    def get_parameter_as_symbolic_expression(self, name: str) -> Union[Union[w.Symbol, float], w.Expression]:
        """
        :param name: name of a class attribute, e.g. self.muh
        :return: a symbol (or matrix of symbols) that refers to self.muh
        """
        if not hasattr(self, name):
            raise AttributeError(f'{self.__class__.__name__} doesn\'t have attribute {name}')
        return self.god_map.to_expr(self._get_identifier() + [name])

    def get_expr_velocity(self, expr: w.Expression) -> w.Expression:
        """
        Creates an expressions that computes the total derivative of expr
        """
        return w.total_derivative(expr,
                                  self.joint_position_symbols,
                                  self.joint_velocity_symbols)

    @property
    def joint_position_symbols(self) -> List[Union[w.Symbol, float]]:
        position_symbols = []
        for joint in self.world.controlled_joints:
            position_symbols.extend(self.world.joints[joint].free_variables)
        return [x.get_symbol(Derivatives.position) for x in position_symbols]

    @property
    def joint_velocity_symbols(self) -> List[Union[w.Symbol, float]]:
        velocity_symbols = []
        for joint in self.world.controlled_joints:
            velocity_symbols.extend(self.world._joints[joint].free_variable_list)
        return [x.get_symbol(Derivatives.velocity) for x in velocity_symbols]

    @property
    def joint_acceleration_symbols(self) -> List[Union[w.Symbol, float]]:
        acceleration_symbols = []
        for joint in self.world.controlled_joints:
            acceleration_symbols.extend(self.world.joints[joint].free_variables)
        return [x.get_symbol(Derivatives.acceleration) for x in acceleration_symbols]

    def get_fk_velocity(self, root: PrefixName, tip: PrefixName) -> w.Expression:
        r_T_t = self.get_fk(root, tip)
        r_R_t = r_T_t.to_rotation()
        axis, angle = r_R_t.to_axis_angle()
        r_R_t_axis_angle = axis * angle
        r_P_t = r_T_t.to_position()
        fk = w.Expression([r_P_t[0],
                           r_P_t[1],
                           r_P_t[2],
                           r_R_t_axis_angle[0],
                           r_R_t_axis_angle[1],
                           r_R_t_axis_angle[2]])
        return self.get_expr_velocity(fk)

    @profile
<<<<<<< HEAD
    def get_constraints(self) -> Tuple[Dict[str, InequalityConstraint],
                                       Dict[str, EqualityConstraint],
                                       Dict[str, VelocityConstraint],
                                       Dict[str, Union[w.Symbol, float]]]:
        self._inequality_constraints = OrderedDict()
        self._equality_constraints = OrderedDict()
        self._velocity_constraints = OrderedDict()
=======
    def get_constraints(self) -> Tuple[Dict[str, IntegralConstraint],
                                       Dict[str, DerivativeConstraint],
                                       Dict[str, Union[w.Symbol, float]]]:
        self._constraints = OrderedDict()
        self._derivative_constraints = OrderedDict()
>>>>>>> df8864ee
        self._debug_expressions = OrderedDict()
        self.make_constraints()
        for sub_goal in self._sub_goals:
            sub_goal._save_self_on_god_map()
            inequality_constraints, equality_constraints, velocity_constraints, debug_expressions = \
                sub_goal.get_constraints()
            # TODO check for duplicates
<<<<<<< HEAD
            self._inequality_constraints.update(_prepend_prefix(self.__class__.__name__, inequality_constraints))
            self._equality_constraints.update(_prepend_prefix(self.__class__.__name__, inequality_constraints))
            self._velocity_constraints.update(_prepend_prefix(self.__class__.__name__, velocity_constraints))
            self._debug_expressions.update(_prepend_prefix(self.__class__.__name__, debug_expressions))
        return self._inequality_constraints, self._equality_constraints, self._velocity_constraints, \
               self._debug_expressions
=======
            self._constraints.update(_prepend_prefix(self.__class__.__name__, c))
            self._derivative_constraints.update(_prepend_prefix(self.__class__.__name__, c_vel))
            self._debug_expressions.update(_prepend_prefix(self.__class__.__name__, debug_expressions))
        return self._constraints, self._derivative_constraints, self._debug_expressions
>>>>>>> df8864ee

    def add_constraints_of_goal(self, goal: Goal):
        self._sub_goals.append(goal)

    def add_velocity_constraint(self,
                                lower_velocity_limit: Union[w.symbol_expr_float, List[w.symbol_expr_float]],
                                upper_velocity_limit: Union[w.symbol_expr_float, List[w.symbol_expr_float]],
                                weight: w.symbol_expr_float,
                                task_expression: w.symbol_expr,
                                velocity_limit: w.symbol_expr_float,
                                name_suffix: Optional[str] = None,
                                control_horizon: Optional[w.symbol_expr_float] = None,
                                lower_slack_limit: Union[w.symbol_expr_float, List[w.symbol_expr_float]] = -1e4,
                                upper_slack_limit: Union[w.symbol_expr_float, List[w.symbol_expr_float]] = 1e4,
                                horizon_function: Optional[Callable[[float, int], float]] = None):
        """
        Add a velocity constraint. Internally, this will be converted into multiple constraints, to ensure that the
        velocity stays within the given bounds.
        :param lower_velocity_limit:
        :param upper_velocity_limit:
        :param weight:
        :param task_expression:
        :param velocity_limit:
        :param name_suffix:
        :param lower_slack_limit:
        :param upper_slack_limit:
        :param horizon_function: A function that can takes 'weight' and the id within the horizon as input and computes
                                    a new weight. Can be used to give points towards the end of the horizon a different
                                    weight
        """
        name_suffix = name_suffix if name_suffix else ''
        name = str(self) + name_suffix
        if name in self._derivative_constraints:
            raise KeyError(f'a constraint with name \'{name}\' already exists')
        self._derivative_constraints[name] = DerivativeConstraint(name=name,
                                                                  derivative=Derivatives.velocity,
                                                                  expression=task_expression,
                                                                  lower_limit=lower_velocity_limit,
                                                                  upper_limit=upper_velocity_limit,
                                                                  quadratic_weight=weight,
                                                                  normalization_factor=velocity_limit,
                                                                  lower_slack_limit=lower_slack_limit,
                                                                  upper_slack_limit=upper_slack_limit,
                                                                  control_horizon=control_horizon,
                                                                  horizon_function=horizon_function)

    def add_acceleration_constraint(self,
                                    lower_acceleration_limit: Union[w.symbol_expr_float, List[w.symbol_expr_float]],
                                    upper_acceleration_limit: Union[w.symbol_expr_float, List[w.symbol_expr_float]],
                                    weight: w.symbol_expr_float,
                                    task_expression: w.symbol_expr,
                                    acceleration_limit: w.symbol_expr_float,
                                    name_suffix: Optional[str] = None,
                                    lower_slack_limit: Union[w.symbol_expr_float, List[w.symbol_expr_float]] = -1e4,
                                    upper_slack_limit: Union[w.symbol_expr_float, List[w.symbol_expr_float]] = 1e4,
                                    horizon_function: Optional[Callable[[float, int], float]] = None):
        """
        Add a acceleration constraint. Internally, this will be converted into multiple constraints, to ensure that the
        acceleration stays within the given bounds.
        :param lower_acceleration_limit:
        :param upper_acceleration_limit:
        :param weight:
        :param task_expression:
        :param acceleration_limit:
        :param name_suffix:
        :param lower_slack_limit:
        :param upper_slack_limit:
        :param horizon_function: A function that can takes 'weight' and the id within the horizon as input and computes
                                    a new weight. Can be used to give points towards the end of the horizon a different
                                    weight
        """
        name_suffix = name_suffix if name_suffix else ''
        name = str(self) + name_suffix
        if name in self._derivative_constraints:
            raise KeyError(f'a constraint with name \'{name}\' already exists')
        self._derivative_constraints[name] = DerivativeConstraint(name=name,
                                                                  derivative=Derivatives.acceleration,
                                                                  expression=task_expression,
                                                                  lower_limit=lower_acceleration_limit,
                                                                  upper_limit=upper_acceleration_limit,
                                                                  quadratic_weight=weight,
                                                                  normalization_factor=acceleration_limit,
                                                                  lower_slack_limit=lower_slack_limit,
                                                                  upper_slack_limit=upper_slack_limit,
                                                                  control_horizon=self.control_horizon,
                                                                  horizon_function=horizon_function)

    def add_jerk_constraint(self,
                            lower_jerk_limit: Union[w.symbol_expr_float, List[w.symbol_expr_float]],
                            upper_jerk_limit: Union[w.symbol_expr_float, List[w.symbol_expr_float]],
                            weight: w.symbol_expr_float,
                            task_expression: w.symbol_expr,
                            acceleration_limit: w.symbol_expr_float,
                            name_suffix: Optional[str] = None,
                            lower_slack_limit: Union[w.symbol_expr_float, List[w.symbol_expr_float]] = -1e4,
                            upper_slack_limit: Union[w.symbol_expr_float, List[w.symbol_expr_float]] = 1e4,
                            horizon_function: Optional[Callable[[float, int], float]] = None):
        name_suffix = name_suffix if name_suffix else ''
        name = str(self) + name_suffix
        if name in self._derivative_constraints:
            raise KeyError(f'a constraint with name \'{name}\' already exists')
        self._derivative_constraints[name] = DerivativeConstraint(name=name,
                                                                  derivative=Derivatives.jerk,
                                                                  expression=task_expression,
                                                                  lower_limit=lower_jerk_limit,
                                                                  upper_limit=upper_jerk_limit,
                                                                  quadratic_weight=weight,
                                                                  normalization_factor=acceleration_limit,
                                                                  lower_slack_limit=lower_slack_limit,
                                                                  upper_slack_limit=upper_slack_limit,
                                                                  control_horizon=self.control_horizon,
                                                                  horizon_function=horizon_function)

<<<<<<< HEAD
    def add_inequality_constraint(self,
                                  reference_velocity: w.symbol_expr_float,
                                  lower_error: symbol_expr_float,
                                  upper_error: symbol_expr_float,
                                  weight: symbol_expr_float,
                                  task_expression: w.symbol_expr,
                                  name: Optional[str] = None,
                                  lower_slack_limit: Optional[w.symbol_expr_float] = None,
                                  upper_slack_limit: Optional[w.symbol_expr_float] = None):
=======
    def add_constraint(self,
                       reference_velocity: w.symbol_expr_float,
                       lower_error: symbol_expr_float,
                       upper_error: symbol_expr_float,
                       weight: symbol_expr_float,
                       task_expression: w.symbol_expr,
                       name: Optional[str] = None,
                       lower_slack_limit: Optional[w.symbol_expr_float] = None,
                       upper_slack_limit: Optional[w.symbol_expr_float] = None,
                       control_horizon: Optional[int] = None):
>>>>>>> df8864ee
        """
        Add a task constraint to the motion problem. This should be used for most constraints.
        It will not strictly stick to the reference velocity, but requires only a single constraint in the final
        optimization problem and is therefore faster.
        :param reference_velocity: used by Giskard to limit the error and normalize the weight, will not be strictly
                                    enforced.
        :param lower_error: lower bound for the error of expression
        :param upper_error: upper bound for the error of expression
        :param weight:
        :param task_expression: defines the task function
        :param name: give this constraint a name, required if you add more than one in the same goal
        :param lower_slack_limit: how much the lower error can be violated, don't use unless you know what you are doing
        :param upper_slack_limit: how much the upper error can be violated, don't use unless you know what you are doing
        """
        if task_expression.shape != (1, 1):
            raise GiskardException(f'expression must have shape (1,1), has {task_expression.shape}')
        name = name if name else ''
        name = str(self) + name
        if name in self._inequality_constraints:
            raise KeyError(f'A constraint with name \'{name}\' already exists. '
                           f'You need to set a name, if you add multiple constraints.')
        lower_slack_limit = lower_slack_limit if lower_slack_limit is not None else -1e4
        upper_slack_limit = upper_slack_limit if upper_slack_limit is not None else 1e4
<<<<<<< HEAD
        self._inequality_constraints[name] = InequalityConstraint(name=name,
                                                                  expression=task_expression,
                                                                  lower_error=lower_error,
                                                                  upper_error=upper_error,
                                                                  velocity_limit=reference_velocity,
                                                                  quadratic_weight=weight,
                                                                  lower_slack_limit=lower_slack_limit,
                                                                  upper_slack_limit=upper_slack_limit,
                                                                  control_horizon=self.control_horizon)

    def add_equality_constraint(self,
                                reference_velocity: w.symbol_expr_float,
                                derivative_goal: symbol_expr_float,
                                weight: symbol_expr_float,
                                task_expression: w.symbol_expr,
                                name: Optional[str] = None,
                                lower_slack_limit: Optional[w.symbol_expr_float] = None,
                                upper_slack_limit: Optional[w.symbol_expr_float] = None):
        """
        Add a task constraint to the motion problem. This should be used for most constraints.
        It will not strictly stick to the reference velocity, but requires only a single constraint in the final
        optimization problem and is therefore faster.
        :param reference_velocity: used by Giskard to limit the error and normalize the weight, will not be strictly
                                    enforced.
        :param task_expression: defines the task function
        :param derivative_goal: goal for the derivative of task_expression
        :param weight:
        :param name: give this constraint a name, required if you add more than one in the same goal
        :param lower_slack_limit: how much the lower error can be violated, don't use unless you know what you are doing
        :param upper_slack_limit: how much the upper error can be violated, don't use unless you know what you are doing
        """
        if task_expression.shape != (1, 1):
            raise GiskardException(f'expression must have shape (1,1), has {task_expression.shape}')
        name = name if name else ''
        name = str(self) + name
        if name in self._inequality_constraints:
            raise KeyError(f'A constraint with name \'{name}\' already exists. '
                           f'You need to set a name, if you add multiple constraints.')
        lower_slack_limit = lower_slack_limit if lower_slack_limit is not None else -1e4
        upper_slack_limit = upper_slack_limit if upper_slack_limit is not None else 1e4
        self._equality_constraints[name] = EqualityConstraint(name=name,
                                                              expression=task_expression,
                                                              derivative_goal=derivative_goal,
                                                              velocity_limit=reference_velocity,
                                                              quadratic_weight=weight,
                                                              lower_slack_limit=lower_slack_limit,
                                                              upper_slack_limit=upper_slack_limit,
                                                              control_horizon=self.control_horizon)

    def add_inequality_constraint_vector(self,
                                         reference_velocities: Union[
                                             w.Expression, w.Vector3, w.Point3, List[w.symbol_expr_float]],
                                         lower_errors: Union[
                                             w.Expression, w.Vector3, w.Point3, List[w.symbol_expr_float]],
                                         upper_errors: Union[
                                             w.Expression, w.Vector3, w.Point3, List[w.symbol_expr_float]],
                                         weights: Union[w.Expression, w.Vector3, w.Point3, List[w.symbol_expr_float]],
                                         task_expression: Union[w.Expression, w.Vector3, w.Point3, List[w.symbol_expr]],
                                         names: List[str],
                                         lower_slack_limits: Optional[List[w.symbol_expr_float]] = None,
                                         upper_slack_limits: Optional[List[w.symbol_expr_float]] = None):
=======
        self._constraints[name] = IntegralConstraint(name=name,
                                                     expression=task_expression,
                                                     lower_error=lower_error,
                                                     upper_error=upper_error,
                                                     velocity_limit=reference_velocity,
                                                     quadratic_weight=weight,
                                                     lower_slack_limit=lower_slack_limit,
                                                     upper_slack_limit=upper_slack_limit,
                                                     control_horizon=control_horizon)

    def add_constraint_vector(self,
                              reference_velocities: Union[w.Expression, w.Vector3, w.Point3, List[w.symbol_expr_float]],
                              lower_errors: Union[w.Expression, w.Vector3, w.Point3, List[w.symbol_expr_float]],
                              upper_errors: Union[w.Expression, w.Vector3, w.Point3, List[w.symbol_expr_float]],
                              weights: Union[w.Expression, w.Vector3, w.Point3, List[w.symbol_expr_float]],
                              task_expression: Union[w.Expression, w.Vector3, w.Point3, List[w.symbol_expr]],
                              names: List[str],
                              lower_slack_limits: Optional[List[w.symbol_expr_float]] = None,
                              upper_slack_limits: Optional[List[w.symbol_expr_float]] = None):
>>>>>>> df8864ee
        """
        Calls add_constraint for a list of expressions.
        """
        if len(lower_errors) != len(upper_errors) \
                or len(lower_errors) != len(task_expression) \
                or len(lower_errors) != len(reference_velocities) \
                or len(lower_errors) != len(weights) \
                or (names is not None and len(lower_errors) != len(names)) \
                or (lower_slack_limits is not None and len(lower_errors) != len(lower_slack_limits)) \
                or (upper_slack_limits is not None and len(lower_errors) != len(upper_slack_limits)):
            raise ConstraintInitalizationException('All parameters must have the same length.')
        for i in range(len(lower_errors)):
            name_suffix = names[i] if names else None
            lower_slack_limit = lower_slack_limits[i] if lower_slack_limits else None
            upper_slack_limit = upper_slack_limits[i] if upper_slack_limits else None
            self.add_inequality_constraint(reference_velocity=reference_velocities[i],
                                           lower_error=lower_errors[i],
                                           upper_error=upper_errors[i],
                                           weight=weights[i],
                                           task_expression=task_expression[i],
                                           name=name_suffix,
                                           lower_slack_limit=lower_slack_limit,
                                           upper_slack_limit=upper_slack_limit)

    def add_debug_expr(self, name: str, expr: w.all_expressions_float):
        """
        Add any expression for debug purposes. They will be evaluated as well and can be plotted by activating
        the debug plotter in this Giskard config.
        :param name:
        :param expr:
        """
        name = f'{self}/{name}'
        if not isinstance(expr, w.Symbol_):
            expr = w.Expression(expr)
        self._debug_expressions[name] = expr

    # def add_debug_matrix(self, name: str, matrix_expr: w.Expression):
    #     """
    #     Calls add_debug_expr for a matrix.
    #     """
    #     for x in range(matrix_expr.shape[0]):
    #         for y in range(matrix_expr.shape[1]):
    #             self.add_debug_expr(f'{name}/{x},{y}', matrix_expr[x, y])
    #
    # def add_debug_vector(self, name: str, vector_expr: Union[w.Expression, w.Vector3, w.Point3]):
    #     """
    #     Calls add_debug_expr for a vector.
    #     """
    #     if isinstance(vector_expr, (w.Vector3, w.Point3)):
    #         last = 3
    #     else:
    #         last = vector_expr.shape[0]
    #     for x in range(last):
    #         self.add_debug_expr(f'{name}/{x}', vector_expr[x])

    def add_position_constraint(self,
                                expr_current: Union[w.Symbol, float],
                                expr_goal: Union[w.Symbol, float],
                                reference_velocity: Union[w.Symbol, float],
                                weight: Union[w.Symbol, float] = WEIGHT_BELOW_CA,
                                name: str = ''):
        """
        A wrapper around add_constraint. Will add a constraint that tries to move expr_current to expr_goal.
        """
        error = expr_goal - expr_current
        self.add_inequality_constraint(reference_velocity=reference_velocity,
                                       lower_error=error,
                                       upper_error=error,
                                       weight=weight,
                                       task_expression=expr_current,
                                       name=name)

    def add_point_goal_constraints(self,
                                   frame_P_current: w.Point3,
                                   frame_P_goal: w.Point3,
                                   reference_velocity: w.symbol_expr_float,
                                   weight: w.symbol_expr_float,
                                   name: str = ''):
        """
        Adds three constraints to move frame_P_current to frame_P_goal.
        Make sure that both points are expressed relative to the same frame!
        :param frame_P_current: a vector describing a 3D point
        :param frame_P_goal: a vector describing a 3D point
        :param reference_velocity: m/s
        :param weight:
        :param name:
        """
        frame_V_error = frame_P_goal - frame_P_current
        self.add_inequality_constraint_vector(reference_velocities=[reference_velocity] * 3,
                                              lower_errors=frame_V_error[:3],
                                              upper_errors=frame_V_error[:3],
                                              weights=[weight] * 3,
                                              task_expression=frame_P_current[:3],
                                              names=[f'{name}/x',
                                                     f'{name}/y',
                                                     f'{name}/z'])

    def add_translational_velocity_limit(self,
                                         frame_P_current: w.Point3,
                                         max_velocity: w.symbol_expr_float,
                                         weight: w.symbol_expr_float,
                                         max_violation: w.symbol_expr_float = 1e4,
                                         name=''):
        """
        Adds constraints to limit the translational velocity of frame_P_current. Be aware that the velocity is relative
        to frame.
        :param frame_P_current: a vector describing a 3D point
        :param max_velocity:
        :param weight:
        :param max_violation: m/s
        :param name:
        """
        trans_error = w.norm(frame_P_current)
        trans_error = w.if_eq_zero(trans_error, 0.01, trans_error)
        self.add_velocity_constraint(upper_velocity_limit=max_velocity,
                                     lower_velocity_limit=-max_velocity,
                                     weight=weight,
                                     task_expression=trans_error,
                                     lower_slack_limit=-max_violation,
                                     upper_slack_limit=max_violation,
                                     velocity_limit=max_velocity,
                                     name_suffix=f'{name}/vel')

    def add_vector_goal_constraints(self,
                                    frame_V_current: w.Vector3,
                                    frame_V_goal: w.Vector3,
                                    reference_velocity: w.symbol_expr_float,
                                    weight: w.symbol_expr_float = WEIGHT_BELOW_CA,
                                    name: str = ''):
        """
        Adds constraints to align frame_V_current with frame_V_goal. Make sure that both vectors are expressed
        relative to the same frame and are normalized to a length of 1.
        :param frame_V_current: a vector describing a 3D vector
        :param frame_V_goal: a vector describing a 3D vector
        :param reference_velocity: rad/s
        :param weight:
        :param name:
        """
        angle = w.save_acos(frame_V_current.dot(frame_V_goal))
        # avoid singularity by staying away from pi
        angle_limited = w.min(w.max(angle, -reference_velocity), reference_velocity)
        angle_limited = w.save_division(angle_limited, angle)
        root_V_goal_normal_intermediate = w.slerp(frame_V_current, frame_V_goal, angle_limited)

        error = root_V_goal_normal_intermediate - frame_V_current

        self.add_inequality_constraint_vector(reference_velocities=[reference_velocity] * 3,
                                              lower_errors=error[:3],
                                              upper_errors=error[:3],
                                              weights=[weight] * 3,
                                              task_expression=frame_V_current[:3],
                                              names=[f'{name}/trans/x',
                                                     f'{name}/trans/y',
                                                     f'{name}/trans/z'])

    def add_rotation_goal_constraints(self,
                                      frame_R_current: w.RotationMatrix,
                                      frame_R_goal: w.RotationMatrix,
                                      current_R_frame_eval: w.RotationMatrix,
                                      reference_velocity: Union[w.Symbol, float],
                                      weight: Union[w.Symbol, float],
                                      name: str = ''):
        """
        Adds constraints to move frame_R_current to frame_R_goal. Make sure that both are expressed relative to the same
        frame.
        :param frame_R_current: current rotation as rotation matrix
        :param frame_R_goal: goal rotation as rotation matrix
        :param current_R_frame_eval: an expression that computes the reverse of frame_R_current.
                                        Use self.get_fk_evaluated for this.
        :param reference_velocity: rad/s
        :param weight:
        :param name:
        """
        hack = w.RotationMatrix.from_axis_angle(w.Vector3((0, 0, 1)), 0.0001)
        frame_R_current = frame_R_current.dot(hack)  # hack to avoid singularity
        tip_Q_tipCurrent = current_R_frame_eval.dot(frame_R_current).to_quaternion()
        tip_R_goal = current_R_frame_eval.dot(frame_R_goal)

        tip_Q_goal = tip_R_goal.to_quaternion()

        tip_Q_goal = w.if_greater_zero(-tip_Q_goal[3], -tip_Q_goal, tip_Q_goal)  # flip to get shortest path

        expr = tip_Q_tipCurrent
        # w is not needed because its derivative is always 0 for identity quaternions
        self.add_inequality_constraint_vector(reference_velocities=[reference_velocity] * 3,
                                              lower_errors=tip_Q_goal[:3],
                                              upper_errors=tip_Q_goal[:3],
                                              weights=[weight] * 3,
                                              task_expression=expr[:3],
                                              names=[f'{name}/rot/x',
                                                     f'{name}/rot/y',
                                                     f'{name}/rot/z'])

    def add_rotational_velocity_limit(self,
                                      frame_R_current: w.RotationMatrix,
                                      max_velocity: Union[w.Symbol, float],
                                      weight: Union[w.Symbol, float],
                                      max_violation: Union[w.Symbol, float] = 1e4,
                                      name: str = ''):
        """
        Add velocity constraints to limit the velocity of frame_R_current. Be aware that the velocity is relative to
        frame.
        :param frame_R_current: Rotation matrix describing the current rotation.
        :param max_velocity: rad/s
        :param weight:
        :param max_violation:
        :param name:
        """
        root_Q_tipCurrent = frame_R_current.to_quaternion()
        angle_error = root_Q_tipCurrent.to_axis_angle()[1]
        self.add_velocity_constraint(upper_velocity_limit=max_velocity,
                                     lower_velocity_limit=-max_velocity,
                                     weight=weight,
                                     task_expression=angle_error,
                                     lower_slack_limit=-max_violation,
                                     upper_slack_limit=max_violation,
                                     name_suffix=f'{name}/q/vel',
                                     velocity_limit=max_velocity)


def _prepend_prefix(prefix, d):
    new_dict = OrderedDict()
    for key, value in d.items():
        new_key = f'{prefix}/{key}'
        try:
            value.name = f'{prefix}/{value.name}'
        except AttributeError:
            pass
        new_dict[new_key] = value
    return new_dict


class NonMotionGoal(Goal):
    """
    Inherit from this goal, if the goal does not add any constraints.
    """

    def make_constraints(self):
        pass<|MERGE_RESOLUTION|>--- conflicted
+++ resolved
@@ -15,11 +15,7 @@
 from giskardpy.model.joints import OneDofJoint
 from giskardpy.model.world import WorldTree
 from giskardpy.my_types import my_string, transformable_message, PrefixName, Derivatives
-<<<<<<< HEAD
 from giskardpy.qp.constraint import VelocityConstraint, InequalityConstraint, EqualityConstraint
-=======
-from giskardpy.qp.constraint import DerivativeConstraint, IntegralConstraint
->>>>>>> df8864ee
 
 WEIGHT_MAX = Constraint_msg.WEIGHT_MAX
 WEIGHT_ABOVE_CA = Constraint_msg.WEIGHT_ABOVE_CA
@@ -210,21 +206,13 @@
         return self.get_expr_velocity(fk)
 
     @profile
-<<<<<<< HEAD
     def get_constraints(self) -> Tuple[Dict[str, InequalityConstraint],
                                        Dict[str, EqualityConstraint],
                                        Dict[str, VelocityConstraint],
                                        Dict[str, Union[w.Symbol, float]]]:
         self._inequality_constraints = OrderedDict()
         self._equality_constraints = OrderedDict()
-        self._velocity_constraints = OrderedDict()
-=======
-    def get_constraints(self) -> Tuple[Dict[str, IntegralConstraint],
-                                       Dict[str, DerivativeConstraint],
-                                       Dict[str, Union[w.Symbol, float]]]:
-        self._constraints = OrderedDict()
         self._derivative_constraints = OrderedDict()
->>>>>>> df8864ee
         self._debug_expressions = OrderedDict()
         self.make_constraints()
         for sub_goal in self._sub_goals:
@@ -232,19 +220,12 @@
             inequality_constraints, equality_constraints, velocity_constraints, debug_expressions = \
                 sub_goal.get_constraints()
             # TODO check for duplicates
-<<<<<<< HEAD
             self._inequality_constraints.update(_prepend_prefix(self.__class__.__name__, inequality_constraints))
             self._equality_constraints.update(_prepend_prefix(self.__class__.__name__, inequality_constraints))
-            self._velocity_constraints.update(_prepend_prefix(self.__class__.__name__, velocity_constraints))
+            self._derivative_constraints.update(_prepend_prefix(self.__class__.__name__, velocity_constraints))
             self._debug_expressions.update(_prepend_prefix(self.__class__.__name__, debug_expressions))
-        return self._inequality_constraints, self._equality_constraints, self._velocity_constraints, \
+        return self._inequality_constraints, self._equality_constraints, self._derivative_constraints, \
                self._debug_expressions
-=======
-            self._constraints.update(_prepend_prefix(self.__class__.__name__, c))
-            self._derivative_constraints.update(_prepend_prefix(self.__class__.__name__, c_vel))
-            self._debug_expressions.update(_prepend_prefix(self.__class__.__name__, debug_expressions))
-        return self._constraints, self._derivative_constraints, self._debug_expressions
->>>>>>> df8864ee
 
     def add_constraints_of_goal(self, goal: Goal):
         self._sub_goals.append(goal)
@@ -358,7 +339,6 @@
                                                                   control_horizon=self.control_horizon,
                                                                   horizon_function=horizon_function)
 
-<<<<<<< HEAD
     def add_inequality_constraint(self,
                                   reference_velocity: w.symbol_expr_float,
                                   lower_error: symbol_expr_float,
@@ -367,19 +347,8 @@
                                   task_expression: w.symbol_expr,
                                   name: Optional[str] = None,
                                   lower_slack_limit: Optional[w.symbol_expr_float] = None,
-                                  upper_slack_limit: Optional[w.symbol_expr_float] = None):
-=======
-    def add_constraint(self,
-                       reference_velocity: w.symbol_expr_float,
-                       lower_error: symbol_expr_float,
-                       upper_error: symbol_expr_float,
-                       weight: symbol_expr_float,
-                       task_expression: w.symbol_expr,
-                       name: Optional[str] = None,
-                       lower_slack_limit: Optional[w.symbol_expr_float] = None,
-                       upper_slack_limit: Optional[w.symbol_expr_float] = None,
+                                  upper_slack_limit: Optional[w.symbol_expr_float] = None,
                        control_horizon: Optional[int] = None):
->>>>>>> df8864ee
         """
         Add a task constraint to the motion problem. This should be used for most constraints.
         It will not strictly stick to the reference velocity, but requires only a single constraint in the final
@@ -403,7 +372,6 @@
                            f'You need to set a name, if you add multiple constraints.')
         lower_slack_limit = lower_slack_limit if lower_slack_limit is not None else -1e4
         upper_slack_limit = upper_slack_limit if upper_slack_limit is not None else 1e4
-<<<<<<< HEAD
         self._inequality_constraints[name] = InequalityConstraint(name=name,
                                                                   expression=task_expression,
                                                                   lower_error=lower_error,
@@ -465,27 +433,6 @@
                                          names: List[str],
                                          lower_slack_limits: Optional[List[w.symbol_expr_float]] = None,
                                          upper_slack_limits: Optional[List[w.symbol_expr_float]] = None):
-=======
-        self._constraints[name] = IntegralConstraint(name=name,
-                                                     expression=task_expression,
-                                                     lower_error=lower_error,
-                                                     upper_error=upper_error,
-                                                     velocity_limit=reference_velocity,
-                                                     quadratic_weight=weight,
-                                                     lower_slack_limit=lower_slack_limit,
-                                                     upper_slack_limit=upper_slack_limit,
-                                                     control_horizon=control_horizon)
-
-    def add_constraint_vector(self,
-                              reference_velocities: Union[w.Expression, w.Vector3, w.Point3, List[w.symbol_expr_float]],
-                              lower_errors: Union[w.Expression, w.Vector3, w.Point3, List[w.symbol_expr_float]],
-                              upper_errors: Union[w.Expression, w.Vector3, w.Point3, List[w.symbol_expr_float]],
-                              weights: Union[w.Expression, w.Vector3, w.Point3, List[w.symbol_expr_float]],
-                              task_expression: Union[w.Expression, w.Vector3, w.Point3, List[w.symbol_expr]],
-                              names: List[str],
-                              lower_slack_limits: Optional[List[w.symbol_expr_float]] = None,
-                              upper_slack_limits: Optional[List[w.symbol_expr_float]] = None):
->>>>>>> df8864ee
         """
         Calls add_constraint for a list of expressions.
         """

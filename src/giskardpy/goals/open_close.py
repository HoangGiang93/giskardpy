from __future__ import division

from giskardpy.goals.cartesian_goals import CartesianPose
from giskardpy.goals.goal import Goal, WEIGHT_ABOVE_CA
from giskardpy.goals.joint_goals import JointPosition


class Open(Goal):
<<<<<<< HEAD
    def __init__(self, tip_link, environment_link, goal_joint_state=None, weight=WEIGHT_ABOVE_CA, **kwargs):
        super().__init__(**kwargs)
=======
    def __init__(self, tip_link, environment_link, tip_group: str = None, environment_group: str = None,
                 goal_joint_state=None, weight=WEIGHT_ABOVE_CA, **kwargs):
        super(Open, self).__init__(**kwargs)
>>>>>>> a018cd7d
        self.weight = weight
        self.tip_link = self.get_link(tip_link, tip_group)
        self.handle_link = self.get_link(environment_link, environment_group)
        self.joint_name = self.world.get_movable_parent_joint(self.handle_link)
        self.joint_group = self.world.get_group_of_joint(self.joint_name)
        self.handle_T_tip = self.world.compute_fk_pose(self.handle_link, self.tip_link)

        _, max_position = self.world.get_joint_position_limits(self.joint_name)
        if goal_joint_state is None:
            goal_joint_state = max_position
        else:
            goal_joint_state = min(max_position, goal_joint_state)

        self.add_constraints_of_goal(CartesianPose(root_link=environment_link,
                                                   root_group=environment_group,
                                                   tip_link=tip_link,
                                                   tip_group=tip_group,
                                                   goal_pose=self.handle_T_tip,
<<<<<<< HEAD
                                                   weight=self.weight*100, **kwargs))
        self.add_constraints_of_goal(JointPosition(joint_name=self.joint_name,
=======
                                                   weight=self.weight, **kwargs))
        self.add_constraints_of_goal(JointPosition(joint_name=self.joint_name.short_name,
                                                   group_name=self.joint_group.name,
>>>>>>> a018cd7d
                                                   goal=goal_joint_state,
                                                   weight=weight,
                                                   **kwargs))

    def __str__(self):
        return f'{super().__str__()}/{self.tip_link}/{self.handle_link}'


class Close(Goal):
<<<<<<< HEAD
    def __init__(self, tip_link, environment_link, weight=WEIGHT_ABOVE_CA, **kwargs):
        super().__init__(**kwargs)
        joint_name = self.world.get_movable_parent_joint(environment_link)
=======
    def __init__(self, tip_link, environment_link, tip_group: str = None, environment_group: str = None,
                 weight=WEIGHT_ABOVE_CA, **kwargs):
        super(Close, self).__init__(**kwargs)
        handle_link = self.get_link(environment_link, environment_group)
        joint_name = self.world.get_movable_parent_joint(handle_link)
>>>>>>> a018cd7d
        goal_joint_state, _ = self.world.get_joint_position_limits(joint_name)
        self.add_constraints_of_goal(Open(tip_link=tip_link,
                                          tip_group=tip_group,
                                          environment_link=environment_link,
                                          environment_group=environment_group,
                                          goal_joint_state=goal_joint_state,
                                          weight=weight,
                                          **kwargs))<|MERGE_RESOLUTION|>--- conflicted
+++ resolved
@@ -6,14 +6,9 @@
 
 
 class Open(Goal):
-<<<<<<< HEAD
-    def __init__(self, tip_link, environment_link, goal_joint_state=None, weight=WEIGHT_ABOVE_CA, **kwargs):
-        super().__init__(**kwargs)
-=======
     def __init__(self, tip_link, environment_link, tip_group: str = None, environment_group: str = None,
                  goal_joint_state=None, weight=WEIGHT_ABOVE_CA, **kwargs):
-        super(Open, self).__init__(**kwargs)
->>>>>>> a018cd7d
+        super().__init__(**kwargs)
         self.weight = weight
         self.tip_link = self.get_link(tip_link, tip_group)
         self.handle_link = self.get_link(environment_link, environment_group)
@@ -32,14 +27,9 @@
                                                    tip_link=tip_link,
                                                    tip_group=tip_group,
                                                    goal_pose=self.handle_T_tip,
-<<<<<<< HEAD
                                                    weight=self.weight*100, **kwargs))
-        self.add_constraints_of_goal(JointPosition(joint_name=self.joint_name,
-=======
-                                                   weight=self.weight, **kwargs))
         self.add_constraints_of_goal(JointPosition(joint_name=self.joint_name.short_name,
                                                    group_name=self.joint_group.name,
->>>>>>> a018cd7d
                                                    goal=goal_joint_state,
                                                    weight=weight,
                                                    **kwargs))
@@ -49,17 +39,11 @@
 
 
 class Close(Goal):
-<<<<<<< HEAD
-    def __init__(self, tip_link, environment_link, weight=WEIGHT_ABOVE_CA, **kwargs):
-        super().__init__(**kwargs)
-        joint_name = self.world.get_movable_parent_joint(environment_link)
-=======
     def __init__(self, tip_link, environment_link, tip_group: str = None, environment_group: str = None,
                  weight=WEIGHT_ABOVE_CA, **kwargs):
-        super(Close, self).__init__(**kwargs)
+        super().__init__(**kwargs)
         handle_link = self.get_link(environment_link, environment_group)
         joint_name = self.world.get_movable_parent_joint(handle_link)
->>>>>>> a018cd7d
         goal_joint_state, _ = self.world.get_joint_position_limits(joint_name)
         self.add_constraints_of_goal(Open(tip_link=tip_link,
                                           tip_group=tip_group,

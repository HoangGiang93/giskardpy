--- conflicted
+++ resolved
@@ -1,15 +1,6 @@
-<<<<<<< HEAD
 from __future__ import division
 
 from geometry_msgs.msg import Pose, Quaternion
-=======
-import numpy as np
-from collections import namedtuple
-from itertools import chain
-import hashlib
-import urdf_parser_py.urdf as up
-from geometry_msgs.msg import Pose, Vector3, Quaternion
->>>>>>> 6712c9f3
 from std_msgs.msg import ColorRGBA
 from tf.transformations import quaternion_from_euler
 from visualization_msgs.msg import Marker
@@ -53,19 +44,14 @@
 LIMITED_JOINTS = [PRISMATIC_JOINT, REVOLUTE_JOINT]
 
 
-<<<<<<< HEAD
 class URDFObject(ArticulatedObject):
 
+    @profile
     def __init__(self, name):
         super(URDFObject, self).__init__(name)
         self.attached_objects = set()
 
     def init2(self, world=None, limit_map=None, *args, **kwargs):
-=======
-class URDFObject(object):
-    @profile
-    def __init__(self, urdf, *args, **kwargs):
->>>>>>> 6712c9f3
         """
         :type world: giskardpy.world.World
         :type limit_map:  dict
@@ -100,116 +86,6 @@
             except:
                 pass
 
-<<<<<<< HEAD
-=======
-
-    @classmethod
-    def from_urdf_file(cls, urdf_file, *args, **kwargs):
-        """
-        :param urdf_file: path to urdfs file
-        :type urdf_file: str
-        :param joints_to_symbols_map: maps urdfs joint names to symbols
-        :type joints_to_symbols_map: dict
-        :param default_joint_vel_limit: all velocity limits which are undefined or higher than this will be set to this
-        :type default_joint_vel_limit: float
-        :rtype: cls
-        """
-        with open(urdf_file, 'r') as f:
-            urdf_string = f.read()
-        self = cls(urdf_string, *args, **kwargs)
-        return self
-
-    @classmethod
-    def from_world_body(cls, world_body, *args, **kwargs):
-        """
-        :type world_body: giskard_msgs.msg._WorldBody.WorldBody
-        :rtype: URDFObject
-        """
-        links = []
-        joints = []
-        if world_body.type == world_body.PRIMITIVE_BODY or world_body.type == world_body.MESH_BODY:
-            if world_body.shape.type == world_body.shape.BOX:
-                geometry = up.Box(world_body.shape.dimensions)
-            elif world_body.shape.type == world_body.shape.SPHERE:
-                geometry = up.Sphere(world_body.shape.dimensions[0])
-            elif world_body.shape.type == world_body.shape.CYLINDER:
-                geometry = up.Cylinder(world_body.shape.dimensions[world_body.shape.CYLINDER_RADIUS],
-                                       world_body.shape.dimensions[world_body.shape.CYLINDER_HEIGHT])
-            elif world_body.shape.type == world_body.shape.CONE:
-                raise TypeError(u'primitive shape cone not supported')
-            elif world_body.type == world_body.MESH_BODY:
-                geometry = up.Mesh(world_body.mesh)
-            else:
-                raise CorruptShapeException(u'primitive shape \'{}\' not supported'.format(world_body.shape.type))
-            # FIXME test if this works on 16.04
-            try:
-                link = up.Link(world_body.name)
-                link.add_aggregate(u'visual', up.Visual(geometry,
-                                                        material=up.Material(u'green', color=up.Color(0, 1, 0, 1))))
-                link.add_aggregate(u'collision', up.Collision(geometry))
-            except AssertionError:
-                link = up.Link(world_body.name,
-                               visual=up.Visual(geometry, material=up.Material(u'green', color=up.Color(0, 1, 0, 1))),
-                               collision=up.Collision(geometry))
-            links.append(link)
-        elif world_body.type == world_body.URDF_BODY:
-            o = cls(world_body.urdf, *args, **kwargs)
-            o.set_name(world_body.name)
-            return o
-        else:
-            raise CorruptShapeException(u'world body type \'{}\' not supported'.format(world_body.type))
-        return cls.from_parts(world_body.name, links, joints, *args, **kwargs)
-
-    @classmethod
-    def from_object_state(cls, object_state, *args, **kwargs):
-        """
-        :type world_body: knowrob_objects.msg._ObjectState.ObjectState
-        :rtype: URDFObject
-        """
-        links = []
-        joints = []
-        shape = [object_state.size.y,
-                 object_state.size.x,
-                 object_state.size.z]
-        if object_state.has_visual and object_state.mesh_path == u'':
-            geometry = up.Box(shape)
-        elif object_state.has_visual:
-            geometry = up.Mesh(object_state.mesh_path)
-        else:
-            raise CorruptShapeException(u'object state has no visual')
-        link = up.Link(object_state.object_id,
-                       visual=up.Visual(geometry, material=up.Material(u'green', color=up.Color(0, 1, 0, 1))),
-                       collision=up.Collision(geometry))
-        links.append(link)
-        return cls.from_parts(object_state.object_id, links, joints, *args, **kwargs)
-
-    @classmethod
-    def from_parts(cls, robot_name, links, joints, *args, **kwargs):
-        """
-        :param robot_name:
-        :param links:
-        :param joints:
-        :rtype: URDFObject
-        """
-        r = up.Robot(robot_name)
-        r.version = u'1.0'
-        for link in links:
-            r.add_link(link)
-        for joint in joints:
-            r.add_joint(joint)
-        return cls(r.to_xml_string(), *args, **kwargs)
-
-    @classmethod
-    @profile
-    def from_urdf_object(cls, urdf_object, *args, **kwargs):
-        """
-        :type urdf_object: URDFObject
-        :rtype: cls
-        """
-        s = urdf_object.get_urdf_str()
-        return cls(s, *args, **kwargs)
-
->>>>>>> 6712c9f3
     @memoize
     def get_name(self):
         """
@@ -450,12 +326,8 @@
         """
         :rtype: dict
         """
-<<<<<<< HEAD
         return sum([self._world.get_object(object_name).get_link_names() for object_name in self.attached_objects],
                    [link_name for link_name in self.links.keys()])
-=======
-        return list(self._urdf_robot.link_map.keys())
->>>>>>> 6712c9f3
 
     @memoize
     def get_sub_tree_link_names_with_collision(self, root_joint):
@@ -565,14 +437,6 @@
                 return True
         return False
 
-<<<<<<< HEAD
-=======
-    @memoize
-    @profile
-    def get_urdf_str(self):
-        return self._urdf_robot.to_xml_string()
-
->>>>>>> 6712c9f3
     @memoize
     def get_root(self):
         for link_name in self.get_link_names():
@@ -685,7 +549,6 @@
         p.orientation = Quaternion(*quaternion_from_euler(*origin.rpy))
         return p
 
-<<<<<<< HEAD
     # def detach_sub_tree(self, joint_name):
     #     """
     #     :rtype: URDFObject
@@ -711,43 +574,12 @@
     # def __str__(self):
     #     return self.get_urdf_str()
 
+    def __hash__(self):
+        return hash(id(self))
+
     # def reinitialize(self):
     #     self._urdf_robot = up.URDF.from_xml_string(self.get_urdf_str())
     #     self.reset_cache()
-=======
-    def detach_sub_tree(self, joint_name):
-        """
-        :rtype: URDFObject
-        """
-        try:
-            sub_tree = self.get_sub_tree_at_joint(joint_name)
-        except KeyError:
-            raise KeyError(u'can\'t detach at unknown joint: {}'.format(joint_name))
-        for link in sub_tree.get_link_names():
-            self._urdf_robot.remove_aggregate(self.get_urdf_link(link))
-        for joint in chain([joint_name], sub_tree.get_joint_names()):
-            self._urdf_robot.remove_aggregate(self.get_urdf_joint(joint))
-        self.reinitialize()
-        return sub_tree
-
-    def reset(self):
-        """
-        Detaches all object that have been attached to the robot.
-        """
-        self._urdf_robot = up.URDF.from_xml_string(self.original_urdf)
-        self.reinitialize()
-
-    def __str__(self):
-        return self.get_urdf_str()
-
-    def __hash__(self):
-        return hash(id(self))
-
-    @profile
-    def reinitialize(self):
-        self.reset_cache()
-        self._urdf_robot = up.URDF.from_xml_string(self.get_urdf_str())
->>>>>>> 6712c9f3
 
     def robot_name_to_root_joint(self, name):
         # TODO should this really be a class function?

<<<<<<< HEAD
=======
import itertools
from collections import defaultdict
>>>>>>> 4f6464cd
from copy import deepcopy
from multiprocessing import Lock

import rospy
from py_trees import Status
from std_srvs.srv import SetBool, SetBoolResponse, SetBoolRequest

import giskardpy.identifier as identifier
from giskardpy import pybullet_wrapper
from giskardpy.plugin import GiskardBehavior


class CollisionChecker(GiskardBehavior):
    def __init__(self, name):
        super(CollisionChecker, self).__init__(name)
        # self.default_min_dist = self.get_god_map().safe_get_data(identifier.default_collision_avoidance_distance)
        self.map_frame = self.get_god_map().get_data(identifier.map_frame)
        self.lock = Lock()
        self.object_js_subs = {}  # JointState subscribers for articulated world objects
        self.object_joint_states = {}  # JointStates messages for articulated world objects
        self.get_god_map().set_data(identifier.added_collision_checks, {})

    def setup(self, timeout=10.0):
        super(CollisionChecker, self).setup(timeout)
        # self.pub_collision_marker = rospy.Publisher(u'~visualization_marker_array', MarkerArray, queue_size=1)
        self.srv_activate_rendering = rospy.Service(u'~render', SetBool, self.activate_rendering)
        rospy.sleep(.5)
        return True

    def activate_rendering(self, data):
        """
        :type data: SetBoolRequest
        :return:
        """
        pybullet_wrapper.render = data.data
        if data.data:
            pybullet_wrapper.activate_rendering()
        else:
            pybullet_wrapper.deactivate_rendering()
        return SetBoolResponse()

    def initialise(self):
<<<<<<< HEAD
        collision_goals = deepcopy(self.get_god_map().get_data(identifier.collision_goal_identifier))
        self.collision_matrix = self.get_world().collision_goals_to_collision_matrix(collision_goals,
                                                                                     self.get_god_map().get_data(
                                                                                         identifier.distance_thresholds))
        self.get_world().reset_pb_subworld()
        self.get_world().query = None
=======
        collision_goals = self.get_god_map().get_data(identifier.collision_goal)
        external_distances = self.get_god_map().get_data(identifier.external_collision_avoidance_distance)
        self_distances = self.get_god_map().get_data(identifier.self_collision_avoidance_distance)
        default_distance = max(external_distances.default_factory()[u'soft_threshold'],
                               self_distances.default_factory()[u'soft_threshold'],
                            self.get_god_map().get_data(identifier.maximum_collision_threshold))

        max_distances = defaultdict(lambda: default_distance)

        for link_name in self.get_robot().get_links_with_collision():
            controlled_parent_joint = self.get_robot().get_controlled_parent_joint(link_name)
            distance = external_distances[controlled_parent_joint][u'soft_threshold']
            for child_link_name in self.get_robot().get_directly_controllable_collision_links(controlled_parent_joint):
                max_distances[child_link_name] = distance

        for link_name in self_distances:
            distance = self_distances[link_name][u'soft_threshold']
            if link_name in max_distances:
                max_distances[link_name] = max(distance, max_distances[link_name])
            else:
                max_distances[link_name] = distance

        added_checks = self.get_god_map().get_data(identifier.added_collision_checks)
        for link_name, distance in added_checks.items():
            if link_name in max_distances:
                max_distances[link_name] = max(distance, max_distances[link_name])
            else:
                max_distances[link_name] = distance



        self.collision_matrix = self.get_world().collision_goals_to_collision_matrix(deepcopy(collision_goals), max_distances)

        self.collision_list_size = self.get_god_map().get_data(identifier.external_collision_avoidance_repeller)
        self.collision_list_size = max(self.collision_list_size,
                                       self.get_god_map().get_data(identifier.external_collision_avoidance_repeller_eef))
        self.collision_list_size = max(self.collision_list_size,
                                       self.get_god_map().get_data(identifier.self_collision_avoidance_repeller))

>>>>>>> 4f6464cd
        super(CollisionChecker, self).initialise()

    def update(self):
        """
        Computes closest point info for all robot links and safes it to the god map.
        """
<<<<<<< HEAD
        with self.lock:
            collisions = self.get_world().check_collisions(self.collision_matrix)
            self.god_map.safe_set_data(identifier.closest_point, collisions)
=======
        collisions = self.get_world().check_collisions(self.collision_matrix, self.collision_list_size)
        self.god_map.set_data(identifier.closest_point, collisions)
>>>>>>> 4f6464cd
        return Status.RUNNING<|MERGE_RESOLUTION|>--- conflicted
+++ resolved
@@ -1,8 +1,6 @@
-<<<<<<< HEAD
-=======
+from copy import deepcopy
 import itertools
 from collections import defaultdict
->>>>>>> 4f6464cd
 from copy import deepcopy
 from multiprocessing import Lock
 
@@ -45,20 +43,12 @@
         return SetBoolResponse()
 
     def initialise(self):
-<<<<<<< HEAD
         collision_goals = deepcopy(self.get_god_map().get_data(identifier.collision_goal_identifier))
-        self.collision_matrix = self.get_world().collision_goals_to_collision_matrix(collision_goals,
-                                                                                     self.get_god_map().get_data(
-                                                                                         identifier.distance_thresholds))
-        self.get_world().reset_pb_subworld()
-        self.get_world().query = None
-=======
-        collision_goals = self.get_god_map().get_data(identifier.collision_goal)
         external_distances = self.get_god_map().get_data(identifier.external_collision_avoidance_distance)
         self_distances = self.get_god_map().get_data(identifier.self_collision_avoidance_distance)
         default_distance = max(external_distances.default_factory()[u'soft_threshold'],
                                self_distances.default_factory()[u'soft_threshold'],
-                            self.get_god_map().get_data(identifier.maximum_collision_threshold))
+                               self.get_god_map().get_data(identifier.maximum_collision_threshold))
 
         max_distances = defaultdict(lambda: default_distance)
 
@@ -82,29 +72,24 @@
             else:
                 max_distances[link_name] = distance
 
-
-
-        self.collision_matrix = self.get_world().collision_goals_to_collision_matrix(deepcopy(collision_goals), max_distances)
+        self.collision_matrix = self.get_world().collision_goals_to_collision_matrix(collision_goals,
+                                                                                     max_distances)
+        self.get_world().reset_pb_subworld()
+        self.get_world().query = None
 
         self.collision_list_size = self.get_god_map().get_data(identifier.external_collision_avoidance_repeller)
         self.collision_list_size = max(self.collision_list_size,
-                                       self.get_god_map().get_data(identifier.external_collision_avoidance_repeller_eef))
+                                       self.get_god_map().get_data(
+                                           identifier.external_collision_avoidance_repeller_eef))
         self.collision_list_size = max(self.collision_list_size,
                                        self.get_god_map().get_data(identifier.self_collision_avoidance_repeller))
-
->>>>>>> 4f6464cd
         super(CollisionChecker, self).initialise()
 
     def update(self):
         """
         Computes closest point info for all robot links and safes it to the god map.
         """
-<<<<<<< HEAD
         with self.lock:
-            collisions = self.get_world().check_collisions(self.collision_matrix)
-            self.god_map.safe_set_data(identifier.closest_point, collisions)
-=======
-        collisions = self.get_world().check_collisions(self.collision_matrix, self.collision_list_size)
-        self.god_map.set_data(identifier.closest_point, collisions)
->>>>>>> 4f6464cd
+            collisions = self.get_world().check_collisions(self.collision_matrix, self.collision_list_size)
+            self.god_map.set_data(identifier.closest_point, collisions)
         return Status.RUNNING
--- conflicted
+++ resolved
@@ -87,11 +87,6 @@
         """
         Computes closest point info for all robot links and safes it to the god map.
         """
-<<<<<<< HEAD
-        collisions = self.get_world().check_collisions(self.collision_matrix)
+        collisions = self.get_world().check_collisions(self.collision_matrix, self.collision_list_size)
         self.god_map.set_data(identifier.closest_point, collisions)
-=======
-        collisions = self.get_world().check_collisions(self.collision_matrix, self.collision_list_size)
-        self.god_map.safe_set_data(identifier.closest_point, collisions)
->>>>>>> 5696ce45
         return Status.RUNNING
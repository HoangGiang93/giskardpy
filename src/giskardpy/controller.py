--- conflicted
+++ resolved
@@ -2,129 +2,15 @@
 from giskardpy.qp_problem_builder import QProblemBuilder
 from giskardpy.robot import Robot
 from giskardpy.sympy_wrappers import *
-
-class ControllerInput(object):
-    separator = '__'
-
-    def __init__(self, name):
-        super(ControllerInput, self).__init__()
-        self.name = name
-        self.expression = None
-        self.observables = []
-
-    def get_value(self, obs_dict):
-        return self.expression.subs(obs_dict)
-
-    def update_observables(self, obs_dict, obs):
-        pass
-
-    def get_observables(self):
-        return self.observables
-
-
-class ScalarInput(ControllerInput):
-    def __init__(self, name):
-        super(ScalarInput, self).__init__(name)
-        self.expression = sp.Symbol(name)
-        self.observables.append(self.expression)
-
-    def update_observables(self, obs_dict, obs):
-        obs_dict[self.name] = obs
-
-
-class Vec3Input(ControllerInput):
-    def __init__(self, name):
-        super(Vec3Input, self).__init__(name)
-        self.xn = name + ControllerInput.separator + 'x'
-        self.yn = name + ControllerInput.separator + 'y'
-        self.zn = name + ControllerInput.separator + 'z'
-        self.x = sp.Symbol(self.xn)
-        self.y = sp.Symbol(self.yn)
-        self.z = sp.Symbol(self.zn)
-        self.observables += [self.x, self.y, self.z]
-        self.expression = vec3(self.x, self.y, self.z)
-
-    def update_observables(self, obs_dict, x, y, z):
-        obs_dict[self.xn] = x
-        obs_dict[self.yn] = y
-        obs_dict[self.zn] = z
-
-
-class Point3Input(Vec3Input):
-    def __init__(self, name):
-        super(Point3Input, self).__init__(name)
-        self.expression = point3(self.x, self.y, self.z)
-
-class RPYInput(ControllerInput):
-    def __init__(self, name):
-        super(RPYInput, self).__init__(name)
-        self.rn = name + ControllerInput.separator + 'r'
-        self.pn = name + ControllerInput.separator + 'p'
-        self.yn = name + ControllerInput.separator + 'y'
-        self.r = sp.Symbol(self.rn)
-        self.p = sp.Symbol(self.pn)
-        self.y = sp.Symbol(self.yn)
-        self.observables += [self.r, self.p, self.y]
-        self.expression += rotation3_rpy(self.r, self.p, self.y)
-
-    def update_observables(self, obs_dict, r, p, y):
-        obs_dict[self.rn] = r
-        obs_dict[self.pn] = p
-        obs_dict[self.yn] = y
-
-
-class QuaternionInput(ControllerInput):
-    def __init__(self, name):
-        super(RPYInput, self).__init__(name)
-        self.xn = name + ControllerInput.separator + 'x'
-        self.yn = name + ControllerInput.separator + 'y'
-        self.zn = name + ControllerInput.separator + 'z'
-        self.wn = name + ControllerInput.separator + 'w'
-        self.x = sp.Symbol(self.xn)
-        self.y = sp.Symbol(self.yn)
-        self.z = sp.Symbol(self.zn)
-        self.w = sp.Symbol(self.wn)
-        self.observables += [self.x, self.y, self.z, self.w]
-        self.expression += rotation3_quat(self.x, self.y, self.z, self.w)
-
-    def update_observables(self, obs_dict, x, y, z, w):
-        obs_dict[self.xn] = x
-        obs_dict[self.yn] = y
-        obs_dict[self.zn] = z
-        obs_dict[self.wn] = w
-
-
-class FrameInput(ControllerInput):
-    def __init__(self, name):
-        super(FrameInput, self).__init__(name)
-        self.rotInput = QuaternionInput(name + ControllerInput.separator + 'rot')
-        self.locInput = Point3Input(name + ControllerInput.separator + 'loc')
-
-    def update_observables(self, obs_dict, q1, q2, q3, q4, x, y, z):
-        self.rotInput.update_observables(obs_dict, q1, q2, q3, q4)
-        self.locInput.update_observables(obs_dict, x, y, z)
-
-    def get_observables(self):
-        return self.rotInput.get_observables() + self.locInput.get_observables()
 
 
 class Controller(object):
     def __init__(self, robot):
         self.robot = robot
 
-<<<<<<< HEAD
-        #TODO: fill in child class
-        self._observables = []
-        self.soft_constraints = OrderedDict()
-        self.controllable_constraints = OrderedDict()
-        self.inputs = {}
-
-        self._state = OrderedDict()  # e.g. goal
-=======
         self.__state = OrderedDict()  # e.g. goal
         self._controllable_constraints = OrderedDict()
         self._hard_constraints = OrderedDict()
->>>>>>> 09b83c77
         self._soft_constraints = OrderedDict()
 
         self.add_inputs(robot)
@@ -142,14 +28,8 @@
         self._hard_constraints = self.robot.hard_constraints
 
     def build_builder(self):
-<<<<<<< HEAD
-        self.make_constraints(self.robot)
-        self.qp_problem_builder = QProblemBuilder(self.controllable_constraints,
-                                                  self.robot.hard_constraints,
-=======
         self.qp_problem_builder = QProblemBuilder(self._controllable_constraints,
                                                   self._hard_constraints,
->>>>>>> 09b83c77
                                                   self._soft_constraints)
 
     def update_observables(self, updates):
@@ -157,59 +37,8 @@
         :param updates: dict{str->float} observable name to it value
         :return: dict{str->float} joint name to vel command
         """
-<<<<<<< HEAD
-        if updates is None:
-            updates = {}
-        self._state.update(updates)
-        # return self.qp_problem_builder.update_observables(updates)
-
-
-    def get_next_command(self):
-        self._state.update(self.robot.get_state())
-        return self.qp_problem_builder.update_observables(self._state)
-
-
-    def get_observables(self):
-        return self.get_robot_observables() + self.get_controller_observables()
-
-    def get_controller_observables(self):
-        return self._observables
-
-    def get_robot_observables(self):
-        return self.robot.observables
-
-    def add_input(self, name, cls):
-        if name in self.inputs:
-            out = self.inputs[name]
-            if isinstance(out, cls):
-                return out
-            else:
-                raise Exception("Can't add input '{}' of type '{}' as that name is already taken by an input of type '{}'.".format(name, str(cls), str(type(out))))
-        else:
-            out = cls(name)
-            self.inputs[name] = out
-            return out
-
-    def add_scalar_input(self, name):
-        return self.add_input(name, ScalarInput)
-
-    def add_vec3_input(self, name):
-        return self.add_input(name, Vec3Input)
-
-    def add_point3_input(self, name):
-        return self.add_input(name, Point3Input)
-
-    def add_frame_input(self, name):
-        return self.add_input(name, FrameInput)
-
-    def update_input(self, name, *args):
-        if not name in self.inputs:
-            raise Exception('Input "{}" does not exist.'.format(name))
-        self.inputs[name].update_observables(self.state, *args)
-=======
         self.__state.update(updates)
 
     def get_next_command(self):
         self.__state.update(self.robot.get_state())
-        return self.qp_problem_builder.update_observables(self.__state)
->>>>>>> 09b83c77
+        return self.qp_problem_builder.update_observables(self.__state)
from copy import copy

from py_trees import Status

import giskardpy.identifier as identifier
from giskardpy.plugin import GiskardBehavior
from giskardpy.symengine_controller import InstantaneousController
from collections import OrderedDict, namedtuple
import utils

import kineverse.gradients.gradient_math as gm

class ControllerPlugin(GiskardBehavior):
    def __init__(self, name):
        super(ControllerPlugin, self).__init__(name)
        self.path_to_functions = self.get_god_map().get_data(identifier.data_folder)
        self.nWSR = self.get_god_map().get_data(identifier.nWSR)
        self.soft_constraints = None
        self.joint_constraints = None
        self.qp_data = {}
        self.get_god_map().set_data(identifier.qp_data, self.qp_data)  # safe dict on godmap and work on ref
        self.rc_prismatic_velocity = self.get_god_map().get_data(identifier.rc_prismatic_velocity)
        self.rc_continuous_velocity = self.get_god_map().get_data(identifier.rc_continuous_velocity)
        self.rc_revolute_velocity = self.get_god_map().get_data(identifier.rc_revolute_velocity)
        self.rc_other_velocity = self.get_god_map().get_data(identifier.rc_other_velocity)

    def initialise(self):
        super(ControllerPlugin, self).initialise()
        self.init_controller()

    def setup(self, timeout=0.0):
        return super(ControllerPlugin, self).setup(5.0)

    def init_controller(self):
        self.soft_constraints = self.get_god_map().get_data(identifier.soft_constraint_identifier)
        self.joint_constraints = self.get_god_map().get_data(identifier.joint_constraint_identifier)
        # self.hard_constraints = self.get_god_map().get_data(identifier.hard_constraint_identifier)

        self.controller = InstantaneousController(u'{}/{}/'.format(self.path_to_functions,
                                                                   self.get_robot().get_name()))

        # joint_to_symbols_str = OrderedDict(
        #     (x, self.get_god_map().to_symbol(identifier.joint_states + [x, u'position'])) for x in self.get_robot().controlled_joints)

        joint_position_symbols = self.get_god_map().get_data(identifier.controlled_joint_symbols)
        joint_to_symbols_str = OrderedDict((self.get_god_map().expr_to_key[str(s)], s) for s in sorted(joint_position_symbols, key=lambda x:str(x)))


        self.controller.update_constraints(joint_to_symbols_str,
                                           self.soft_constraints,
                                           self.joint_constraints)
        self.controller.compile()

        self.qp_data[identifier.weight_keys[-1]], \
        self.qp_data[identifier.b_keys[-1]], \
        self.qp_data[identifier.bA_keys[-1]], \
        self.qp_data[identifier.xdot_keys[-1]] = self.controller.get_qpdata_key_map()

    @profile
    def update(self):
<<<<<<< HEAD
        state_vars = self.controller.get_expr()
        expr = self.god_map.get_values(state_vars)
=======

        expr = self.controller.get_expr()
        expr = self.god_map.get_values(expr)
>>>>>>> 4f6464cd

        next_cmd, \
        self.qp_data[identifier.H[-1]], \
        self.qp_data[identifier.A[-1]], \
        self.qp_data[identifier.lb[-1]], \
        self.qp_data[identifier.ub[-1]], \
        self.qp_data[identifier.lbA[-1]], \
        self.qp_data[identifier.ubA[-1]], \
        self.qp_data[identifier.xdot_full[-1]] = self.controller.get_cmd(expr, self.nWSR)
        self.get_god_map().set_data(identifier.cmd, next_cmd)

        return Status.RUNNING<|MERGE_RESOLUTION|>--- conflicted
+++ resolved
@@ -58,14 +58,8 @@
 
     @profile
     def update(self):
-<<<<<<< HEAD
         state_vars = self.controller.get_expr()
         expr = self.god_map.get_values(state_vars)
-=======
-
-        expr = self.controller.get_expr()
-        expr = self.god_map.get_values(expr)
->>>>>>> 4f6464cd
 
         next_cmd, \
         self.qp_data[identifier.H[-1]], \

--- conflicted
+++ resolved
@@ -13,7 +13,6 @@
 from visualization_msgs.msg import MarkerArray
 from tf.transformations import quaternion_multiply
 
-<<<<<<< HEAD
 from giskardpy import RobotName, identifier
 from giskardpy.goals.goal import WEIGHT_BELOW_CA, WEIGHT_ABOVE_CA
 from giskardpy.god_map import GodMap
@@ -23,13 +22,6 @@
     make_pose_from_parts, suppress_stderr, suppress_stdout
 
 DEFAULT_WORLD_TIMEOUT = 500
-=======
-from giskardpy.constraints import WEIGHT_BELOW_CA, WEIGHT_ABOVE_CA
-from giskardpy.urdf_object import URDFObject
-from giskardpy.utils import position_dict_to_joint_states, make_world_body_box, make_world_body_cylinder, \
-     to_joint_state_position_dict, to_tf_quaternion
-from rospy_message_converter.message_converter import convert_ros_message_to_dictionary
->>>>>>> 6c6a9c4b
 
 
 class GiskardWrapper(object):
@@ -37,7 +29,6 @@
         giskard_topic = '{}/command'.format(node_name)
         if giskard_topic is not None:
             self._client = SimpleActionClient(giskard_topic, MoveAction)
-<<<<<<< HEAD
             self._update_world_srv = rospy.ServiceProxy('{}/update_world'.format(node_name), UpdateWorld)
             self._get_object_names_srv = rospy.ServiceProxy('{}/get_object_names'.format(node_name), GetObjectNames)
             self._get_object_info_srv = rospy.ServiceProxy('{}/get_object_info'.format(node_name), GetObjectInfo)
@@ -45,17 +36,6 @@
             self._get_attached_objects_srv = rospy.ServiceProxy('{}/get_attached_objects'.format(node_name), GetAttachedObjects)
             self._marker_pub = rospy.Publisher('visualization_marker_array', MarkerArray, queue_size=10)
             rospy.wait_for_service('{}/update_world'.format(node_name))
-=======
-            self._update_world_srv = rospy.ServiceProxy(u'{}/update_world'.format(node_name), UpdateWorld)
-            self._get_object_names_srv = rospy.ServiceProxy(u'{}/get_object_names'.format(node_name), GetObjectNames)
-            self._get_object_info_srv = rospy.ServiceProxy(u'{}/get_object_info'.format(node_name), GetObjectInfo)
-            self._update_rviz_markers_srv = rospy.ServiceProxy(u'{}/update_rviz_markers'.format(node_name),
-                                                               UpdateRvizMarkers)
-            self._get_attached_objects_srv = rospy.ServiceProxy(u'{}/get_attached_objects'.format(node_name),
-                                                                GetAttachedObjects)
-            self._marker_pub = rospy.Publisher(u'visualization_marker_array', MarkerArray, queue_size=10)
-            rospy.wait_for_service(u'{}/update_world'.format(node_name))
->>>>>>> 6c6a9c4b
             self._client.wait_for_server()
         self._god_map = GodMap.init_from_paramserver(node_name)
         self._world = WorldTree(self._god_map)
@@ -78,27 +58,6 @@
         :rtype: str
         """
         return str(self._world.groups[RobotName].root_link_name)
-
-    def get_robot_links(self):
-        """
-        Returns a list of the robots links
-        :rtype: dict
-        """
-        return self.robot_urdf.get_link_names()
-
-    def get_joint_states(self, topic=u'joint_states', timeout=1):
-        """
-        Returns a dictionary of all joints (key) and their position (value)
-        :param topic: joint_state topic
-        :param timeout: duration to wait for JointState msg
-        :return: OrderedDict[str, float]
-        """
-        try:
-            msg = rospy.wait_for_message(topic, JointState, rospy.Duration(timeout))
-            return to_joint_state_position_dict(msg)
-        except rospy.ROSException:
-            rospy.logwarn("get_joint_states: wait_for_message timeout")
-            return {}
 
     def set_cart_goal(self, goal_pose, tip_link, root_link, max_linear_velocity=None, max_angular_velocity=None,
                       weight=None):
@@ -356,30 +315,6 @@
                            max_angular_velocity=max_angular_velocity,
                            weight=weight)
 
-    def set_pull_door_goal(self, tip_link, object_name_prefix, object_link_name, angle_goal,
-                           weight=WEIGHT_ABOVE_CA):
-        """
-        :type tip_link: str
-        :param tip_link: tip of manipulator (gripper) which is used
-        :type object_name_prefix: object name link prefix
-        :param object_name_prefix: string
-        :type object_link_name str
-        :param object_link_name name of the object link name
-        :type object_link_name str
-        :param object_link_name handle to grasp
-        :type angle_goal: float
-        :param angle_goal: how far to open
-        :type weight float
-        :param weight Default = WEIGHT_ABOVE_CA
-        """
-        self.set_json_goal(u'OpenDoor',
-                           tip_link=tip_link,
-                           object_name=object_name_prefix,
-                           object_link_name=object_link_name,
-                           angle_goal=angle_goal,
-                           weight=weight
-                           )
-
     def update_god_map(self, updates):
         """
         don't use, it's only for hacks :)
@@ -690,13 +625,7 @@
         req.parent_link = 'map'
         return self._update_world_srv.call(req)
 
-<<<<<<< HEAD
     def add_cylinder(self, name, height, radius, pose, timeout=DEFAULT_WORLD_TIMEOUT):
-=======
-    def add_cylinder(self, name=u'cylinder', height=1, radius=1, frame_id=u'map', position=(0, 0, 0),
-                     orientation=(0, 0, 0, 1),
-                     pose=None):
->>>>>>> 6c6a9c4b
         """
         If pose is used, frame_id, position and orientation are ignored.
         :type name: str
@@ -731,14 +660,6 @@
         :param timeout:
         :type name: str
         :type size: list
-<<<<<<< HEAD
-=======
-        :type frame_id: str
-        :type position: list
-        :type orientation: list
-        :type pose: PoseStamped
-        :param pose: pose of the box
->>>>>>> 6c6a9c4b
         :rtype: UpdateWorldResponse
         """
         box = make_world_body_box(name, size[0], size[1], size[2])
@@ -755,16 +676,6 @@
         Add a cylinder to the world and attach it to the robot at frame_id.
         If pose is used, frame_id, position and orientation are ignored.
         :type name: str
-<<<<<<< HEAD
-=======
-        :type height: int
-        :param height: height of the cylinder. Default = 1
-        :type radius: int
-        :param radius: radius of the cylinder. Default = 1
-        :type frame_id: str
-        :type position: list
-        :type orientation: list
->>>>>>> 6c6a9c4b
         :rtype: UpdateWorldResponse
         """
         cylinder = make_world_body_cylinder(name, height, radius)

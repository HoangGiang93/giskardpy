--- conflicted
+++ resolved
@@ -25,19 +25,6 @@
     def __init__(self, node_name=u'giskard'):
         giskard_topic = u'{}/command'.format(node_name)
         if giskard_topic is not None:
-<<<<<<< HEAD
-            self.client = SimpleActionClient(giskard_topic, MoveAction)
-            self.update_world = rospy.ServiceProxy(u'{}/update_world'.format(ns), UpdateWorld)
-            self.get_object_names = rospy.ServiceProxy(u'{}/get_object_names'.format(ns), GetObjectNames)
-            self.get_object_info = rospy.ServiceProxy(u'{}/get_object_info'.format(ns), GetObjectInfo)
-            self.update_rviz_markers = rospy.ServiceProxy(u'{}/update_rviz_markers'.format(ns), UpdateRvizMarkers)
-            self.get_attached_objects = rospy.ServiceProxy(u'{}/get_attached_objects'.format(ns), GetAttachedObjects)
-            self.marker_pub = rospy.Publisher(u'visualization_marker_array', MarkerArray, queue_size=10)
-            rospy.wait_for_service(u'{}/update_world'.format(ns))
-            self.client.wait_for_server()
-        self.tip_to_root = {}
-        self.robot_urdf = URDF.from_xml_string(hacky_urdf_parser_fix(rospy.get_param(u'robot_description')))
-=======
             self._client = SimpleActionClient(giskard_topic, MoveAction)
             self._update_world_srv = rospy.ServiceProxy(u'{}/update_world'.format(node_name), UpdateWorld)
             self._get_object_names_srv = rospy.ServiceProxy(u'{}/get_object_names'.format(node_name), GetObjectNames)
@@ -47,22 +34,17 @@
             self._marker_pub = rospy.Publisher(u'visualization_marker_array', MarkerArray, queue_size=10)
             rospy.wait_for_service(u'{}/update_world'.format(node_name))
             self._client.wait_for_server()
-        self.robot_urdf = URDFObject(rospy.get_param(u'robot_description'))
->>>>>>> e07e8a7c
+        self.robot_urdf = URDF.from_xml_string(hacky_urdf_parser_fix(rospy.get_param(u'robot_description')))
         self.collisions = []
         self.clear_cmds()
         self._object_js_topics = {}
         rospy.sleep(.3)
 
     def get_robot_name(self):
-<<<<<<< HEAD
+        """
+        :rtype: str
+        """
         return u'robot'
-=======
-        """
-        :rtype: str
-        """
-        return self.robot_urdf.get_name()
->>>>>>> e07e8a7c
 
     def get_root(self):
         """
@@ -163,7 +145,7 @@
     def set_joint_goal(self, goal_state, weight=None, max_velocity=None):
         """
         This goal will move the robots joint to the desired configuration.
-        :param goal_state: Can either be a joint state messages or a dict mapping joint name to position. 
+        :param goal_state: Can either be a joint state messages or a dict mapping joint name to position.
         :type goal_state: Union[JointState, dict]
         :param weight: default WEIGHT_BELOW_CA
         :type weight: float

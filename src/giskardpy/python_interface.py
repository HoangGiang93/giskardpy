--- conflicted
+++ resolved
@@ -1,37 +1,22 @@
 import json
 from typing import Dict, Tuple, Optional, Union, List
 
-import genpy
 import rospy
 from actionlib import SimpleActionClient
 from genpy import Message
-<<<<<<< HEAD
-from geometry_msgs.msg import PoseStamped, Point, Quaternion, Vector3Stamped, PointStamped
-from giskard_msgs.msg import MoveAction, MoveGoal, WorldBody, CollisionEntry, MoveResult, Constraint, \
-    MoveCmd, MoveFeedback
-from giskard_msgs.srv import UpdateWorld, UpdateWorldRequest, UpdateWorldResponse, GetObjectInfo, GetObjectNames, \
-    UpdateRvizMarkers, GetAttachedObjects, GetAttachedObjectsResponse, GetObjectNamesResponse, GetAttachedObjectsRequest
-=======
 from geometry_msgs.msg import PoseStamped, Vector3Stamped, PointStamped
 from rospy import ServiceException
->>>>>>> c8084e30
 from sensor_msgs.msg import JointState
 from shape_msgs.msg import SolidPrimitive
 from visualization_msgs.msg import MarkerArray
 
-<<<<<<< HEAD
-from giskardpy import identifier
-from giskardpy.goals.goal import WEIGHT_BELOW_CA, WEIGHT_ABOVE_CA
-=======
 from giskard_msgs.msg import MoveAction, MoveGoal, WorldBody, CollisionEntry, MoveResult, Constraint, \
     MoveCmd, MoveFeedback
 from giskard_msgs.srv import GetGroupNamesResponse, GetGroupInfoResponse, RegisterGroupRequest
 from giskard_msgs.srv import RegisterGroupResponse
 from giskard_msgs.srv import UpdateWorld, UpdateWorldRequest, UpdateWorldResponse, GetGroupInfo, \
     GetGroupNames, RegisterGroup
-from giskardpy import identifier
 from giskardpy.exceptions import DuplicateNameException, UnknownGroupException
->>>>>>> c8084e30
 from giskardpy.god_map import GodMap
 from giskardpy.model.utils import make_world_body_box
 from giskardpy.model.world import WorldTree
@@ -42,13 +27,8 @@
 class GiskardWrapper(object):
     last_feedback: MoveFeedback = None
 
-<<<<<<< HEAD
-    def __init__(self, node_name=u'giskard', robot_names=None, namespaces=None):
-        giskard_topic = u'{}/command'.format(node_name)
-=======
-    def __init__(self, node_name: str = 'giskard'):
+    def __init__(self, node_name: str = 'giskard', robot_names=None, namespaces=None):
         giskard_topic = f'{node_name}/command'
->>>>>>> c8084e30
         if giskard_topic is not None:
             self._client = SimpleActionClient(giskard_topic, MoveAction)
             self._update_world_srv = rospy.ServiceProxy(f'{node_name}/update_world', UpdateWorld)
@@ -59,9 +39,9 @@
             self._marker_pub = rospy.Publisher('visualization_marker_array', MarkerArray, queue_size=10)
             rospy.wait_for_service(f'{node_name}/update_world')
             self._client.wait_for_server()
-        self._god_map = GodMap.init_from_paramserver(node_name, upload_config=False)
+        self._god_map = GodMap.init_from_paramserver(node_name, robot_names, namespaces, upload_config=False)
         self._world = WorldTree(self._god_map)
-        self._world.delete_all_but_robots(robot_names, namespaces)
+        self._world.delete_all_but_robots(robot_names)
 
         self.collisions = []
         self.clear_cmds()
@@ -82,34 +62,22 @@
     def _feedback_cb(self, msg: MoveFeedback):
         self.last_feedback = msg
 
-<<<<<<< HEAD
     def get_root(self, robot_name):
-=======
-    def get_robot_name(self) -> str:
-        return self._god_map.unsafe_get_data(identifier.robot_group_name)
-
-    def get_robot_root_link(self) -> str:
->>>>>>> c8084e30
         """
         Returns the name of the robot's root link
         """
-<<<<<<< HEAD
         return str(self._world.groups[robot_name].root_link_name)
-
-    def set_cart_goal(self, goal_pose, tip_link, root_link, max_linear_velocity=None, max_angular_velocity=None,
-                      weight=None, rob_name=None):
-=======
-        return str(self._world.groups[self.get_robot_name()].root_link_name)
 
     def set_cart_goal(self,
                       goal_pose: PoseStamped,
                       tip_link: str,
+                      tip_group: str,
                       root_link: str,
+                      root_group: str,
                       weight: Optional[float] = None,
                       max_linear_velocity: Optional[float] = None,
                       max_angular_velocity: Optional[float] = None,
                       **kwargs: goal_parameter):
->>>>>>> c8084e30
         """
         This goal will use the kinematic chain between root and tip link to move tip link into the goal pose
         :param root_link: name of the root link of the kin chain
@@ -119,17 +87,12 @@
         :param max_angular_velocity: rad/s, default 0.5
         :param weight: default WEIGHT_ABOVE_CA
         """
-<<<<<<< HEAD
-        self.set_translation_goal(goal_pose, tip_link, root_link, rob_name=rob_name, weight=weight, max_velocity=max_linear_velocity)
-        self.set_rotation_goal(goal_pose, tip_link, root_link, rob_name=rob_name, weight=weight, max_velocity=max_angular_velocity)
-
-    def set_straight_cart_goal(self, goal_pose, tip_link, tip_group, root_link, root_group,
-                               max_linear_velocity=None, max_angular_velocity=None, weight=None):
-=======
         self.set_json_goal(constraint_type='CartesianPose',
                            goal_pose=goal_pose,
                            tip_link=tip_link,
-                           root_link=root_link,
+                           tip_group=tip_group,
+                           root_link=root_link,
+                           root_group=root_group,
                            weight=weight,
                            max_linear_velocity=max_linear_velocity,
                            max_angular_velocity=max_angular_velocity,
@@ -138,12 +101,13 @@
     def set_straight_cart_goal(self,
                                goal_pose: PoseStamped,
                                tip_link: str,
+                               tip_group: str,
                                root_link: str,
+                               root_group: str,
                                weight: Optional[float] = None,
                                max_linear_velocity: Optional[float] = None,
                                max_angular_velocity: Optional[float] = None,
                                **kwargs: goal_parameter):
->>>>>>> c8084e30
         """
         This goal will use the kinematic chain between root and tip link to move tip link on the straightest
         line into the goal pose
@@ -154,21 +118,12 @@
         :param max_angular_velocity: rad/s, default 0.5
         :param weight: default WEIGHT_ABOVE_CA
         """
-<<<<<<< HEAD
-        self.set_straight_translation_goal(goal_pose=goal_pose, tip_link=tip_link, tip_group=tip_group,
-                                           root_link=root_link, root_group=root_group,
-                                           max_velocity=max_linear_velocity, weight=weight)
-        self.set_rotation_goal(goal_pose=goal_pose, tip_link=tip_link, tip_group=tip_group,
-                               root_link=root_link, root_group=root_group,
-                               max_velocity=max_angular_velocity, weight=weight)
-
-    def set_translation_goal(self, goal_pose, tip_link, tip_group, root_link, root_group,
-                             weight=None, max_velocity=None, prefix=None, **kwargs):
-=======
         self.set_json_goal(constraint_type='CartesianPoseStraight',
                            goal_pose=goal_pose,
                            tip_link=tip_link,
-                           root_link=root_link,
+                           tip_group=tip_group,
+                           root_link=root_link,
+                           root_group=root_group,
                            weight=weight,
                            max_linear_velocity=max_linear_velocity,
                            max_angular_velocity=max_angular_velocity,
@@ -177,11 +132,12 @@
     def set_translation_goal(self,
                              goal_point: PointStamped,
                              tip_link: str,
+                             tip_group: str,
                              root_link: str,
+                             root_group: str,
                              weight: Optional[float] = None,
                              max_velocity: Optional[float] = None,
                              **kwargs: goal_parameter):
->>>>>>> c8084e30
         """
         This goal will use the kinematic chain between root and tip link to move tip link into the goal position
         :param root_link: name of the root link of the kin chain
@@ -190,31 +146,12 @@
         :param max_velocity: m/s, default 0.1
         :param weight: default WEIGHT_ABOVE_CA
         """
-<<<<<<< HEAD
-        constraint = Constraint()
-        constraint.type = 'CartesianPosition'
-        params = {'root_link': root_link,
-                  'root_group': root_group,
-                  'tip_link': tip_link,
-                  'tip_group': tip_group,
-                  'goal': convert_ros_message_to_dictionary(goal_pose)}
-        if max_velocity:
-            params['max_velocity'] = max_velocity
-        if weight:
-            params['weight'] = weight
-        if prefix:
-            params['prefix'] = prefix
-        params.update(kwargs)
-        constraint.parameter_value_pair = json.dumps(params)
-        self.cmd_seq[-1].constraints.append(constraint)
-
-    def set_straight_translation_goal(self, goal_pose, tip_link, tip_group, root_link, root_group,
-                                      weight=None, max_velocity=None, **kwargs):
-=======
         self.set_json_goal(constraint_type='CartesianPosition',
                            goal_point=goal_point,
                            tip_link=tip_link,
-                           root_link=root_link,
+                           tip_group=tip_group,
+                           root_link=root_link,
+                           root_group=root_group,
                            weight=weight,
                            max_velocity=max_velocity,
                            **kwargs)
@@ -222,11 +159,12 @@
     def set_straight_translation_goal(self,
                                       goal_pose: PoseStamped,
                                       tip_link: str,
+                                      tip_group: str,
                                       root_link: str,
+                                      root_group: str,
                                       weight: Optional[float] = None,
                                       max_velocity: Optional[float] = None,
                                       **kwargs: goal_parameter):
->>>>>>> c8084e30
         """
         This goal will use the kinematic chain between root and tip link to move tip link on the straightest
         line into the goal position
@@ -236,29 +174,12 @@
         :param max_velocity: m/s, default 0.1
         :param weight: default WEIGHT_ABOVE_CA
         """
-<<<<<<< HEAD
-        constraint = Constraint()
-        constraint.type = 'CartesianPositionStraight'
-        params = {'root_link': root_link,
-                  'root_group': root_group,
-                  'tip_link': tip_link,
-                  'tip_group': tip_group,
-                  'goal': convert_ros_message_to_dictionary(goal_pose)}
-        if max_velocity:
-            params['max_velocity'] = max_velocity
-        if weight:
-            params['weight'] = weight
-        params.update(kwargs)
-        constraint.parameter_value_pair = json.dumps(params)
-        self.cmd_seq[-1].constraints.append(constraint)
-
-    def set_rotation_goal(self, goal_pose, tip_link, tip_group, root_link, root_group, weight=None,
-                          max_velocity=None, **kwargs):
-=======
         self.set_json_goal(constraint_type='CartesianPositionStraight',
                            goal_pose=goal_pose,
                            tip_link=tip_link,
-                           root_link=root_link,
+                           tip_group=tip_group,
+                           root_link=root_link,
+                           root_group=root_group,
                            weight=weight,
                            max_velocity=max_velocity,
                            **kwargs)
@@ -266,11 +187,12 @@
     def set_rotation_goal(self,
                           goal_orientation: PoseStamped,
                           tip_link: str,
+                          tip_group: str,
                           root_link: str,
+                          root_group: str,
                           weight: Optional[float] = None,
                           max_velocity: Optional[float] = None,
                           **kwargs: goal_parameter):
->>>>>>> c8084e30
         """
         This goal will use the kinematic chain between root and tip link to move tip link into the goal orientation
         :param root_link: name of the root link of the kin chain
@@ -279,71 +201,32 @@
         :param max_velocity: rad/s, default 0.5
         :param weight: default WEIGHT_ABOVE_CA
         """
-<<<<<<< HEAD
-        constraint = Constraint()
-        constraint.type = 'CartesianOrientation'
-        params = {'root_link': root_link,
-                  'root_group': root_group,
-                  'tip_link': tip_link,
-                  'tip_group': tip_group,
-                  'goal': convert_ros_message_to_dictionary(goal_pose)}
-        if max_velocity:
-            params['max_velocity'] = max_velocity
-        if weight:
-            params['weight'] = weight
-        params.update(kwargs)
-        constraint.parameter_value_pair = json.dumps(params)
-        self.cmd_seq[-1].constraints.append(constraint)
-
-    def set_joint_goal(self, goal_state, group_name, weight=None, max_velocity=None, hard=False):
-=======
         self.set_json_goal(constraint_type='CartesianOrientation',
                            goal_orientation=goal_orientation,
                            tip_link=tip_link,
-                           root_link=root_link,
+                           tip_group=tip_group,
+                           root_link=root_link,
+                           root_group=root_group,
                            weight=weight,
                            max_velocity=max_velocity,
                            **kwargs)
 
     def set_joint_goal(self,
                        goal_state: dict,
+                       group_name: str,
                        weight: Optional[float] = None,
                        max_velocity: Optional[float] = None,
                        hard: bool = False,
                        **kwargs: goal_parameter):
->>>>>>> c8084e30
         """
         This goal will move the robots joint to the desired configuration.
-        :param goal_state: Can either be a joint state messages or a dict mapping joint name to position. 
+        :param goal_state: Can either be a joint state messages or a dict mapping joint name to position.
         :param weight: default WEIGHT_BELOW_CA
         :param max_velocity: default is the default of the added joint goals
         """
-<<<<<<< HEAD
-        constraint = Constraint()
-        constraint.type = 'JointPositionList'
-        if isinstance(goal_state, JointState):
-            goal_state = goal_state
-        else:
-            goal_state2 = JointState()
-            for joint_name, joint_position in goal_state.items():
-                goal_state2.name.append(joint_name)
-                goal_state2.position.append(joint_position)
-            goal_state = goal_state2
-        params = {'goal_state': convert_ros_message_to_dictionary(goal_state),
-                  'group_name': group_name}
-        if weight is not None:
-            params['weight'] = weight
-        if max_velocity is not None:
-            params['max_velocity'] = max_velocity
-        params['hard'] = hard
-        constraint.parameter_value_pair = json.dumps(params)
-        self.cmd_seq[-1].constraints.append(constraint)
-
-    def set_align_planes_goal(self, tip_link, tip_group, tip_normal, root_link, root_group, root_normal=None,
-                              max_angular_velocity=None, weight=WEIGHT_ABOVE_CA):
-=======
         self.set_json_goal(constraint_type='JointPositionList',
                            goal_state=goal_state,
+                           group_name=group_name,
                            weight=weight,
                            max_velocity=max_velocity,
                            hard=hard,
@@ -351,13 +234,14 @@
 
     def set_align_planes_goal(self,
                               tip_link: str,
+                              tip_group: str,
                               tip_normal: Vector3Stamped,
-                              root_link: Optional[str] = None,
+                              root_link: str,
+                              root_group: str,
                               root_normal: Optional[Vector3Stamped] = None,
                               max_angular_velocity: Optional[float] = None,
                               weight: Optional[float] = None,
                               **kwargs: goal_parameter):
->>>>>>> c8084e30
         """
         This Goal will use the kinematic chain between tip and root normal to align both
         :param root_link: name of the root link for the kinematic chain, default robot root link
@@ -367,48 +251,17 @@
         :param max_angular_velocity: rad/s, default 0.5
         :param weight: default WEIGHT_BELOW_CA
         """
-<<<<<<< HEAD
         if root_normal is None:
             root_normal = Vector3Stamped()
             root_normal.header.frame_id = str(root_link)
             root_normal.vector.z = 1
 
-        params = {'tip_link': str(tip_link),
-                  'tip_group': str(tip_group),
-                  'tip_normal': tip_normal,
-                  'root_link': str(root_link),
-                  'root_group': str(root_group),
-                  'root_normal': root_normal}
-        if weight is not None:
-            params['weight'] = weight
-        if max_angular_velocity is not None:
-            params['max_angular_velocity'] = max_angular_velocity
-        self.set_json_goal('AlignPlanes', **params)
-
-    def avoid_joint_limits(self, percentage=15, weight=WEIGHT_BELOW_CA):
-        """
-        This goal will push joints away from their position limits
-        :param percentage: default 15, if limits are 0-100, the constraint will push into the 15-85 range
-        :type percentage: float
-        :param weight: default WEIGHT_BELOW_CA
-        :type weight: float
-        """
-        self.set_json_goal('AvoidJointLimits', percentage=percentage, weight=weight)
-
-    def limit_cartesian_velocity(self, root_link, tip_link, root_group=None, tip_group=None, weight=WEIGHT_ABOVE_CA,
-                                 max_linear_velocity=0.1, max_angular_velocity=0.5, hard=True):
-=======
-        if root_link is None:
-            root_link = self.get_robot_root_link()
-        if root_normal is None:
-            root_normal = Vector3Stamped()
-            root_normal.header.frame_id = self.get_robot_root_link()
-            root_normal.vector.z = 1
-
         self.set_json_goal(constraint_type='AlignPlanes',
                            tip_link=tip_link,
+                           tip_group=tip_group,
                            tip_normal=tip_normal,
                            root_link=root_link,
+                           root_group=root_group,
                            root_normal=root_normal,
                            max_angular_velocity=max_angular_velocity,
                            weight=weight,
@@ -421,13 +274,14 @@
 
     def set_limit_cartesian_velocity_goal(self,
                                           root_link: str,
+                                          root_group: str,
                                           tip_link: str,
+                                          tip_group: str,
                                           weight: Optional[float] = None,
                                           max_linear_velocity: float = 0.1,
                                           max_angular_velocity: float = 0.5,
                                           hard: bool = True,
                                           **kwargs: goal_parameter):
->>>>>>> c8084e30
         """
         This goal will limit the cartesian velocity of the tip link relative to root link
         :param root_link: root link of the kin chain
@@ -439,13 +293,13 @@
                                 make some goal combination infeasible
         """
         if tip_group is None:
-            groups = self.world.get_groups_containing_link_short_name(tip_link)
+            groups = self._world.get_groups_containing_link_short_name(tip_link)
             if len(groups) == 1:
                 tip_group = groups.pop()
             else:
                 raise Exception('Please define a tip_group.')
         if root_group is None:
-            groups = self.world.get_groups_containing_link_short_name(root_link)
+            groups = self._world.get_groups_containing_link_short_name(root_link)
             if len(groups) == 1:
                 root_group = groups.pop()
             else:
@@ -506,17 +360,15 @@
         """
         self.set_json_goal(constraint_type='OverwriteWeights', updates=updates, **kwargs)
 
-<<<<<<< HEAD
-    def set_pointing_goal(self, tip_link, tip_group, goal_point, root_link, root_group, pointing_axis=None, weight=None):
-=======
     def set_pointing_goal(self,
                           tip_link: str,
+                          tip_group: str,
                           goal_point: PointStamped,
-                          root_link: Optional[str] = None,
+                          root_link: str,
+                          root_group: str,
                           pointing_axis: Optional[Vector3Stamped] = None,
                           weight: Optional[float] = None,
                           **kwargs: goal_parameter):
->>>>>>> c8084e30
         """
         Uses the kinematic chain from root_link to tip_link to move the pointing axis, such that it points to the goal point.
         :param tip_link: name of the tip of the kin chain
@@ -525,29 +377,17 @@
         :param pointing_axis: default is z axis, this axis will point towards the goal_point
         :param weight: default WEIGHT_BELOW_CA
         """
-<<<<<<< HEAD
-        kwargs = {'tip_link': tip_link,
-                  'tip_group': tip_group,
-                  'root_link': root_link,
-                  'root_group': root_group,
-                  'goal_point': goal_point}
-        if pointing_axis is not None:
-            kwargs['pointing_axis'] = pointing_axis
-        if weight is not None:
-            kwargs['weight'] = weight
-        kwargs['goal_point'] = goal_point
-        self.set_json_goal('Pointing', **kwargs)
-=======
-        if root_link is None:
-            root_link = self.get_robot_root_link()
+        #if root_link is None:
+        #    root_link = self.get_robot_root_link() TODO: do this
         self.set_json_goal(constraint_type='Pointing',
                            tip_link=tip_link,
+                           tip_group=tip_group,
                            goal_point=goal_point,
                            root_link=root_link,
+                           root_group=root_group,
                            pointing_axis=pointing_axis,
                            weight=weight,
                            **kwargs)
->>>>>>> c8084e30
 
     def set_json_goal(self,
                       constraint_type: str,
@@ -574,46 +414,6 @@
         """
         self.cmd_seq[-1].collisions.extend(collisions)
 
-<<<<<<< HEAD
-    def allow_collision(self, robot_links=(CollisionEntry.ALL,), body_b=CollisionEntry.ALL,
-                        link_bs=(CollisionEntry.ALL,), robot_name=CollisionEntry.ALL):
-        """
-        :param robot_links: list of robot link names as str, None or empty list means all
-        :type robot_links: list
-        :param body_b: name of the other body, use the robots name to modify self collision behavior, empty string means all bodies
-        :type body_b: str
-        :param link_bs: list of link name of body_b, None or empty list means all
-        :type link_bs: list
-        """
-        collision_entry = CollisionEntry()
-        collision_entry.type = CollisionEntry.ALLOW_COLLISION
-        collision_entry.robot_name = robot_name
-        collision_entry.robot_links = [str(x) for x in robot_links]
-        collision_entry.body_b = str(body_b)
-        collision_entry.link_bs = [str(x) for x in link_bs]
-        self.set_collision_entries([collision_entry])
-
-    def avoid_collision(self, min_dist, robot_links=(CollisionEntry.ALL,), body_b=CollisionEntry.ALL,
-                        link_bs=(CollisionEntry.ALL,), robot_name=CollisionEntry.ALL):
-        """
-        :param min_dist: the distance giskard is trying to keep between specified links
-        :type min_dist: float
-        :param robot_links: list of robot link names as str, None or empty list means all
-        :type robot_links: list
-        :param body_b: name of the other body, use the robots name to modify self collision behavior, empty string means all bodies
-        :type body_b: str
-        :param link_bs: list of link name of body_b, None or empty list means all
-        :type link_bs: list
-        """
-        collision_entry = CollisionEntry()
-        collision_entry.type = CollisionEntry.AVOID_COLLISION
-        collision_entry.robot_name = robot_name
-        collision_entry.min_dist = min_dist
-        collision_entry.robot_links = [str(x) for x in robot_links]
-        collision_entry.body_b = str(body_b)
-        collision_entry.link_bs = [str(x) for x in link_bs]
-        self.set_collision_entries([collision_entry])
-=======
     def allow_collision(self, group1: str = CollisionEntry.ALL, group2: str = CollisionEntry.ALL):
         collision_entry = CollisionEntry()
         collision_entry.type = CollisionEntry.ALLOW_COLLISION
@@ -631,7 +431,6 @@
         collision_entry.group1 = group1
         collision_entry.group2 = group2
         self._set_collision_entries([collision_entry])
->>>>>>> c8084e30
 
     def allow_all_collisions(self):
         """
@@ -639,13 +438,6 @@
         """
         collision_entry = CollisionEntry()
         collision_entry.type = CollisionEntry.ALLOW_COLLISION
-<<<<<<< HEAD
-        collision_entry.robot_name = CollisionEntry.ALL
-        collision_entry.robot_links = [CollisionEntry.ALL]
-        collision_entry.body_b = CollisionEntry.ALL
-        collision_entry.link_bs = [CollisionEntry.ALL]
-        self.set_collision_entries([collision_entry])
-=======
         self._set_collision_entries([collision_entry])
 
     def avoid_joint_limits(self,
@@ -659,46 +451,27 @@
         self.set_json_goal(constraint_type='AvoidJointLimits',
                            percentage=percentage,
                            weight=weight)
->>>>>>> c8084e30
-
-    def allow_self_collision(self, robot_name=''):
+
+    def allow_self_collision(self, robot_name: str):
         """
         Allows the collision with itself for the next goal.
         """
         collision_entry = CollisionEntry()
         collision_entry.type = CollisionEntry.ALLOW_COLLISION
-<<<<<<< HEAD
-        collision_entry.robot_name = robot_name
-        collision_entry.robot_links = [CollisionEntry.ALL]
-        collision_entry.body_b = robot_name
-        collision_entry.link_bs = [CollisionEntry.ALL]
-        self.set_collision_entries([collision_entry])
-
-    def avoid_self_collision(self, robot_name=''):
-=======
-        collision_entry.group1 = self.get_robot_name()
-        collision_entry.group2 = self.get_robot_name()
+        collision_entry.group1 = robot_name
+        collision_entry.group2 = robot_name
         self._set_collision_entries([collision_entry])
 
-    def avoid_self_collision(self, min_distance: float = -1):
->>>>>>> c8084e30
+    def avoid_self_collision(self, robot_name: str, min_distance: float = -1):
         """
         Avoid collisions with itself for the next goal.
         """
         collision_entry = CollisionEntry()
         collision_entry.type = CollisionEntry.AVOID_COLLISION
-<<<<<<< HEAD
-        collision_entry.robot_name = robot_name
-        collision_entry.robot_links = [CollisionEntry.ALL]
-        collision_entry.body_b = robot_name
-        collision_entry.link_bs = [CollisionEntry.ALL]
-        self.set_collision_entries([collision_entry])
-=======
-        collision_entry.group1 = self.get_robot_name()
-        collision_entry.group2 = self.get_robot_name()
+        collision_entry.group1 = robot_name
+        collision_entry.group2 = robot_name
         collision_entry.distance = min_distance
         self._set_collision_entries([collision_entry])
->>>>>>> c8084e30
 
     def avoid_all_collisions(self, min_distance: float = -1):
         """
@@ -709,17 +482,8 @@
         """
         collision_entry = CollisionEntry()
         collision_entry.type = CollisionEntry.AVOID_COLLISION
-<<<<<<< HEAD
-        collision_entry.robot_name = CollisionEntry.ALL
-        collision_entry.robot_links = [CollisionEntry.ALL]
-        collision_entry.body_b = CollisionEntry.ALL
-        collision_entry.link_bs = [CollisionEntry.ALL]
-        collision_entry.min_dist = distance
-        self.set_collision_entries([collision_entry])
-=======
         collision_entry.distance = min_distance
         self._set_collision_entries([collision_entry])
->>>>>>> c8084e30
 
     def add_cmd(self):
         """
@@ -1010,29 +774,9 @@
         """
         return self._get_group_info_srv(group_name)
 
-    def get_controlled_joints(self, name: Optional[str] = None):
-        if name is None:
-            name = self.get_robot_name()
+    def get_controlled_joints(self, name: str):
         return self.get_group_info(name).controlled_joints
 
-<<<<<<< HEAD
-    def update_rviz_markers(self, object_names):
-        """
-        republishes visualization markers for rviz
-        :type object_names: list
-        :rtype: UpdateRvizMarkersResponse
-        """
-        return self._update_rviz_markers_srv(object_names)
-
-    def get_attached_objects(self, robot_name):
-        """
-        returns a list of all objects that are attached to the robot and the respective attachement points
-        :rtype: GetAttachedObjectsResponse
-        """
-        req = GetAttachedObjectsRequest()
-        req.robot_name = robot_name
-        return self._get_attached_objects_srv(req)
-=======
     def update_group_pose(self, group_name: str, new_pose: PoseStamped, timeout: float = 0) -> UpdateWorldResponse:
         req = UpdateWorldRequest()
         req.operation = req.UPDATE_POSE
@@ -1044,5 +788,4 @@
             return res
         if res.error_codes == UpdateWorldResponse.UNKNOWN_GROUP_ERROR:
             raise UnknownGroupException(res.error_msg)
-        raise ServiceException(res.error_msg)
->>>>>>> c8084e30
+        raise ServiceException(res.error_msg)
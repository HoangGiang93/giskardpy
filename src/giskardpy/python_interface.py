--- conflicted
+++ resolved
@@ -15,14 +15,8 @@
 from shape_msgs.msg import SolidPrimitive
 from visualization_msgs.msg import MarkerArray
 
-<<<<<<< HEAD
 from giskardpy.urdf_object import URDFObject, hacky_urdf_parser_fix
-from giskardpy.utils import dict_to_joint_states, make_world_body_box, make_world_body_cylinder
-from giskardpy import logging
-=======
-from giskardpy.urdf_object import URDFObject
 from giskardpy.utils import position_dict_to_joint_states, make_world_body_box, make_world_body_cylinder
->>>>>>> 4f6464cd
 
 
 class GiskardWrapper(object):
@@ -132,20 +126,6 @@
                 constraint.goal_state = joint_state
             self.cmd_seq[-1].joint_constraints.append(constraint)
         elif isinstance(joint_state, dict):
-<<<<<<< HEAD
-            for joint_name, joint_position in joint_state.items():
-                constraint = Constraint()
-                constraint.type = u'JointPosition'
-                params = {}
-                params[u'joint_name'] = joint_name
-                params[u'goal'] = joint_position
-                if weight:
-                    params[u'weight'] = weight
-                if max_velocity:
-                    params[u'max_velocity'] = max_velocity
-                constraint.parameter_value_pair = json.dumps(params)
-                self.cmd_seq[-1].constraints.append(constraint)
-=======
             constraint = Constraint()
             constraint.type = JointConstraint.JOINT
             if not isinstance(joint_state, JointState):
@@ -163,7 +143,6 @@
                 params[u'max_velocity'] = max_velocity
             constraint.parameter_value_pair = json.dumps(params)
             self.cmd_seq[-1].constraints.append(constraint)
->>>>>>> 4f6464cd
 
     def align_planes(self, tip, tip_normal, root=None, root_normal=None, weight=None):
         """
@@ -578,10 +557,4 @@
         returns a list of all objects that are attached to the robot and the respective attachement points
         :rtype: GetAttachedObjectsResponse
         """
-<<<<<<< HEAD
-        return self.get_attached_objects()
-
-
-=======
-        return self.get_attached_objects()
->>>>>>> 4f6464cd
+        return self.get_attached_objects()
import os
import pickle

import casadi as ca
import numpy as np
from casadi import sign, cos, acos, sin, sqrt, atan2
from numpy import pi

from giskardpy import logging
from giskardpy.utils import create_path

pathSeparator = '_'

# VERY_SMALL_NUMBER = 2.22507385851e-308
VERY_SMALL_NUMBER = 1e-100
SMALL_NUMBER = 1e-10


def diag(*args):
    return ca.diag(Matrix(args))


def Symbol(data):
    if isinstance(data, str) or isinstance(data, unicode):
        return ca.SX.sym(data)
    return ca.SX(data)


def jacobian(expressions, symbols):
    return ca.jacobian(expressions, Matrix(symbols))


def equivalent(expression1, expression2):
    return ca.is_equal(ca.simplify(expression1), ca.simplify(expression2), 1)


def free_symbols(expression):
    return ca.symvar(expression)


def is_matrix(expression):
    return hasattr(expression, 'shape') and expression.shape[0] * expression.shape[1] > 1


def is_symbol(expression):
    return expression.shape[0] * expression.shape[1] == 1


def compile_and_execute(f, params):
    input = []
    symbol_params = []
    symbol_params2 = []

    for i, param in enumerate(params):
        if isinstance(param, list):
            param = np.array(param)
        if isinstance(param, np.ndarray):
            symbol_param = ca.SX.sym('m', *param.shape)
            if len(param.shape) == 2:
                l = param.shape[0] * param.shape[1]
            else:
                l = param.shape[0]

            input.append(param.reshape((l, 1)))
            symbol_params.append(symbol_param)
            asdf = symbol_param.T.reshape((l, 1))
            symbol_params2.extend(asdf[k] for k in range(l))
        else:
            input.append(np.array([param], ndmin=2))
            symbol_param = ca.SX.sym('s')
            symbol_params.append(symbol_param)
            symbol_params2.append(symbol_param)
    fast_f = speed_up(f(*symbol_params), symbol_params2)
    input = np.concatenate(input).T[0]
    result = fast_f.call2(input)
    if result.shape[0] * result.shape[1] == 1:
        return result[0][0]
    elif result.shape[1] == 1:
        return result.T[0]
    elif result.shape[0] == 1:
        return result[0]
    else:
        return result


def Matrix(data):
    try:
        return ca.SX(data)
    except NotImplementedError:
        if hasattr(data, u'shape'):
            m = ca.SX(*data.shape)
        else:
            x = len(data)
            if isinstance(data[0], list) or isinstance(data[0], tuple):
                y = len(data[0])
            else:
                y = 1
            m = ca.SX(x, y)
        for i in range(m.shape[0]):
            if y > 1:
                for j in range(m.shape[1]):
                    try:
                        m[i, j] = data[i][j]
                    except:
                        m[i, j] = data[i, j]
            else:
                m[i] = data[i]
        return m


def zeros(x, y):
    return ca.SX.zeros(x, y)


def Abs(x):
    """
    :type x: Union[float, Symbol]
    :return: abs(x)
    :rtype: Union[float, Symbol]
    """
    return ca.fabs(x)


def Max(x, y):
    return ca.fmax(x, y)


def Min(x, y):
    """
    !gets very imprecise if inputs outside of [-1e7,1e7]!
    :type x: Union[float, Symbol]
    :type y: Union[float, Symbol]
    :return: min(x, y)
    :rtype: Union[float, Symbol]
    """
    return ca.fmin(x, y)



def if_greater(a, b, if_result, else_result):
    return ca.if_else(ca.gt(a, b), if_result, else_result)

def if_less(a, b, if_result, else_result):
    return ca.if_else(ca.lt(a, b), if_result, else_result)


def if_greater_zero(condition, if_result, else_result):
    """
    :type condition: Union[float, Symbol]
    :type if_result: Union[float, Symbol]
    :type else_result: Union[float, Symbol]
    :return: if_result if condition > 0 else else_result
    :rtype: Union[float, Symbol]
    """
    _condition = sign(condition)  # 1 or -1
    _if = Max(0, _condition) * if_result  # 0 or if_result
    _else = -Min(0, _condition) * else_result  # 0 or else_result
    return _if + _else + (1 - Abs(_condition)) * else_result  # if_result or else_result


def if_greater_eq_zero(condition, if_result, else_result):
    """
    !takes a long time to compile!
    !Returns shit if condition is very close to but not equal to zero!
    :type condition: Union[float, Symbol]
    :type if_result: Union[float, Symbol]
    :type else_result: Union[float, Symbol]
    :return: if_result if condition >= 0 else else_result
    :rtype: Union[float, Symbol]
    """
    return if_greater_eq(condition, 0, if_result, else_result)


def if_greater_eq(a, b, if_result, else_result):
    """
    !takes a long time to compile!
    !Returns shit if condition is very close to but not equal to zero!
    :type a: Union[float, Symbol]
    :type b: Union[float, Symbol]
    :type if_result: Union[float, Symbol]
    :type else_result: Union[float, Symbol]
    :return: if_result if a >= b else else_result
    :rtype: Union[float, Symbol]
    """
    return ca.if_else(ca.ge(a, b), if_result, else_result)


def if_less_eq(a, b, if_result, else_result):
    """
    !takes a long time to compile!
    !Returns shit if condition is very close to but not equal to zero!
    :type a: Union[float, Symbol]
    :type b: Union[float, Symbol]
    :type if_result: Union[float, Symbol]
    :type else_result: Union[float, Symbol]
    :return: if_result if a <= b else else_result
    :rtype: Union[float, Symbol]
    """
    return if_greater_eq(b, a, if_result, else_result)


def if_eq_zero(condition, if_result, else_result):
    """
    A short expression which can be compiled quickly.
    :type condition: Union[float, Symbol]
    :type if_result: Union[float, Symbol]
    :type else_result: Union[float, Symbol]
    :return: if_result if condition == 0 else else_result
    :rtype: Union[float, Symbol]
    """
    return ca.if_else(condition, else_result, if_result)


def if_eq(a, b, if_result, else_result):
    return ca.if_else(ca.eq(a, b), if_result, else_result)


def safe_compiled_function(f, file_name):
    create_path(file_name)
    with open(file_name, 'w') as file:
        pickle.dump(f, file)
        logging.loginfo(u'saved {}'.format(file_name))


def load_compiled_function(file_name):
    if os.path.isfile(file_name):
        try:
            with open(file_name, u'r') as file:
                fast_f = pickle.load(file)
                return fast_f
        except EOFError as e:
            os.remove(file_name)
            logging.logerr(u'{} deleted because it was corrupted'.format(file_name))


class CompiledFunction(object):
    def __init__(self, str_params, fast_f, l, shape):
        self.str_params = str_params
        self.fast_f = fast_f
        self.shape = shape
        self.buf, self.f_eval = fast_f.buffer()
        self.out = np.zeros(self.shape, order='F')
        self.buf.set_res(0, memoryview(self.out))

    def __call__(self, **kwargs):
        filtered_args = [kwargs[k] for k in self.str_params]
        return self.call2(filtered_args)

    def call2(self, filtered_args):
        """
        :param filtered_args: parameter values in the same order as in self.str_params
        :type filtered_args: list
        :return:
        """

        filtered_args = np.array(filtered_args, dtype=float)
        self.buf.set_arg(0, memoryview(filtered_args))
        self.f_eval()
        return self.out


def speed_up(function, parameters, backend=u'clang'):
    str_params = [str(x) for x in parameters]
    try:
        f = ca.Function('f', [Matrix(parameters)], [ca.densify(function)])
    except:
        # try:
        f = ca.Function('f', [Matrix(parameters)], ca.densify(function))
        # except:
        #     f = ca.Function('f', parameters, [ca.densify(function)])
    return CompiledFunction(str_params, f, 0, function.shape)


def cross(u, v):
    """
    :param u: 1d matrix
    :type u: Matrix
    :param v: 1d matrix
    :type v: Matrix
    :return: 1d Matrix. If u and v have length 4, it ignores the last entry and adds a zero to the result.
    :rtype: Matrix
    """
    return ca.cross(u, v)


def vector3(x, y, z):
    """
    :param x: Union[float, Symbol]
    :param y: Union[float, Symbol]
    :param z: Union[float, Symbol]
    :rtype: Matrix
    """
    return Matrix([x, y, z, 0])


def point3(x, y, z):
    """
    :param x: Union[float, Symbol]
    :param y: Union[float, Symbol]
    :param z: Union[float, Symbol]
    :rtype: Matrix
    """
    return Matrix([x, y, z, 1])


def norm(v):
    """
    :type v: Matrix
    :return: |v|_2
    :rtype: Union[float, Symbol]
    """
    return ca.norm_2(v)


def scale(v, a):
    """
    :type v: Matrix
    :type a: Union[float, Symbol]
    :rtype: Matrix
    """
    return save_division(v, norm(v)) * a


def dot(*matrices):
    """
    :type a: Matrix
    :type b: Matrix
    :rtype: Union[float, Symbol]
    """
    return ca.mtimes(matrices)


def translation3(x, y, z):
    """
    :type x: Union[float, Symbol]
    :type y: Union[float, Symbol]
    :type z: Union[float, Symbol]
    :return: 4x4 Matrix
        [[1,0,0,x],
         [0,1,0,y],
         [0,0,1,z],
         [0,0,0,1]]
    :rtype: Matrix
    """
    r = eye(4)
    r[0, 3] = x
    r[1, 3] = y
    r[2, 3] = z
    return r


def rotation_matrix_from_rpy(roll, pitch, yaw):
    """
    Conversion of roll, pitch, yaw to 4x4 rotation matrix according to:
    https://github.com/orocos/orocos_kinematics_dynamics/blob/master/orocos_kdl/src/frames.cpp#L167
    :type roll: Union[float, Symbol]
    :type pitch: Union[float, Symbol]
    :type yaw: Union[float, Symbol]
    :return: 4x4 Matrix
    :rtype: Matrix
    """
    # TODO don't split this into 3 matrices

    rx = Matrix([[1, 0, 0, 0],
                 [0, ca.cos(roll), -ca.sin(roll), 0],
                 [0, ca.sin(roll), ca.cos(roll), 0],
                 [0, 0, 0, 1]])
    ry = Matrix([[ca.cos(pitch), 0, ca.sin(pitch), 0],
                 [0, 1, 0, 0],
                 [-ca.sin(pitch), 0, ca.cos(pitch), 0],
                 [0, 0, 0, 1]])
    rz = Matrix([[ca.cos(yaw), -ca.sin(yaw), 0, 0],
                 [ca.sin(yaw), ca.cos(yaw), 0, 0],
                 [0, 0, 1, 0],
                 [0, 0, 0, 1]])
    return dot(rz, ry, rx)


def rotation_matrix_from_axis_angle(axis, angle):
    """
    Conversion of unit axis and angle to 4x4 rotation matrix according to:
    http://www.euclideanspace.com/maths/geometry/rotations/conversions/angleToMatrix/index.htm
    :param axis: 3x1 Matrix
    :type axis: Matrix
    :type angle: Union[float, Symbol]
    :return: 4x4 Matrix
    :rtype: Matrix
    """
    ct = ca.cos(angle)
    st = ca.sin(angle)
    vt = 1 - ct
    m_vt_0 = vt * axis[0]
    m_vt_1 = vt * axis[1]
    m_vt_2 = vt * axis[2]
    m_st_0 = axis[0] * st
    m_st_1 = axis[1] * st
    m_st_2 = axis[2] * st
    m_vt_0_1 = m_vt_0 * axis[1]
    m_vt_0_2 = m_vt_0 * axis[2]
    m_vt_1_2 = m_vt_1 * axis[2]
    return Matrix([[ct + m_vt_0 * axis[0], -m_st_2 + m_vt_0_1, m_st_1 + m_vt_0_2, 0],
                   [m_st_2 + m_vt_0_1, ct + m_vt_1 * axis[1], -m_st_0 + m_vt_1_2, 0],
                   [-m_st_1 + m_vt_0_2, m_st_0 + m_vt_1_2, ct + m_vt_2 * axis[2], 0],
                   [0, 0, 0, 1]])


def rotation_matrix_from_quaternion(x, y, z, w):
    """
    Unit quaternion to 4x4 rotation matrix according to:
    https://github.com/orocos/orocos_kinematics_dynamics/blob/master/orocos_kdl/src/frames.cpp#L167
    :type x: Union[float, Symbol]
    :type y: Union[float, Symbol]
    :type z: Union[float, Symbol]
    :type w: Union[float, Symbol]
    :return: 4x4 Matrix
    :rtype: Matrix
    """
    x2 = x * x
    y2 = y * y
    z2 = z * z
    w2 = w * w
    return Matrix([[w2 + x2 - y2 - z2, 2 * x * y - 2 * w * z, 2 * x * z + 2 * w * y, 0],
                   [2 * x * y + 2 * w * z, w2 - x2 + y2 - z2, 2 * y * z - 2 * w * x, 0],
                   [2 * x * z - 2 * w * y, 2 * y * z + 2 * w * x, w2 - x2 - y2 + z2, 0],
                   [0, 0, 0, 1]])


def frame_axis_angle(x, y, z, axis, angle):
    """
    :type x: Union[float, Symbol]
    :type y: Union[float, Symbol]
    :type z: Union[float, Symbol]
    :param axis: 3x1 Matrix
    :type axis: Matrix
    :type angle: Union[float, Symbol]
    :return: 4x4 Matrix
    :rtype: Matrix
    """
    return dot(translation3(x, y, z), rotation_matrix_from_axis_angle(axis, angle))


def frame_rpy(x, y, z, roll, pitch, yaw):
    """
    :type x: Union[float, Symbol]
    :type y: Union[float, Symbol]
    :type z: Union[float, Symbol]
    :type roll: Union[float, Symbol]
    :type pitch: Union[float, Symbol]
    :type yaw: Union[float, Symbol]
    :return: 4x4 Matrix
    :rtype: Matrix
    """
    return dot(translation3(x, y, z), rotation_matrix_from_rpy(roll, pitch, yaw))


def frame_quaternion(x, y, z, qx, qy, qz, qw):
    """
    :type x: Union[float, Symbol]
    :type y: Union[float, Symbol]
    :type z: Union[float, Symbol]
    :type qx: Union[float, Symbol]
    :type qy: Union[float, Symbol]
    :type qz: Union[float, Symbol]
    :type qw: Union[float, Symbol]
    :return: 4x4 Matrix
    :rtype: Matrix
    """
    return dot(translation3(x, y, z), rotation_matrix_from_quaternion(qx, qy, qz, qw))


def eye(size):
    return ca.SX.eye(size)


def inverse_frame(frame):
    """
    :param frame: 4x4 Matrix
    :type frame: Matrix
    :return: 4x4 Matrix
    :rtype: Matrix
    """
    inv = eye(4)
    inv[:3, :3] = frame[:3, :3].T
    inv[:3, 3] = dot(-inv[:3, :3], frame[:3, 3])
    return inv


def position_of(frame):
    """
    :param frame: 4x4 Matrix
    :type frame: Matrix
    :return: 4x1 Matrix; the translation part of a frame in form of a point
    :rtype: Matrix
    """
    return frame[:4, 3:]


def translation_of(frame):
    """
    :param frame: 4x4 Matrix
    :type frame: Matrix
    :return: 4x4 Matrix; sets the rotation part of a frame to identity
    :rtype: Matrix
    """
    r = eye(4)
    r[0, 3] = frame[0, 3]
    r[1, 3] = frame[1, 3]
    r[2, 3] = frame[2, 3]
    return r


def rotation_of(frame):
    """
    :param frame: 4x4 Matrix
    :type frame: Matrix
    :return: 4x4 Matrix; sets the translation part of a frame to 0
    :rtype: Matrix
    """
    r = eye(4)
    for i in range(3):
        for j in range(3):
            r[i, j] = frame[i, j]
    return r


def trace(matrix):
    """
    :type matrix: Matrix
    :rtype: Union[float, Symbol]
    """
    return sum(matrix[i, i] for i in range(matrix.shape[0]))


def rotation_distance(a_R_b, a_R_c):
    """
    :param a_R_b: 4x4 or 3x3 Matrix
    :type a_R_b: Matrix
    :param a_R_c: 4x4 or 3x3 Matrix
    :type a_R_c: Matrix
    :return: angle of axis angle representation of b_R_c
    :rtype: Union[float, Symbol]
    """
    difference = dot(a_R_b.T, a_R_c)
    # return axis_angle_from_matrix(difference)[1]
    angle = (trace(difference[:3, :3]) - 1) / 2
    angle = Min(angle, 1)
    angle = Max(angle, -1)
    return acos(angle)

def asdf(a_R_b, a_R_c):
    """
    :param a_R_b: 4x4 or 3x3 Matrix
    :type a_R_b: Matrix
    :param a_R_c: 4x4 or 3x3 Matrix
    :type a_R_c: Matrix
    :return: angle of axis angle representation of b_R_c
    :rtype: Union[float, Symbol]
    """
    difference = dot(a_R_b.T, a_R_c)
    return axis_angle_from_matrix(difference)[0]


def axis_angle_from_matrix(rotation_matrix):
    """
    MAKE SURE MATRIX IS NORMALIZED
    :param rotation_matrix: 4x4 or 3x3 Matrix
    :type rotation_matrix: Matrix
    :return: 3x1 Matrix, angle
    :rtype: (Matrix, Union[float, Symbol])
    """
    q = quaternion_from_matrix(rotation_matrix)
    return axis_angle_from_quaternion(q[0], q[1], q[2], q[3])
    # TODO use 'if' to make angle always positive?
    rm = rotation_matrix
    cos_angle = (trace(rm[:3, :3]) - 1) / 2
    cos_angle = Min(cos_angle, 1)
    cos_angle = Max(cos_angle, -1)
    angle = acos(cos_angle)
    x = (rm[2, 1] - rm[1, 2])
    y = (rm[0, 2] - rm[2, 0])
    z = (rm[1, 0] - rm[0, 1])
    n = sqrt(x * x + y * y + z * z)

    axis = Matrix([if_eq(Abs(cos_angle), 1, 0, x / n),
                   if_eq(Abs(cos_angle), 1, 0, y / n),
                   if_eq(Abs(cos_angle), 1, 1, z / n)])
    return axis, angle


def axis_angle_from_quaternion(x, y, z, w):
    """
    :type x: Union[float, Symbol]
    :type y: Union[float, Symbol]
    :type z: Union[float, Symbol]
    :type w: Union[float, Symbol]
    :return: 4x1 Matrix
    :rtype: Matrix
    """
    l = norm(Matrix([x, y, z, w]))
    x, y, z, w = x / l, y / l, z / l, w / l
    w2 = sqrt(1 - w ** 2)
    angle = (2 * acos(Min(Max(-1, w), 1)))
    m = if_eq_zero(w2, 1, w2)  # avoid /0
    x = if_eq_zero(w2, 0, x / m)
    y = if_eq_zero(w2, 0, y / m)
    z = if_eq_zero(w2, 1, z / m)
    return Matrix([x, y, z]), angle


def quaternion_from_axis_angle(axis, angle):
    """
    :param axis: 3x1 Matrix
    :type axis: Matrix
    :type angle: Union[float, Symbol]
    :return: 4x1 Matrix
    :rtype: Matrix
    """
    half_angle = angle / 2
    return Matrix([axis[0] * sin(half_angle),
                   axis[1] * sin(half_angle),
                   axis[2] * sin(half_angle),
                   cos(half_angle)])


def axis_angle_from_rpy(roll, pitch, yaw):
    """
    :type roll: Union[float, Symbol]
    :type pitch: Union[float, Symbol]
    :type yaw: Union[float, Symbol]
    :return: 3x1 Matrix, angle
    :rtype: (Matrix, Union[float, Symbol])
    """
    q = quaternion_from_rpy(roll, pitch, yaw)
    return axis_angle_from_quaternion(q[0], q[1], q[2], q[3])


_EPS = np.finfo(float).eps * 4.0


def rpy_from_matrix(rotation_matrix):
    """
    !takes time to compile!
    :param rotation_matrix: 4x4 Matrix
    :type rotation_matrix: Matrix
    :return: roll, pitch, yaw
    :rtype: (Union[float, Symbol], Union[float, Symbol], Union[float, Symbol])
    """
    i = 0
    j = 1
    k = 2

    cy = sqrt(rotation_matrix[i, i] * rotation_matrix[i, i] + rotation_matrix[j, i] * rotation_matrix[j, i])
    if0 = cy - _EPS
    ax = if_greater_zero(if0,
                                  atan2(rotation_matrix[k, j], rotation_matrix[k, k]),
                                  atan2(-rotation_matrix[j, k], rotation_matrix[j, j]))
    ay = if_greater_zero(if0,
                                  atan2(-rotation_matrix[k, i], cy),
                                  atan2(-rotation_matrix[k, i], cy))
    az = if_greater_zero(if0,
                                  atan2(rotation_matrix[j, i], rotation_matrix[i, i]),
                                  0)
    return ax, ay, az


def quaternion_from_rpy(roll, pitch, yaw):
    """
    :type roll: Union[float, Symbol]
    :type pitch: Union[float, Symbol]
    :type yaw: Union[float, Symbol]
    :return: 4x1 Matrix
    :type: Matrix
    """
    roll_half = roll / 2.0
    pitch_half = pitch / 2.0
    yaw_half = yaw / 2.0

    c_roll = cos(roll_half)
    s_roll = sin(roll_half)
    c_pitch = cos(pitch_half)
    s_pitch = sin(pitch_half)
    c_yaw = cos(yaw_half)
    s_yaw = sin(yaw_half)

    cc = c_roll * c_yaw
    cs = c_roll * s_yaw
    sc = s_roll * c_yaw
    ss = s_roll * s_yaw

    x = c_pitch * sc - s_pitch * cs
    y = c_pitch * ss + s_pitch * cc
    z = c_pitch * cs - s_pitch * sc
    w = c_pitch * cc + s_pitch * ss

    return Matrix([x, y, z, w])


def quaternion_from_matrix(matrix):
    """
    !takes a loooong time to compile!
    :param matrix: 4x4 or 3x3 Matrix
    :type matrix: Matrix
    :return: 4x1 Matrix
    :rtype: Matrix
    """
    q = Matrix([0, 0, 0, 0])
    if isinstance(matrix, np.ndarray):
        M = Matrix(matrix.tolist())
    else:
        M = Matrix(matrix)
    t = trace(M)

    if0 = t - M[3, 3]

    if1 = M[1, 1] - M[0, 0]

    m_i_i = if_greater_zero(if1, M[1, 1], M[0, 0])
    m_i_j = if_greater_zero(if1, M[1, 2], M[0, 1])
    m_i_k = if_greater_zero(if1, M[1, 0], M[0, 2])

    m_j_i = if_greater_zero(if1, M[2, 1], M[1, 0])
    m_j_j = if_greater_zero(if1, M[2, 2], M[1, 1])
    m_j_k = if_greater_zero(if1, M[2, 0], M[1, 2])

    m_k_i = if_greater_zero(if1, M[0, 1], M[2, 0])
    m_k_j = if_greater_zero(if1, M[0, 2], M[2, 1])
    m_k_k = if_greater_zero(if1, M[0, 0], M[2, 2])

    if2 = M[2, 2] - m_i_i

    m_i_i = if_greater_zero(if2, M[2, 2], m_i_i)
    m_i_j = if_greater_zero(if2, M[2, 0], m_i_j)
    m_i_k = if_greater_zero(if2, M[2, 1], m_i_k)

    m_j_i = if_greater_zero(if2, M[0, 2], m_j_i)
    m_j_j = if_greater_zero(if2, M[0, 0], m_j_j)
    m_j_k = if_greater_zero(if2, M[0, 1], m_j_k)

    m_k_i = if_greater_zero(if2, M[1, 2], m_k_i)
    m_k_j = if_greater_zero(if2, M[1, 0], m_k_j)
    m_k_k = if_greater_zero(if2, M[1, 1], m_k_k)

    t = if_greater_zero(if0, t, m_i_i - (m_j_j + m_k_k) + M[3, 3])
    q[0] = if_greater_zero(if0, M[2, 1] - M[1, 2],
                                    if_greater_zero(if2, m_i_j + m_j_i,
                                                             if_greater_zero(if1, m_k_i + m_i_k, t)))
    q[1] = if_greater_zero(if0, M[0, 2] - M[2, 0],
                                    if_greater_zero(if2, m_k_i + m_i_k,
                                                             if_greater_zero(if1, t, m_i_j + m_j_i)))
    q[2] = if_greater_zero(if0, M[1, 0] - M[0, 1],
                                    if_greater_zero(if2, t, if_greater_zero(if1, m_i_j + m_j_i,
                                                                                              m_k_i + m_i_k)))
    q[3] = if_greater_zero(if0, t, m_k_j - m_j_k)

    q *= 0.5 / sqrt(t * M[3, 3])
    return q


def quaternion_multiply(q1, q2):
    """
    :param q1: 4x1 Matrix
    :type q1: Matrix
    :param q2: 4x1 Matrix
    :type q2: Matrix
    :return: 4x1 Matrix
    :rtype: Matrix
    """
    x0 = q2[0]
    y0 = q2[1]
    z0 = q2[2]
    w0 = q2[3]
    x1 = q1[0]
    y1 = q1[1]
    z1 = q1[2]
    w1 = q1[3]
    return Matrix([x1 * w0 + y1 * z0 - z1 * y0 + w1 * x0,
                   -x1 * z0 + y1 * w0 + z1 * x0 + w1 * y0,
                   x1 * y0 - y1 * x0 + z1 * w0 + w1 * z0,
                   -x1 * x0 - y1 * y0 - z1 * z0 + w1 * w0])


def quaternion_conjugate(quaternion):
    """
    :param quaternion: 4x1 Matrix
    :type quaternion: Matrix
    :return: 4x1 Matrix
    :rtype: Matrix
    """
    return Matrix([-quaternion[0], -quaternion[1], -quaternion[2], quaternion[3]])


def quaternion_diff(q0, q1):
    """
    :param q0: 4x1 Matrix
    :type q0: Matrix
    :param q1: 4x1 Matrix
    :type q1: Matrix
    :return: 4x1 Matrix p, such that q1*p=q2
    :rtype: Matrix
    """
    return quaternion_multiply(quaternion_conjugate(q0), q1)


def cosine_distance(v0, v1):
    """
    cosine distance ranging from 0 to 2
    :param v0: nx1 Matrix
    :type v0: Matrix
    :param v1: nx1 Matrix
    :type v1: Matrix
    :rtype: Union[float, Symbol]
    """
    return 1 - ((dot(v0.T, v1))[0] / (norm(v0)*norm(v1)))


def euclidean_distance(v1, v2):
    """
    :param v1: nx1 Matrix
    :type v1: Matrix
    :param v2: nx1 Matrix
    :type v2: Matrix
    :rtype: Union[float, Symbol]
    """
    return norm(v1 - v2)


# def floor(a):
#     a += VERY_SMALL_NUMBER
#     return (a - 0.5) - (sp.atan(sp.tan(np.pi * (a - 0.5)))) / (pi)


def fmod(a, b):
    return ca.fmod(a, b)


def normalize_angle_positive(angle):
    """
    Normalizes the angle to be 0 to 2*pi
    It takes and returns radians.
    """
    return fmod(fmod(angle, 2.0 * pi) + 2.0 * pi, 2.0 * pi)


def normalize_angle(angle):
    """
    Normalizes the angle to be -pi to +pi
    It takes and returns radians.
    """
    a = normalize_angle_positive(angle)
    return if_greater(a, pi, a - 2.0 * pi, a)
    # return Piecewise([, a > pi], [a, True])


def shortest_angular_distance(from_angle, to_angle):
    """
    Given 2 angles, this returns the shortest angular
    difference.  The inputs and ouputs are of course radians.

    The result would always be -pi <= result <= pi. Adding the result
    to "from" will always get you an equivelent angle to "to".
    """
    return normalize_angle(to_angle - from_angle)


def quaternion_slerp(q1, q2, t):
    """
    spherical linear interpolation that takes into account that q == -q
    :param q1: 4x1 Matrix
    :type q1: Matrix
    :param q2: 4x1 Matrix
    :type q2: Matrix
    :param t: float, 0-1
    :type t:  Union[float, Symbol]
    :return: 4x1 Matrix; Return spherical linear interpolation between two quaternions.
    :rtype: Matrix
    """
    cos_half_theta = dot(q1.T, q2)

    if0 = -cos_half_theta
    q2 = if_greater_zero(if0, -q2, q2)
    cos_half_theta = if_greater_zero(if0, -cos_half_theta, cos_half_theta)

    if1 = Abs(cos_half_theta) - 1.0

    # enforce acos(x) with -1 < x < 1
    cos_half_theta = Min(1, cos_half_theta)
    cos_half_theta = Max(-1, cos_half_theta)

    half_theta = acos(cos_half_theta)

    sin_half_theta = sqrt(1.0 - cos_half_theta * cos_half_theta)
    if2 = 0.001 - Abs(sin_half_theta)

    ratio_a = save_division(sin((1.0 - t) * half_theta), sin_half_theta)
    ratio_b = save_division(sin(t * half_theta), sin_half_theta)
    return if_greater_eq_zero(if1,
                              Matrix(q1),
                              if_greater_zero(if2,
                                              0.5 * q1 + 0.5 * q2,
                                              ratio_a * q1 + ratio_b * q2))

def slerp(v1, v2, t):
    """
    spherical linear interpolation
    :param v1: any vector
    :param v2: vector of same length as v1
    :param t: value between 0 and 1. 0 is v1 and 1 is v2
    :return:
    """
    angle = acos(dot(v1.T, v2)[0])
    return (sin((1-t)*angle)/sin(angle))*v1 + (sin(t*angle)/sin(angle))*v2



def to_numpy(matrix):
    return np.array(matrix.tolist()).astype(float).reshape(matrix.shape)


def save_division(nominator, denominator, if_nan=0):
    save_denominator = if_eq_zero(denominator, 1, denominator)
    return nominator * if_eq_zero(denominator, if_nan, 1 / save_denominator)


def entrywise_product(matrix1, matrix2):
    """
    :type matrix1: se.Matrix
    :type matrix2: se.Matrix
    :return:
    """
    assert matrix1.shape == matrix2.shape
    result = zeros(*matrix1.shape)
    for i in range(matrix1.shape[0]):
        for j in range(matrix1.shape[1]):
            result[i, j] = matrix1[i, j] * matrix2[i, j]
    return result


def floor(x):
    return ca.floor(x)


def ceil(x):
    return ca.ceil(x)

<<<<<<< HEAD

def distance_point_to_line_segment(point, line_start, line_end):
    line_vec = line_end - line_start
    pnt_vec = point - line_start
    line_len = norm(line_vec)
    line_unitvec = line_vec / line_len
    pnt_vec_scaled = pnt_vec / line_len
    t = dot(line_unitvec.T, pnt_vec_scaled)[0]
    t = Min(Max(t, 0.0), 1.0)
    nearest = line_vec * t
    dist = norm(nearest - pnt_vec)
    nearest = nearest + line_start
    return dist, nearest
=======
def Sum(matrix):
    """
    the equivalent to np.sum(matrix)
    """
    return ca.sum1(ca.sum2(matrix))

def sum_row(matrix):
    """
    the equivalent to np.sum(matrix, axis=0)
    """
    return ca.sum1(matrix)

def sum_column(matrix):
    """
    the equivalent to np.sum(matrix, axis=1)
    """
    return ca.sum2(matrix)
>>>>>>> a3e29ce0
<|MERGE_RESOLUTION|>--- conflicted
+++ resolved
@@ -942,7 +942,27 @@
 def ceil(x):
     return ca.ceil(x)
 
-<<<<<<< HEAD
+
+def Sum(matrix):
+    """
+    the equivalent to np.sum(matrix)
+    """
+    return ca.sum1(ca.sum2(matrix))
+
+
+def sum_row(matrix):
+    """
+    the equivalent to np.sum(matrix, axis=0)
+    """
+    return ca.sum1(matrix)
+
+
+def sum_column(matrix):
+    """
+    the equivalent to np.sum(matrix, axis=1)
+    """
+    return ca.sum2(matrix)
+
 
 def distance_point_to_line_segment(point, line_start, line_end):
     line_vec = line_end - line_start
@@ -956,22 +976,3 @@
     dist = norm(nearest - pnt_vec)
     nearest = nearest + line_start
     return dist, nearest
-=======
-def Sum(matrix):
-    """
-    the equivalent to np.sum(matrix)
-    """
-    return ca.sum1(ca.sum2(matrix))
-
-def sum_row(matrix):
-    """
-    the equivalent to np.sum(matrix, axis=0)
-    """
-    return ca.sum1(matrix)
-
-def sum_column(matrix):
-    """
-    the equivalent to np.sum(matrix, axis=1)
-    """
-    return ca.sum2(matrix)
->>>>>>> a3e29ce0

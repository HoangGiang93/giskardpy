import errno
import os
import pickle

import casadi as ca
import numpy as np
from casadi import sign, cos, sin, sqrt, atan2, acos
from numpy import pi

<<<<<<< HEAD
from giskardpy import logging
from giskardpy.utils import is_string
from kineverse.gradients.common_math import Symbol as KineverseSymbol
import kineverse.gradients.gradient_math as gm
=======
from giskardpy.utils import logging
>>>>>>> 9ba2eb2b

pathSeparator = '_'

# VERY_SMALL_NUMBER = 2.22507385851e-308
VERY_SMALL_NUMBER = 1e-100
SMALL_NUMBER = 1e-10


def var(variables_names):
    """
    :type variables_names: str
    :return:
    """
    symbols = []
    for v in variables_names.split(' '):
        symbols.append(Symbol(v))
    return symbols


def diag(*args):
    return ca.diag(Matrix(args))


def Symbol(data):
    if is_string(data):
        return KineverseSymbol(data)
    return ca.SX(data)


def jacobian(expressions, symbols, order=1):
    if order == 1:
        return ca.jacobian(expressions, Matrix(symbols))
    elif order == 2:
        j = jacobian(expressions, symbols, order=1)
        for i, symbol in enumerate(symbols):
            j[:, i] = jacobian(j[:, i], symbol)
        return j
    else:
        raise NotImplementedError('jacobian only supports order 1 and 2')


def equivalent(expression1, expression2):
    return ca.is_equal(ca.simplify(expression1), ca.simplify(expression2), 1)


def free_symbols(expression):
    return list(gm.free_symbols(expression))


def is_matrix(expression):
    return hasattr(expression, 'shape') and expression.shape[0] * expression.shape[1] > 1


def is_symbol(expression):
    return expression.shape[0] * expression.shape[1] == 1


def create_symbols(names):
    return [Symbol(x) for x in names]


def compile_and_execute(f, params):
    input = []
    symbol_params = []
    symbol_params2 = []

    for i, param in enumerate(params):
        if isinstance(param, list):
            param = np.array(param)
        if isinstance(param, np.ndarray):
            symbol_param = ca.SX.sym('m', *param.shape)
            if len(param.shape) == 2:
                l = param.shape[0] * param.shape[1]
            else:
                l = param.shape[0]

            input.append(param.reshape((l, 1)))
            symbol_params.append(symbol_param)
            asdf = symbol_param.T.reshape((l, 1))
            symbol_params2.extend(asdf[k] for k in range(l))
        else:
            input.append(np.array([param], ndmin=2))
            symbol_param = ca.SX.sym('s')
            symbol_params.append(symbol_param)
            symbol_params2.append(symbol_param)
    fast_f = speed_up(f(*symbol_params), symbol_params2)
    input = np.concatenate(input).T[0]
    result = fast_f.call2(input)
    if result.shape[0] * result.shape[1] == 1:
        return result[0][0]
    elif result.shape[1] == 1:
        return result.T[0]
    elif result.shape[0] == 1:
        return result[0]
    else:
        return result


def Matrix(data):
    try:
        return ca.SX(data)
    except NotImplementedError:
        if hasattr(data, u'shape'):
            m = ca.SX(*data.shape)
        else:
            x = len(data)
            if isinstance(data[0], list) or isinstance(data[0], tuple) or isinstance(data[0], set):
                y = len(data[0])
            else:
                y = 1
            m = ca.SX(x, y)
        for i in range(m.shape[0]):
            if y > 1:
                for j in range(m.shape[1]):
                    try:
                        m[i, j] = data[i][j]
                    except:
                        m[i, j] = data[i, j]
            else:
                m[i] = data[i]
        return m


def matrix_to_list(m):
    try:
        len(m)
        return m
    except:
        return [m[i] for i in range(m.shape[0])]



def zeros(x, y):
    return ca.SX.zeros(x, y)


def ones(x, y):
    return ca.SX.ones(x, y)


def abs(x):
    """
    :type x: Union[float, Symbol]
    :return: abs(x)
    :rtype: Union[float, Symbol]
    """
    return ca.fabs(x)


def max(x, y):
    return ca.fmax(x, y)


def min(x, y):
    """
    !gets very imprecise if inputs outside of [-1e7,1e7]!
    :type x: Union[float, Symbol]
    :type y: Union[float, Symbol]
    :return: min(x, y)
    :rtype: Union[float, Symbol]
    """
    return ca.fmin(x, y)


def limit(x, lower_limit, upper_limit):
    return max(lower_limit, min(upper_limit, x))


def if_greater(a, b, if_result, else_result):
    return ca.if_else(ca.gt(a, b), if_result, else_result)


def if_less(a, b, if_result, else_result):
    return ca.if_else(ca.lt(a, b), if_result, else_result)


def if_greater_zero(condition, if_result, else_result):
    """
    :type condition: Union[float, Symbol]
    :type if_result: Union[float, Symbol]
    :type else_result: Union[float, Symbol]
    :return: if_result if condition > 0 else else_result
    :rtype: Union[float, Symbol]
    """
    _condition = sign(condition)  # 1 or -1
    _if = max(0, _condition) * if_result  # 0 or if_result
    _else = -min(0, _condition) * else_result  # 0 or else_result
    return _if + _else + (1 - abs(_condition)) * else_result  # if_result or else_result


def if_greater_eq_zero(condition, if_result, else_result):
    """
    !takes a long time to compile!
    !Returns shit if condition is very close to but not equal to zero!
    :type condition: Union[float, Symbol]
    :type if_result: Union[float, Symbol]
    :type else_result: Union[float, Symbol]
    :return: if_result if condition >= 0 else else_result
    :rtype: Union[float, Symbol]
    """
    return if_greater_eq(condition, 0, if_result, else_result)


def if_greater_eq(a, b, if_result, else_result):
    """
    !takes a long time to compile!
    !Returns shit if condition is very close to but not equal to zero!
    :type a: Union[float, Symbol]
    :type b: Union[float, Symbol]
    :type if_result: Union[float, Symbol]
    :type else_result: Union[float, Symbol]
    :return: if_result if a >= b else else_result
    :rtype: Union[float, Symbol]
    """
    return ca.if_else(ca.ge(a, b), if_result, else_result)


def if_less_eq(a, b, if_result, else_result):
    """
    !takes a long time to compile!
    !Returns shit if condition is very close to but not equal to zero!
    :type a: Union[float, Symbol]
    :type b: Union[float, Symbol]
    :type if_result: Union[float, Symbol]
    :type else_result: Union[float, Symbol]
    :return: if_result if a <= b else else_result
    :rtype: Union[float, Symbol]
    """
    return if_greater_eq(b, a, if_result, else_result)


def if_eq_zero(condition, if_result, else_result):
    """
    A short expression which can be compiled quickly.
    :type condition: Union[float, Symbol]
    :type if_result: Union[float, Symbol]
    :type else_result: Union[float, Symbol]
    :return: if_result if condition == 0 else else_result
    :rtype: Union[float, Symbol]
    """
    return ca.if_else(condition, else_result, if_result)


def if_eq(a, b, if_result, else_result):
    return ca.if_else(ca.eq(a, b), if_result, else_result)


def safe_compiled_function(f, file_name):
    if not os.path.exists(os.path.dirname(file_name)):
        try:
            os.makedirs(os.path.dirname(file_name))
        except OSError as exc:  # Guard against race condition
            if exc.errno != errno.EEXIST:
                raise
    with open(file_name, 'w') as file:
        pickle.dump(f, file)
        logging.loginfo(u'saved {}'.format(file_name))


def load_compiled_function(file_name):
    if os.path.isfile(file_name):
        try:
            with open(file_name, u'r') as file:
                fast_f = pickle.load(file)
                return fast_f
        except EOFError as e:
            os.remove(file_name)
            logging.logerr(u'{} deleted because it was corrupted'.format(file_name))


class CompiledFunction(object):
    def __init__(self, str_params, fast_f, l, shape):
        self.str_params = str_params
        self.fast_f = fast_f
        self.shape = shape
        self.buf, self.f_eval = fast_f.buffer()
        self.out = np.zeros(self.shape, order='F')
        self.buf.set_res(0, memoryview(self.out))

    def __call__(self, **kwargs):
        filtered_args = [kwargs[k] for k in self.str_params]
        return self.call2(filtered_args)

    def call2(self, filtered_args):
        """
        :param filtered_args: parameter values in the same order as in self.str_params
        :type filtered_args: list
        :return:
        """

        filtered_args = np.array(filtered_args, dtype=float)
        self.buf.set_arg(0, memoryview(filtered_args))
        self.f_eval()
        return self.out


def speed_up(function, parameters, backend=u'clang'):
    str_params = [str(x) for x in parameters]
    try:
        f = ca.Function('f', [Matrix(parameters)], [ca.densify(function)])
    except:
        # try:
        f = ca.Function('f', [Matrix(parameters)], ca.densify(function))
        # except:
        #     f = ca.Function('f', parameters, [ca.densify(function)])
    return CompiledFunction(str_params, f, 0, function.shape)


def cross(u, v):
    """
    :param u: 1d matrix
    :type u: Matrix
    :param v: 1d matrix
    :type v: Matrix
    :return: 1d Matrix. If u and v have length 4, it ignores the last entry and adds a zero to the result.
    :rtype: Matrix
    """
    return ca.cross(u, v)


def vector3(x, y, z):
    """
    :param x: Union[float, Symbol]
    :param y: Union[float, Symbol]
    :param z: Union[float, Symbol]
    :rtype: Matrix
    """
    return Matrix([x, y, z, 0])


def point3(x, y, z):
    """
    :param x: Union[float, Symbol]
    :param y: Union[float, Symbol]
    :param z: Union[float, Symbol]
    :rtype: Matrix
    """
    return Matrix([x, y, z, 1])


def norm(v):
    """
    :type v: Matrix
    :return: |v|_2
    :rtype: Union[float, Symbol]
    """
    return ca.norm_2(v)


def scale(v, a):
    """
    :type v: Matrix
    :type a: Union[float, Symbol]
    :rtype: Matrix
    """
    return save_division(v, norm(v)) * a


def dot(*matrices):
    """
    :type a: Matrix
    :type b: Matrix
    :rtype: Union[float, Symbol]
    """
    return ca.mtimes(matrices)


def translation3(x, y, z):
    """
    :type x: Union[float, Symbol]
    :type y: Union[float, Symbol]
    :type z: Union[float, Symbol]
    :return: 4x4 Matrix
        [[1,0,0,x],
         [0,1,0,y],
         [0,0,1,z],
         [0,0,0,1]]
    :rtype: Matrix
    """
    r = eye(4)
    r[0, 3] = x
    r[1, 3] = y
    r[2, 3] = z
    return r


def rotation_matrix_from_rpy(roll, pitch, yaw):
    """
    Conversion of roll, pitch, yaw to 4x4 rotation matrix according to:
    https://github.com/orocos/orocos_kinematics_dynamics/blob/master/orocos_kdl/src/frames.cpp#L167
    :type roll: Union[float, Symbol]
    :type pitch: Union[float, Symbol]
    :type yaw: Union[float, Symbol]
    :return: 4x4 Matrix
    :rtype: Matrix
    """
    # TODO don't split this into 3 matrices

    rx = Matrix([[1, 0, 0, 0],
                 [0, ca.cos(roll), -ca.sin(roll), 0],
                 [0, ca.sin(roll), ca.cos(roll), 0],
                 [0, 0, 0, 1]])
    ry = Matrix([[ca.cos(pitch), 0, ca.sin(pitch), 0],
                 [0, 1, 0, 0],
                 [-ca.sin(pitch), 0, ca.cos(pitch), 0],
                 [0, 0, 0, 1]])
    rz = Matrix([[ca.cos(yaw), -ca.sin(yaw), 0, 0],
                 [ca.sin(yaw), ca.cos(yaw), 0, 0],
                 [0, 0, 1, 0],
                 [0, 0, 0, 1]])
    return dot(rz, ry, rx)


def rotation_matrix_from_axis_angle(axis, angle):
    """
    Conversion of unit axis and angle to 4x4 rotation matrix according to:
    http://www.euclideanspace.com/maths/geometry/rotations/conversions/angleToMatrix/index.htm
    :param axis: 3x1 Matrix
    :type axis: Matrix
    :type angle: Union[float, Symbol]
    :return: 4x4 Matrix
    :rtype: Matrix
    """
    ct = ca.cos(angle)
    st = ca.sin(angle)
    vt = 1 - ct
    m_vt_0 = vt * axis[0]
    m_vt_1 = vt * axis[1]
    m_vt_2 = vt * axis[2]
    m_st_0 = axis[0] * st
    m_st_1 = axis[1] * st
    m_st_2 = axis[2] * st
    m_vt_0_1 = m_vt_0 * axis[1]
    m_vt_0_2 = m_vt_0 * axis[2]
    m_vt_1_2 = m_vt_1 * axis[2]
    return Matrix([[ct + m_vt_0 * axis[0], -m_st_2 + m_vt_0_1, m_st_1 + m_vt_0_2, 0],
                   [m_st_2 + m_vt_0_1, ct + m_vt_1 * axis[1], -m_st_0 + m_vt_1_2, 0],
                   [-m_st_1 + m_vt_0_2, m_st_0 + m_vt_1_2, ct + m_vt_2 * axis[2], 0],
                   [0, 0, 0, 1]])


def rotation_matrix_from_quaternion(x, y, z, w):
    """
    Unit quaternion to 4x4 rotation matrix according to:
    https://github.com/orocos/orocos_kinematics_dynamics/blob/master/orocos_kdl/src/frames.cpp#L167
    :type x: Union[float, Symbol]
    :type y: Union[float, Symbol]
    :type z: Union[float, Symbol]
    :type w: Union[float, Symbol]
    :return: 4x4 Matrix
    :rtype: Matrix
    """
    x2 = x * x
    y2 = y * y
    z2 = z * z
    w2 = w * w
    return Matrix([[w2 + x2 - y2 - z2, 2 * x * y - 2 * w * z, 2 * x * z + 2 * w * y, 0],
                   [2 * x * y + 2 * w * z, w2 - x2 + y2 - z2, 2 * y * z - 2 * w * x, 0],
                   [2 * x * z - 2 * w * y, 2 * y * z + 2 * w * x, w2 - x2 - y2 + z2, 0],
                   [0, 0, 0, 1]])


def frame_axis_angle(x, y, z, axis, angle):
    """
    :type x: Union[float, Symbol]
    :type y: Union[float, Symbol]
    :type z: Union[float, Symbol]
    :param axis: 3x1 Matrix
    :type axis: Matrix
    :type angle: Union[float, Symbol]
    :return: 4x4 Matrix
    :rtype: Matrix
    """
    return dot(translation3(x, y, z), rotation_matrix_from_axis_angle(axis, angle))


def frame_rpy(x, y, z, roll, pitch, yaw):
    """
    :type x: Union[float, Symbol]
    :type y: Union[float, Symbol]
    :type z: Union[float, Symbol]
    :type roll: Union[float, Symbol]
    :type pitch: Union[float, Symbol]
    :type yaw: Union[float, Symbol]
    :return: 4x4 Matrix
    :rtype: Matrix
    """
    return dot(translation3(x, y, z), rotation_matrix_from_rpy(roll, pitch, yaw))


def frame_quaternion(x, y, z, qx, qy, qz, qw):
    """
    :type x: Union[float, Symbol]
    :type y: Union[float, Symbol]
    :type z: Union[float, Symbol]
    :type qx: Union[float, Symbol]
    :type qy: Union[float, Symbol]
    :type qz: Union[float, Symbol]
    :type qw: Union[float, Symbol]
    :return: 4x4 Matrix
    :rtype: Matrix
    """
    return dot(translation3(x, y, z), rotation_matrix_from_quaternion(qx, qy, qz, qw))


def eye(size):
    return ca.SX.eye(size)


def kron(m1, m2):
    return ca.kron(m1, m2)


def inverse_frame(frame):
    """
    :param frame: 4x4 Matrix
    :type frame: Matrix
    :return: 4x4 Matrix
    :rtype: Matrix
    """
    inv = eye(4)
    inv[:3, :3] = frame[:3, :3].T
    inv[:3, 3] = dot(-inv[:3, :3], frame[:3, 3])
    return inv


def position_of(frame):
    """
    :param frame: 4x4 Matrix
    :type frame: Matrix
    :return: 4x1 Matrix; the translation part of a frame in form of a point
    :rtype: Matrix
    """
    return frame[:4, 3:]


def translation_of(frame):
    """
    :param frame: 4x4 Matrix
    :type frame: Matrix
    :return: 4x4 Matrix; sets the rotation part of a frame to identity
    :rtype: Matrix
    """
    r = eye(4)
    r[0, 3] = frame[0, 3]
    r[1, 3] = frame[1, 3]
    r[2, 3] = frame[2, 3]
    return r


def rotation_of(frame):
    """
    :param frame: 4x4 Matrix
    :type frame: Matrix
    :return: 4x4 Matrix; sets the translation part of a frame to 0
    :rtype: Matrix
    """
    r = eye(4)
    for i in range(3):
        for j in range(3):
            r[i, j] = frame[i, j]
    return r


def trace(matrix):
    """
    :type matrix: Matrix
    :rtype: Union[float, Symbol]
    """
    s = 0
    for i in range(matrix.shape[0]):
        s += matrix[i, i]
    return s


def rotation_distance(a_R_b, a_R_c):
    """
    :param a_R_b: 4x4 or 3x3 Matrix
    :type a_R_b: Matrix
    :param a_R_c: 4x4 or 3x3 Matrix
    :type a_R_c: Matrix
    :return: angle of axis angle representation of b_R_c
    :rtype: Union[float, Symbol]
    """
    difference = dot(a_R_b.T, a_R_c)
    # return axis_angle_from_matrix(difference)[1]
    angle = (trace(difference[:3, :3]) - 1) / 2
    angle = min(angle, 1)
    angle = max(angle, -1)
    return acos(angle)


def vstack(list_of_matrices):
    return ca.vertcat(*list_of_matrices)


def hstack(list_of_matrices):
    return ca.horzcat(*list_of_matrices)


def asdf(a_R_b, a_R_c):
    """
    :param a_R_b: 4x4 or 3x3 Matrix
    :type a_R_b: Matrix
    :param a_R_c: 4x4 or 3x3 Matrix
    :type a_R_c: Matrix
    :return: angle of axis angle representation of b_R_c
    :rtype: Union[float, Symbol]
    """
    difference = dot(a_R_b.T, a_R_c)
    return axis_angle_from_matrix(difference)[0]


def axis_angle_from_matrix(rotation_matrix):
    """
    MAKE SURE MATRIX IS NORMALIZED
    :param rotation_matrix: 4x4 or 3x3 Matrix
    :type rotation_matrix: Matrix
    :return: 3x1 Matrix, angle
    :rtype: (Matrix, Union[float, Symbol])
    """
    q = quaternion_from_matrix(rotation_matrix)
    return axis_angle_from_quaternion(q[0], q[1], q[2], q[3])
    # TODO use 'if' to make angle always positive?
    rm = rotation_matrix
    cos_angle = (trace(rm[:3, :3]) - 1) / 2
    cos_angle = min(cos_angle, 1)
    cos_angle = max(cos_angle, -1)
    angle = acos(cos_angle)
    x = (rm[2, 1] - rm[1, 2])
    y = (rm[0, 2] - rm[2, 0])
    z = (rm[1, 0] - rm[0, 1])
    n = sqrt(x * x + y * y + z * z)

    axis = Matrix([if_eq(abs(cos_angle), 1, 0, x / n),
                   if_eq(abs(cos_angle), 1, 0, y / n),
                   if_eq(abs(cos_angle), 1, 1, z / n)])
    return axis, angle


def axis_angle_from_quaternion(x, y, z, w):
    """
    :type x: Union[float, Symbol]
    :type y: Union[float, Symbol]
    :type z: Union[float, Symbol]
    :type w: Union[float, Symbol]
    :return: 4x1 Matrix
    :rtype: Matrix
    """
    l = norm(Matrix([x, y, z, w]))
    x, y, z, w = x / l, y / l, z / l, w / l
    w2 = sqrt(1 - w ** 2)
    m = if_eq_zero(w2, 1, w2)  # avoid /0
    angle = if_eq_zero(w2, 0, (2 * acos(min(max(-1, w), 1))))
    x = if_eq_zero(w2, 0, x / m)
    y = if_eq_zero(w2, 0, y / m)
    z = if_eq_zero(w2, 1, z / m)
    return Matrix([x, y, z]), angle


def normalize_axis_angle(axis, angle):
    axis = if_less(angle, 0, -axis, axis)
    angle = abs(angle)
    return axis, angle


def quaternion_from_axis_angle(axis, angle):
    """
    :param axis: 3x1 Matrix
    :type axis: Matrix
    :type angle: Union[float, Symbol]
    :return: 4x1 Matrix
    :rtype: Matrix
    """
    half_angle = angle / 2
    return Matrix([axis[0] * sin(half_angle),
                   axis[1] * sin(half_angle),
                   axis[2] * sin(half_angle),
                   cos(half_angle)])


def axis_angle_from_rpy(roll, pitch, yaw):
    """
    :type roll: Union[float, Symbol]
    :type pitch: Union[float, Symbol]
    :type yaw: Union[float, Symbol]
    :return: 3x1 Matrix, angle
    :rtype: (Matrix, Union[float, Symbol])
    """
    q = quaternion_from_rpy(roll, pitch, yaw)
    return axis_angle_from_quaternion(q[0], q[1], q[2], q[3])


_EPS = np.finfo(float).eps * 4.0


def rpy_from_matrix(rotation_matrix):
    """
    !takes time to compile!
    :param rotation_matrix: 4x4 Matrix
    :type rotation_matrix: Matrix
    :return: roll, pitch, yaw
    :rtype: (Union[float, Symbol], Union[float, Symbol], Union[float, Symbol])
    """
    i = 0
    j = 1
    k = 2

    cy = sqrt(rotation_matrix[i, i] * rotation_matrix[i, i] + rotation_matrix[j, i] * rotation_matrix[j, i])
    if0 = cy - _EPS
    ax = if_greater_zero(if0,
                         atan2(rotation_matrix[k, j], rotation_matrix[k, k]),
                         atan2(-rotation_matrix[j, k], rotation_matrix[j, j]))
    ay = if_greater_zero(if0,
                         atan2(-rotation_matrix[k, i], cy),
                         atan2(-rotation_matrix[k, i], cy))
    az = if_greater_zero(if0,
                         atan2(rotation_matrix[j, i], rotation_matrix[i, i]),
                         0)
    return ax, ay, az


def quaternion_from_rpy(roll, pitch, yaw):
    """
    :type roll: Union[float, Symbol]
    :type pitch: Union[float, Symbol]
    :type yaw: Union[float, Symbol]
    :return: 4x1 Matrix
    :type: Matrix
    """
    roll_half = roll / 2.0
    pitch_half = pitch / 2.0
    yaw_half = yaw / 2.0

    c_roll = cos(roll_half)
    s_roll = sin(roll_half)
    c_pitch = cos(pitch_half)
    s_pitch = sin(pitch_half)
    c_yaw = cos(yaw_half)
    s_yaw = sin(yaw_half)

    cc = c_roll * c_yaw
    cs = c_roll * s_yaw
    sc = s_roll * c_yaw
    ss = s_roll * s_yaw

    x = c_pitch * sc - s_pitch * cs
    y = c_pitch * ss + s_pitch * cc
    z = c_pitch * cs - s_pitch * sc
    w = c_pitch * cc + s_pitch * ss

    return Matrix([x, y, z, w])


def quaternion_from_matrix(matrix):
    """
    !takes a loooong time to compile!
    :param matrix: 4x4 or 3x3 Matrix
    :type matrix: Matrix
    :return: 4x1 Matrix
    :rtype: Matrix
    """
    q = Matrix([0, 0, 0, 0])
    if isinstance(matrix, np.ndarray):
        M = Matrix(matrix.tolist())
    else:
        M = Matrix(matrix)
    t = trace(M)

    if0 = t - M[3, 3]

    if1 = M[1, 1] - M[0, 0]

    m_i_i = if_greater_zero(if1, M[1, 1], M[0, 0])
    m_i_j = if_greater_zero(if1, M[1, 2], M[0, 1])
    m_i_k = if_greater_zero(if1, M[1, 0], M[0, 2])

    m_j_i = if_greater_zero(if1, M[2, 1], M[1, 0])
    m_j_j = if_greater_zero(if1, M[2, 2], M[1, 1])
    m_j_k = if_greater_zero(if1, M[2, 0], M[1, 2])

    m_k_i = if_greater_zero(if1, M[0, 1], M[2, 0])
    m_k_j = if_greater_zero(if1, M[0, 2], M[2, 1])
    m_k_k = if_greater_zero(if1, M[0, 0], M[2, 2])

    if2 = M[2, 2] - m_i_i

    m_i_i = if_greater_zero(if2, M[2, 2], m_i_i)
    m_i_j = if_greater_zero(if2, M[2, 0], m_i_j)
    m_i_k = if_greater_zero(if2, M[2, 1], m_i_k)

    m_j_i = if_greater_zero(if2, M[0, 2], m_j_i)
    m_j_j = if_greater_zero(if2, M[0, 0], m_j_j)
    m_j_k = if_greater_zero(if2, M[0, 1], m_j_k)

    m_k_i = if_greater_zero(if2, M[1, 2], m_k_i)
    m_k_j = if_greater_zero(if2, M[1, 0], m_k_j)
    m_k_k = if_greater_zero(if2, M[1, 1], m_k_k)

    t = if_greater_zero(if0, t, m_i_i - (m_j_j + m_k_k) + M[3, 3])
    q[0] = if_greater_zero(if0, M[2, 1] - M[1, 2],
                           if_greater_zero(if2, m_i_j + m_j_i,
                                           if_greater_zero(if1, m_k_i + m_i_k, t)))
    q[1] = if_greater_zero(if0, M[0, 2] - M[2, 0],
                           if_greater_zero(if2, m_k_i + m_i_k,
                                           if_greater_zero(if1, t, m_i_j + m_j_i)))
    q[2] = if_greater_zero(if0, M[1, 0] - M[0, 1],
                           if_greater_zero(if2, t, if_greater_zero(if1, m_i_j + m_j_i,
                                                                   m_k_i + m_i_k)))
    q[3] = if_greater_zero(if0, t, m_k_j - m_j_k)

    q *= 0.5 / sqrt(t * M[3, 3])
    return q


def quaternion_multiply(q1, q2):
    """
    :param q1: 4x1 Matrix
    :type q1: Matrix
    :param q2: 4x1 Matrix
    :type q2: Matrix
    :return: 4x1 Matrix
    :rtype: Matrix
    """
    x0 = q2[0]
    y0 = q2[1]
    z0 = q2[2]
    w0 = q2[3]
    x1 = q1[0]
    y1 = q1[1]
    z1 = q1[2]
    w1 = q1[3]
    return Matrix([x1 * w0 + y1 * z0 - z1 * y0 + w1 * x0,
                   -x1 * z0 + y1 * w0 + z1 * x0 + w1 * y0,
                   x1 * y0 - y1 * x0 + z1 * w0 + w1 * z0,
                   -x1 * x0 - y1 * y0 - z1 * z0 + w1 * w0])


def quaternion_conjugate(quaternion):
    """
    :param quaternion: 4x1 Matrix
    :type quaternion: Matrix
    :return: 4x1 Matrix
    :rtype: Matrix
    """
    return Matrix([-quaternion[0], -quaternion[1], -quaternion[2], quaternion[3]])


def quaternion_diff(q0, q1):
    """
    :param q0: 4x1 Matrix
    :type q0: Matrix
    :param q1: 4x1 Matrix
    :type q1: Matrix
    :return: 4x1 Matrix p, such that q1*p=q2
    :rtype: Matrix
    """
    return quaternion_multiply(quaternion_conjugate(q0), q1)


def cosine_distance(v0, v1):
    """
    cosine distance ranging from 0 to 2
    :param v0: nx1 Matrix
    :type v0: Matrix
    :param v1: nx1 Matrix
    :type v1: Matrix
    :rtype: Union[float, Symbol]
    """
    return 1 - ((dot(v0.T, v1))[0] / (norm(v0) * norm(v1)))


def euclidean_distance(v1, v2):
    """
    :param v1: nx1 Matrix
    :type v1: Matrix
    :param v2: nx1 Matrix
    :type v2: Matrix
    :rtype: Union[float, Symbol]
    """
    return norm(v1 - v2)


# def floor(a):
#     a += VERY_SMALL_NUMBER
#     return (a - 0.5) - (sp.atan(sp.tan(np.pi * (a - 0.5)))) / (pi)


def fmod(a, b):
    return ca.fmod(a, b)


def normalize_angle_positive(angle):
    """
    Normalizes the angle to be 0 to 2*pi
    It takes and returns radians.
    """
    return fmod(fmod(angle, 2.0 * pi) + 2.0 * pi, 2.0 * pi)


def normalize_angle(angle):
    """
    Normalizes the angle to be -pi to +pi
    It takes and returns radians.
    """
    a = normalize_angle_positive(angle)
    return if_greater(a, pi, a - 2.0 * pi, a)
    # return Piecewise([, a > pi], [a, True])


def shortest_angular_distance(from_angle, to_angle):
    """
    Given 2 angles, this returns the shortest angular
    difference.  The inputs and ouputs are of course radians.

    The result would always be -pi <= result <= pi. Adding the result
    to "from" will always get you an equivelent angle to "to".
    """
    return normalize_angle(to_angle - from_angle)


def quaternion_slerp(q1, q2, t):
    """
    spherical linear interpolation that takes into account that q == -q
    :param q1: 4x1 Matrix
    :type q1: Matrix
    :param q2: 4x1 Matrix
    :type q2: Matrix
    :param t: float, 0-1
    :type t:  Union[float, Symbol]
    :return: 4x1 Matrix; Return spherical linear interpolation between two quaternions.
    :rtype: Matrix
    """
    cos_half_theta = dot(q1.T, q2)

    if0 = -cos_half_theta
    q2 = if_greater_zero(if0, -q2, q2)
    cos_half_theta = if_greater_zero(if0, -cos_half_theta, cos_half_theta)

    if1 = abs(cos_half_theta) - 1.0

    # enforce acos(x) with -1 < x < 1
    cos_half_theta = min(1, cos_half_theta)
    cos_half_theta = max(-1, cos_half_theta)

    half_theta = acos(cos_half_theta)

    sin_half_theta = sqrt(1.0 - cos_half_theta * cos_half_theta)
    if2 = 0.001 - abs(sin_half_theta)

    ratio_a = save_division(sin((1.0 - t) * half_theta), sin_half_theta)
    ratio_b = save_division(sin(t * half_theta), sin_half_theta)
    return if_greater_eq_zero(if1,
                              Matrix(q1),
                              if_greater_zero(if2,
                                              0.5 * q1 + 0.5 * q2,
                                              ratio_a * q1 + ratio_b * q2))


def scale_quaternion(q, angle):
    axis, _ = axis_angle_from_quaternion(q[0], q[1], q[2], q[3])
    return quaternion_from_axis_angle(axis, angle)


def quaternion_angle(q):
    return axis_angle_from_quaternion(q[0], q[1], q[2], q[3])[1]


def slerp(v1, v2, t):
    """
    spherical linear interpolation
    :param v1: any vector
    :param v2: vector of same length as v1
    :param t: value between 0 and 1. 0 is v1 and 1 is v2
    :return:
    """
    angle = save_acos(dot(v1.T, v2)[0])
    angle2 = if_eq(angle, 0, 1, angle)
    return if_eq(angle, 0,
                 v1,
                 (sin((1 - t) * angle2) / sin(angle2)) * v1 + (sin(t * angle2) / sin(angle2)) * v2)


def to_numpy(matrix):
    return np.array(matrix.tolist()).astype(float).reshape(matrix.shape)


def save_division(nominator, denominator, if_nan=0):
    save_denominator = if_eq_zero(denominator, 1, denominator)
    return nominator * if_eq_zero(denominator, if_nan, 1. / save_denominator)


def save_acos(angle):
    angle = limit(angle, -1, 1)
    return acos(angle)


def entrywise_product(matrix1, matrix2):
    """
    :type matrix1: se.Matrix
    :type matrix2: se.Matrix
    :return:
    """
    assert matrix1.shape == matrix2.shape
    result = zeros(*matrix1.shape)
    for i in range(matrix1.shape[0]):
        for j in range(matrix1.shape[1]):
            result[i, j] = matrix1[i, j] * matrix2[i, j]
    return result


def floor(x):
    return ca.floor(x)


def ceil(x):
    return ca.ceil(x)


def round_up(x, decimal_places):
    f = 10 ** (decimal_places)
    return ceil(x * f) / f


def round_down(x, decimal_places):
    f = 10 ** (decimal_places)
    return floor(x * f) / f


def sum(matrix):
    """
    the equivalent to np.sum(matrix)
    """
    return ca.sum1(ca.sum2(matrix))


def sum_row(matrix):
    """
    the equivalent to np.sum(matrix, axis=0)
    """
    return ca.sum1(matrix)


def sum_column(matrix):
    """
    the equivalent to np.sum(matrix, axis=1)
    """
    return ca.sum2(matrix)


def distance_point_to_line_segment(point, line_start, line_end):
    """
    :param point: current position of an object (i. e.) gripper tip
    :type point: 4x1 matrix
    :param line_start: start of the approached line
    :type line_start: 4x1 matrix
    :param line_end: end of the approached line
    :type line_end: 4x1 matrix
    :return:
    """
    line_vec = line_end - line_start
    pnt_vec = point - line_start
    line_len = norm(line_vec)
    line_unitvec = line_vec / line_len
    pnt_vec_scaled = pnt_vec / line_len
    t = dot(line_unitvec.T, pnt_vec_scaled)[0]
    t = min(max(t, 0.0), 1.0)
    nearest = line_vec * t
    dist = norm(nearest - pnt_vec)
    nearest = nearest + line_start
    return dist, nearest


def angle_between_vector(v1, v2):
    v1 = v1[:3]
    v2 = v2[:3]
    return acos(dot(v1.T, v2) / (norm(v1) * norm(v2)))


def velocity_limit_from_position_limit(acceleration_limit, position_limit, current_position, step_size, eps=1e-5):
    """
    Computes the velocity limit given a distance to the position limits, an acceleration limit and a step size
    :param acceleration_limit:
    :param distance_to_position_limit: 
    :param step_size: 
    :param eps: 
    :return: 
    """
    distance_to_position_limit = position_limit - current_position
    acceleration_limit *= step_size
    distance_to_position_limit /= step_size
    m = 1 / acceleration_limit
    acceleration_limit *= m
    distance_to_position_limit *= m
    sign_ = sign(distance_to_position_limit)
    error = abs(distance_to_position_limit)
    # reverse gausssche summenformel to compute n from sum
    n = sqrt(2 * error + (1 / 4)) - 1 / 2
    # round up if very close to the ceiling to avoid precision errors
    n = if_less(1 - (n - floor(n)), eps, np.ceil(n), np.floor(n))
    error_rounded = (n ** 2 + n) / 2
    rest = error - error_rounded
    rest = rest / (n + 1)
    velocity_limit = n + rest
    velocity_limit *= sign_
    velocity_limit /= m
    return velocity_limit


def position_with_max_velocity(velocity_limit, jerk_limit):
    t = np.sqrt(np.abs(velocity_limit / jerk_limit))
    return -t * velocity_limit


def t_til_pos2(position_error, jerk_limit):
    return (position_error / (2 * jerk_limit)) ** (1 / 3)


def position_till_b(jerk_limit, t):
    return (1 / 6) * jerk_limit * t ** 3


def position_till_a(jerk_limit, t, t_offset, velocity_limit):
    return (
                   1 / 6) * jerk_limit * t ** 3 - 0.5 * jerk_limit * t_offset * t ** 2 + 0.5 * jerk_limit * t_offset ** 2 * t + velocity_limit * t


def velocity(velocity_limit, jerk_limit, t):
    t_b = np.sqrt(np.abs(velocity_limit / jerk_limit))
    t_a = t_b * 2
    if t < t_b:
        return velocity_limit + 0.5 * jerk_limit * t ** 2
    if t < t_a:
        t -= t_a
        return -0.5 * jerk_limit * t ** 2
    return velocity_limit


def position(jerk_limit, t, velocity_limit):
    t_b = np.sqrt(np.abs(velocity_limit / jerk_limit))
    t_a = t_b * 2
    if t < t_b:
        return (1 / 6) * jerk_limit * t ** 3 + velocity_limit * t - velocity_limit * t_b
    if t < t_a:
        t -= t_a
        return -(1 / 6) * jerk_limit * t ** 3
    return velocity_limit * t


def compute_t_from_position(jerk_limit, position_error, velocity_limit):
    t_b = np.sqrt(np.abs(velocity_limit / jerk_limit))
    a = position_with_max_velocity(velocity_limit, jerk_limit)
    b = -(1 / 6) * jerk_limit * (-t_b) ** 3
    t_a = t_b * 2
    if position_error < b:
        asdf = (-(6 * position_error) / jerk_limit)
        return np.sign(asdf) * np.abs(asdf) ** (1 / 3) + t_a
    if position_error < a:
        return np.real(-1.44224957030741 * (-0.5 - 0.866025403784439j) * \
                       (((-t_b * velocity_limit - position_error) ** 2 / jerk_limit ** 2 + (
                               8 / 9) * velocity_limit ** 3 / jerk_limit ** 3) ** (0.5 + 0j) + (1 / 6) *
                        (-6.0 * t_b * velocity_limit - 6.0 * position_error) / jerk_limit) ** (1 / 3) \
                       + 1.38672254870127 * velocity_limit * (-0.5 + 0.866025403784439j) / \
                       (jerk_limit * (((-t_b * velocity_limit - position_error) ** 2 / jerk_limit ** 2 + (
                               8 / 9) * velocity_limit ** 3 / jerk_limit ** 3) ** (0.5 + 0j)
                                      + (1 / 6) * (
                                              -6.0 * t_b * velocity_limit - 6.0 * position_error) / jerk_limit) ** (
                                1 / 3)))
    return 0


def jerk_limits_from_everything(position_limit, velocity_limit, jerk_limit, current_position, current_velocity,
                                current_acceleration, t, step_size, eps=1e-5):
    """
    Computes the velocity limit given a distance to the position limits, an acceleration limit and a step size
    :param acceleration_limit:
    :param distance_to_position_limit:
    :param step_size:
    :param eps:
    :return:
    """
    # p(t) describes slowdown with max vel/jerk down to 0
    # 1. get t from p(t)=position_limit - current_position
    # 2. plug t into v(t) to get vel limit

    a = position_with_max_velocity(velocity_limit, jerk_limit)
    t_b = t_til_pos2(a, jerk_limit)
    t_a = t_b * 2


def to_str(expression):
    """
    Turns expression into a more or less readable string.
    """
    s = str(expression)
    parts = s.split(', ')
    result = parts[-1]
    for x in reversed(parts[:-1]):
        index, sub = x.split('=')
        if index not in result:
            raise Exception('fuck')
        result = result.replace(index, sub)
    return result
    pass


def total_derivative(expr, symbols, symbols_dot):
    expr_jacobian = jacobian(expr, symbols)
    last_velocities = Matrix(symbols_dot)
    velocity = dot(expr_jacobian, last_velocities)
    if velocity.shape[0] * velocity.shape[0] == 1:
        return velocity[0]
    else:
        return velocity<|MERGE_RESOLUTION|>--- conflicted
+++ resolved
@@ -7,14 +7,10 @@
 from casadi import sign, cos, sin, sqrt, atan2, acos
 from numpy import pi
 
-<<<<<<< HEAD
-from giskardpy import logging
-from giskardpy.utils import is_string
+from giskardpy.utils import logging
+from giskardpy.utils.utils import is_string
 from kineverse.gradients.common_math import Symbol as KineverseSymbol
 import kineverse.gradients.gradient_math as gm
-=======
-from giskardpy.utils import logging
->>>>>>> 9ba2eb2b
 
 pathSeparator = '_'
 
@@ -1098,10 +1094,10 @@
     """
     Computes the velocity limit given a distance to the position limits, an acceleration limit and a step size
     :param acceleration_limit:
-    :param distance_to_position_limit: 
-    :param step_size: 
-    :param eps: 
-    :return: 
+    :param distance_to_position_limit:
+    :param step_size:
+    :param eps:
+    :return:
     """
     distance_to_position_limit = position_limit - current_position
     acceleration_limit *= step_size

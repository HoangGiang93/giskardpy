--- conflicted
+++ resolved
@@ -1,11 +1,8 @@
 import functools
 from collections import defaultdict
-<<<<<<< HEAD
 import urdf_parser_py.urdf as up
-=======
 from copy import deepcopy
 
->>>>>>> 9ba2eb2b
 import py_trees
 import py_trees_ros
 import rospy
@@ -20,37 +17,6 @@
 import giskardpy.model.pybullet_wrapper as pbw
 from giskardpy.data_types import BiDict, KeyDefaultDict
 from giskardpy.god_map import GodMap
-<<<<<<< HEAD
-from giskardpy.input_system import JointStatesInput
-from giskardpy.plugin import PluginBehavior
-from giskardpy.plugin_action_server import GoalReceived, SendResult, GoalCanceled
-from giskardpy.plugin_append_zero_velocity import AppendZeroVelocity
-from giskardpy.plugin_tf_publisher import TFPlugin
-from giskardpy.plugin_cleanup import CleanUp
-from giskardpy.plugin_collision_checker import CollisionChecker
-from giskardpy.plugin_collision_marker import CollisionMarker
-from giskardpy.plugin_configuration import ConfigurationPlugin
-from giskardpy.plugin_goal_reached import GoalReachedPlugin
-from giskardpy.plugin_if import IF
-from giskardpy.plugin_instantaneous_controller import ControllerPlugin
-from giskardpy.plugin_interrupts import WiggleCancel
-from giskardpy.plugin_kinematic_sim import KinSimPlugin
-from giskardpy.plugin_log_trajectory import LogTrajPlugin
-from giskardpy.plugin_loop_detector import LoopDetector
-from giskardpy.plugin_plot_trajectory import PlotTrajectory
-from giskardpy.plugin_post_processing import PostProcessing
-from giskardpy.plugin_pybullet import WorldUpdatePlugin
-from giskardpy.plugin_send_trajectory import SendTrajectory
-from giskardpy.plugin_set_cmd import SetCmd
-from giskardpy.plugin_time import TimePlugin
-from giskardpy.plugin_update_constraints import GoalToConstraints
-from giskardpy.plugin_visualization import VisualizationBehavior
-from giskardpy.pybullet_world import PyBulletWorld
-from giskardpy.tree_manager import TreeManager
-from giskardpy.utils import create_path, render_dot_tree, KeyDefaultDict
-from giskardpy.world import World
-from giskardpy.world_object import WorldObject
-=======
 from giskardpy.tree.plugin import PluginBehavior
 from giskardpy.tree.plugin_action_server import GoalReceived, SendResult, GoalCanceled
 from giskardpy.tree.plugin_append_zero_velocity import AppendZeroVelocity
@@ -83,6 +49,7 @@
 from giskardpy.utils import logging
 from giskardpy.utils.math import max_velocity_from_horizon_and_jerk
 from giskardpy.utils.utils import create_path, render_dot_tree
+from giskardpy.model.world import World
 from giskardpy.model.world_object import WorldObject
 
 # TODO hardcode this somewhere else
@@ -95,7 +62,6 @@
     5: u'crackle',
     6: u'pop'
 })
->>>>>>> 9ba2eb2b
 
 from kineverse.model.geometry_model import GeometryModel
 from kineverse.model.paths import Path
@@ -145,23 +111,6 @@
                     controlled_joints=controlled_joints,
                     ignored_pairs=god_map.get_data(identifier.ignored_self_collisions),
                     added_pairs=god_map.get_data(identifier.added_self_collisions))
-<<<<<<< HEAD
-    # joint_position_symbols = JointStatesInput(blackboard.god_map.to_symbol, world.robot.get_movable_joints(),
-    #                                           identifier.joint_states,
-    #                                           suffix=[u'position']).joint_map
-    # joint_vel_symbols = JointStatesInput(blackboard.god_map.to_symbol, world.robot.get_movable_joints(),
-    #                                      identifier.joint_states,
-    #                                      suffix=[u'velocity'])
-    # joint_position_symbols = {joint_name: god_map.get_kineverse_symbol(symbol) for joint_name, symbol in sorted(joint_position_symbols.items(), key=lambda (x,_): x)}
-    # world.robot.update_joint_symbols(joint_position_symbols, joint_vel_symbols.joint_map,
-    #                                  joint_weight_symbols,
-    #                                  joint_velocity_linear_limit_symbols, joint_velocity_angular_limit_symbols,
-    #                                  joint_acceleration_linear_limit_symbols, joint_acceleration_angular_limit_symbols)
-    world.robot.init_self_collision_matrix()
-    world.robot.update_joint_velocity_limits(god_map.get_data(identifier.joint_velocity_linear_limit),
-                                             god_map.get_data(identifier.joint_velocity_angular_limit))
-    god_map.register_symbols(world.robot.get_joint_position_symbols())
-=======
 
     sanity_check_derivatives(god_map)
 
@@ -193,8 +142,9 @@
     world.robot.reinitialize()
 
     world.robot.init_self_collision_matrix()
-    # sanity_check(god_map)
->>>>>>> 9ba2eb2b
+    world.robot.update_joint_velocity_limits(god_map.get_data(identifier.joint_velocity_linear_limit),
+                                             god_map.get_data(identifier.joint_velocity_angular_limit))
+    god_map.register_symbols(world.robot.get_joint_position_symbols())
     return god_map
 
 

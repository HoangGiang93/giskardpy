from typing import Optional

from giskardpy.configs.data_types import ControlModes, CollisionCheckerLib, SupportedQPSolver
from giskardpy.configs.default_giskard import Giskard
from giskardpy.my_types import Derivatives


class PR2_Base(Giskard):
    def __init__(self, root_link_name: Optional[str] = None):
        super().__init__(root_link_name=root_link_name)
        # self.set_collision_checker(CollisionCheckerLib.none)
        # self.set_qp_solver(SupportedQPSolver.qp_oases)
        # self.configure_PlotTrajectory(enabled=True, wait=True)
        # self.configure_PlotDebugExpressions(enabled=True, wait=True)
        # self.configure_DebugMarkerPublisher(enabled=True)
        # self.configure_PublishDebugExpressions(enabled=True, enabled_base=True)
        self.configure_MaxTrajectoryLength(length=30)
        self.load_moveit_self_collision_matrix('package://giskardpy/config/pr2.srdf')
        self.set_default_external_collision_avoidance(soft_threshold=0.1,
                                                      hard_threshold=0.0)
        for joint_name in ['r_wrist_roll_joint', 'l_wrist_roll_joint']:
            self.overwrite_external_collision_avoidance(joint_name,
                                                        number_of_repeller=4,
                                                        soft_threshold=0.05,
                                                        hard_threshold=0.0,
                                                        max_velocity=0.2)
        for joint_name in ['r_wrist_flex_joint', 'l_wrist_flex_joint']:
            self.overwrite_external_collision_avoidance(joint_name,
                                                        number_of_repeller=2,
                                                        soft_threshold=0.05,
                                                        hard_threshold=0.0,
                                                        max_velocity=0.2)
        for joint_name in ['r_elbow_flex_joint', 'l_elbow_flex_joint']:
            self.overwrite_external_collision_avoidance(joint_name,
                                                        soft_threshold=0.05,
                                                        hard_threshold=0.0)
        for joint_name in ['r_forearm_roll_joint', 'l_forearm_roll_joint']:
            self.overwrite_external_collision_avoidance(joint_name,
                                                        soft_threshold=0.025,
                                                        hard_threshold=0.0)
        self.ignore_all_collisions_of_links(['bl_caster_l_wheel_link', 'bl_caster_r_wheel_link',
                                             'fl_caster_l_wheel_link', 'fl_caster_r_wheel_link',
                                             'br_caster_l_wheel_link', 'br_caster_r_wheel_link',
                                             'fr_caster_l_wheel_link', 'fr_caster_r_wheel_link'])
        self.fix_joints_for_self_collision_avoidance(['head_pan_joint',
                                                      'head_tilt_joint',
                                                      'r_gripper_l_finger_joint',
                                                      'l_gripper_l_finger_joint'])
        self.fix_joints_for_external_collision_avoidance(['r_gripper_l_finger_joint',
                                                          'l_gripper_l_finger_joint'])
        self.set_maximum_derivative(Derivatives.jerk)
        # self.set_maximum_derivative(Derivatives.acceleration)
        # self.set_default_joint_limits(velocity_limit=1,
        #                               acceleration_limit=1.5)
        # self.overwrite_joint_velocity_limits(joint_name='head_pan_joint',
        #                                      velocity_limit=2)
        # self.overwrite_joint_acceleration_limits(joint_name='head_pan_joint',
        #                                          acceleration_limit=4)
        # self.overwrite_joint_velocity_limits(joint_name='head_tilt_joint',
        #                                      velocity_limit=2)
        # self.overwrite_joint_acceleration_limits(joint_name='head_tilt_joint',
        #                                          acceleration_limit=4)
        # self.set_default_weights(velocity_weight=0.001,
        #                          acceleration_weight=0.001)


class PR2_Mujoco(PR2_Base):
    def __init__(self):
        self.add_robot_from_parameter_server()
        super().__init__()
        self.set_default_visualization_marker_color(1, 1, 1, 0.7)
        self.add_sync_tf_frame('map', 'odom_combined')
        self.add_omni_drive_joint(name='brumbrum',
                                  parent_link_name='odom_combined',
                                  child_link_name='base_footprint',
                                  translation_limits={
                                      Derivatives.velocity: 0.4,
                                      Derivatives.acceleration: 1,
                                      Derivatives.jerk: 5,
                                  },
                                  rotation_limits={
                                      Derivatives.velocity: 0.2,
                                      Derivatives.acceleration: 1,
                                      Derivatives.jerk: 5
                                  },
                                  odometry_topic='/pr2_calibrated_with_ft2_without_virtual_joints/base_footprint')
        self.add_follow_joint_trajectory_server(namespace='/pr2/whole_body_controller/follow_joint_trajectory',
                                                state_topic='/pr2/whole_body_controller/state')
        self.add_follow_joint_trajectory_server(namespace='/pr2/l_gripper_l_finger_controller/follow_joint_trajectory',
                                                state_topic='/pr2/l_gripper_l_finger_controller/state')
        self.add_follow_joint_trajectory_server(namespace='/pr2/r_gripper_l_finger_controller/follow_joint_trajectory',
                                                state_topic='/pr2/r_gripper_l_finger_controller/state')
        self.add_base_cmd_velocity(cmd_vel_topic='/pr2_calibrated_with_ft2_without_virtual_joints/cmd_vel',
                                   track_only_velocity=True)
        self.overwrite_external_collision_avoidance('brumbrum',
                                                    number_of_repeller=2,
                                                    soft_threshold=0.2,
                                                    hard_threshold=0.1)


class PR2_IAI(PR2_Base):
    def __init__(self):
        self.add_robot_from_parameter_server()
        super().__init__()
        self.set_default_visualization_marker_color(20 / 255, 27.1 / 255, 80 / 255, 0.2)
        self.add_sync_tf_frame('map', 'odom_combined')
        self.add_omni_drive_joint(parent_link_name='odom_combined',
                                  child_link_name='base_footprint',
                                  translation_velocity_limit=0.4,
                                  rotation_velocity_limit=0.2,
                                  translation_acceleration_limit=1,
                                  rotation_acceleration_limit=1,
                                  translation_jerk_limit=5,
                                  rotation_jerk_limit=5,
                                  odometry_topic='/robot_pose_ekf/odom_combined')
        fill_velocity_values = False
        self.add_follow_joint_trajectory_server(namespace='/l_arm_controller/follow_joint_trajectory',
                                                state_topic='/l_arm_controller/state',
                                                fill_velocity_values=fill_velocity_values)
        self.add_follow_joint_trajectory_server(namespace='/r_arm_controller/follow_joint_trajectory',
                                                state_topic='/r_arm_controller/state',
                                                fill_velocity_values=fill_velocity_values)
        self.add_follow_joint_trajectory_server(namespace='/torso_controller/follow_joint_trajectory',
                                                state_topic='/torso_controller/state',
                                                fill_velocity_values=fill_velocity_values)
        self.add_follow_joint_trajectory_server(namespace='/head_traj_controller/follow_joint_trajectory',
                                                state_topic='/head_traj_controller/state',
                                                fill_velocity_values=fill_velocity_values)
        self.add_base_cmd_velocity(cmd_vel_topic='/base_controller/command',
                                   track_only_velocity=True)
        self.overwrite_external_collision_avoidance('brumbrum',
                                                    number_of_repeller=2,
                                                    soft_threshold=0.2,
                                                    hard_threshold=0.1)


class PR2_Unreal(PR2_Base):
    def __init__(self):
        self.add_robot_from_parameter_server()
        super().__init__()
        # self.general_config.default_link_color = ColorRGBA(20/255, 27.1/255, 80/255, 0.2)
        # self.collision_avoidance_config.collision_checker = self.collision_avoidance_config.collision_checker.none
        self.add_sync_tf_frame('map', 'odom_combined')
        self.add_omni_drive_joint(name='brumbrum',
                                  parent_link_name='odom_combined',
                                  child_link_name='base_footprint',
                                  translation_limits={
                                      Derivatives.velocity: 0.4,
                                      Derivatives.acceleration: 1,
                                      Derivatives.jerk: 5,
                                  },
                                  rotation_limits={
                                      Derivatives.velocity: 0.2,
                                      Derivatives.acceleration: 1,
                                      Derivatives.jerk: 5
                                  },
                                  odometry_topic='/base_odometry/odom')
        fill_velocity_values = False
        self.add_follow_joint_trajectory_server(namespace='/whole_body_controller/follow_joint_trajectory',
                                                state_topic='/whole_body_controller/state',
                                                fill_velocity_values=fill_velocity_values)
        self.add_base_cmd_velocity(cmd_vel_topic='/base_controller/command',
                                   track_only_velocity=True)
        self.overwrite_external_collision_avoidance('brumbrum',
                                                    number_of_repeller=2,
                                                    soft_threshold=0.2,
                                                    hard_threshold=0.1)


class PR2_StandAlone(PR2_Base):
    def __init__(self):
        self.add_robot_from_parameter_server()
        super().__init__('map')
        self.set_default_visualization_marker_color(1, 1, 1, 0.8)
        self.set_control_mode(ControlModes.stand_alone)
        self.publish_all_tf()
        self.configure_VisualizationBehavior(in_planning_loop=True)
        self.configure_CollisionMarker(in_planning_loop=True)
        self.add_fixed_joint(parent_link='map', child_link='odom_combined')
        self.add_omni_drive_joint(name='brumbrum',
                                  parent_link_name='odom_combined',
                                  child_link_name='base_footprint',
<<<<<<< HEAD
                                  name='brumbrum',
                                  translation_velocity_limit=0.5,
                                  rotation_velocity_limit=1,
                                  translation_acceleration_limit=5,
                                  rotation_acceleration_limit=5,
                                  translation_jerk_limit=5,
                                  rotation_jerk_limit=5)
=======
                                  translation_limits={
                                      Derivatives.velocity: 0.4,
                                      Derivatives.acceleration: 1,
                                      Derivatives.jerk: 5,
                                  },
                                  rotation_limits={
                                      Derivatives.velocity: 0.2,
                                      Derivatives.acceleration: 1,
                                      Derivatives.jerk: 5
                                  })
>>>>>>> 4c221048
        self.register_controlled_joints([
            'torso_lift_joint',
            'head_pan_joint',
            'head_tilt_joint',
            'r_shoulder_pan_joint',
            'r_shoulder_lift_joint',
            'r_upper_arm_roll_joint',
            'r_forearm_roll_joint',
            'r_elbow_flex_joint',
            'r_wrist_flex_joint',
            'r_wrist_roll_joint',
            'l_shoulder_pan_joint',
            'l_shoulder_lift_joint',
            'l_upper_arm_roll_joint',
            'l_forearm_roll_joint',
            'l_elbow_flex_joint',
            'l_wrist_flex_joint',
            'l_wrist_roll_joint',
            'brumbrum'
        ])
        self.overwrite_external_collision_avoidance('brumbrum',
                                                    number_of_repeller=2,
                                                    soft_threshold=0.2,
                                                    hard_threshold=0.1)<|MERGE_RESOLUTION|>--- conflicted
+++ resolved
@@ -180,15 +180,6 @@
         self.add_omni_drive_joint(name='brumbrum',
                                   parent_link_name='odom_combined',
                                   child_link_name='base_footprint',
-<<<<<<< HEAD
-                                  name='brumbrum',
-                                  translation_velocity_limit=0.5,
-                                  rotation_velocity_limit=1,
-                                  translation_acceleration_limit=5,
-                                  rotation_acceleration_limit=5,
-                                  translation_jerk_limit=5,
-                                  rotation_jerk_limit=5)
-=======
                                   translation_limits={
                                       Derivatives.velocity: 0.4,
                                       Derivatives.acceleration: 1,
@@ -199,7 +190,6 @@
                                       Derivatives.acceleration: 1,
                                       Derivatives.jerk: 5
                                   })
->>>>>>> 4c221048
         self.register_controlled_joints([
             'torso_lift_joint',
             'head_pan_joint',

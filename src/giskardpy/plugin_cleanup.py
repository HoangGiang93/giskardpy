from copy import deepcopy

from py_trees import Status

from giskardpy import identifier
from giskardpy.data_types import Collision, Trajectory
from giskardpy.plugin import GiskardBehavior
from giskardpy.utils import KeyDefaultDict


class CleanUp(GiskardBehavior):
    def __init__(self, name):
        super(CleanUp, self).__init__(name)
        # FIXME this is the smallest hack to reverse (some) update godmap changes, constraints need some kind of finalize
        self.general_options = deepcopy(self.get_god_map().get_data(identifier.general_options))

    def initialise(self):
        self.get_god_map().clear_cache()
        self.get_god_map().set_data(identifier.closest_point, {})
        # self.get_god_map().safe_set_data(identifier.closest_point, None)
        self.get_god_map().set_data(identifier.time, 1)
        current_js = self.get_god_map().get_data(identifier.joint_states)
        trajectory = Trajectory()
<<<<<<< HEAD
        trajectory.set(0, deepcopy(current_js))
        self.get_god_map().safe_set_data(identifier.trajectory, trajectory)
=======
        trajectory.set(0, current_js)
        self.get_god_map().set_data(identifier.trajectory, trajectory)
>>>>>>> 4f6464cd
        # to reverse update godmap changes
        self.get_god_map().set_data(identifier.general_options, deepcopy(self.general_options))
        self.get_god_map().set_data(identifier.next_move_goal, None)

    def update(self):
        return Status.SUCCESS<|MERGE_RESOLUTION|>--- conflicted
+++ resolved
@@ -21,13 +21,8 @@
         self.get_god_map().set_data(identifier.time, 1)
         current_js = self.get_god_map().get_data(identifier.joint_states)
         trajectory = Trajectory()
-<<<<<<< HEAD
         trajectory.set(0, deepcopy(current_js))
-        self.get_god_map().safe_set_data(identifier.trajectory, trajectory)
-=======
-        trajectory.set(0, current_js)
         self.get_god_map().set_data(identifier.trajectory, trajectory)
->>>>>>> 4f6464cd
         # to reverse update godmap changes
         self.get_god_map().set_data(identifier.general_options, deepcopy(self.general_options))
         self.get_god_map().set_data(identifier.next_move_goal, None)

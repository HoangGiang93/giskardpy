--- conflicted
+++ resolved
@@ -167,10 +167,6 @@
             if self.are_linked(link_a, link_b) or link_a == link_b or (link_a, link_b) in self._ignored_pairs or \
                     (link_b, link_a) in self._ignored_pairs:
                 always.add((link_a, link_b))
-<<<<<<< HEAD
-=======
-        always = always.union(self.ignored_pairs)
->>>>>>> 4f6464cd
         rest = link_combinations.difference(always)
         self.joint_state = self.get_zero_joint_state()
         always = always.union(self.check_collisions(rest, d))

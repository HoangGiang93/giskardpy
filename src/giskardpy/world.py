from collections import OrderedDict
from collections import defaultdict
from copy import deepcopy
from itertools import product

import betterpybullet as pb
import numpy as np
import urdf_parser_py.urdf as up
from betterpybullet import ClosestPair
from betterpybullet import ContactPoint
from geometry_msgs.msg import PoseStamped, Pose, Quaternion
from giskard_msgs.msg import CollisionEntry, WorldBody

from giskardpy import cas_wrapper as w
from giskardpy import identifier
from giskardpy import logging
from giskardpy.data_types import Collisions, Collision
from giskardpy.exceptions import RobotExistsException, DuplicateNameException, PhysicsWorldException, \
    UnknownBodyException, UnsupportedOptionException, CorruptShapeException
from giskardpy.god_map import GodMap
from giskardpy.input_system import PoseStampedInput
from giskardpy.robot import Robot
from giskardpy.urdf_object import URDFObject, hacky_urdf_parser_fix
from giskardpy.utils import KeyDefaultDict, memoize, homo_matrix_to_pose, suppress_stderr
from kineverse.model.geometry_model import GeometryModel
from kineverse.model.paths import Path, CPath
from kineverse.operations.basic_operations import ExecFunction
from kineverse.operations.urdf_operations import load_urdf, FixedJoint, CreateURDFFrameConnection
from kineverse.urdf_fix import urdf_filler

# TODO: Find propper location for this
def np_inverse_frame(frame):
    """
    :param frame: 4x4 Matrix
    :type frame: Matrix
    :return: 4x4 Matrix
    :rtype: Matrix
    """
    inv = np.eye(4)
    inv[:3, :3] = frame[:3, :3].T
    inv[:3, 3] = np.dot(-inv[:3, :3], frame[:3, 3])
    return inv

class World(object):
    world_frame = u'map'
    world_frame_path = Path(world_frame)

    def __init__(self, god_map, prefix=tuple(), path_to_data_folder=u''):
        self.god_map = god_map  # type: GodMap
        self._fks = {}
        self.__prefix = '/'.join(prefix)
        self._objects_names = []
        self._robot_name = u'robot'
        self.km_model = GeometryModel()
        self.attached_objects = {}
        if path_to_data_folder is None:
            path_to_data_folder = u''
        self._path_to_data_folder = path_to_data_folder
        self.query = None
        self.pb_subworld = None

    # General ----------------------------------------------------------------------------------------------------------

    def soft_reset(self):
        """
        keeps robot and other important objects like ground plane
        """
        self.remove_all_objects()
        self.reset_cache()
        # self.km_model.dispatch_events()
        # if self._robot_name is not None:
        #     self.robot.reset()

    def hard_reset(self):
        """
        removes everything
        """
        self.soft_reset()
        self.remove_robot()

    @profile
    def sync_bullet_world(self):
        # self.get_fk_np.memo.clear()
        symbols = self.pb_subworld.pose_generator.str_params
        data = self.god_map.get_values(symbols)
        pb.batch_set_transforms(self.pb_subworld.collision_objects, self.pb_subworld.pose_generator.call2(data))

    @profile
    def in_collision(self, body_a, link_a, body_b, link_b, distance):
        obj_a = self.pb_subworld.named_objects[self.get_link_path(body_a, link_a)]
        obj_b = self.pb_subworld.named_objects[self.get_link_path(body_b, link_b)]
        result = self.pb_subworld.world.get_distance(obj_a, obj_b, distance)
        return len(result) > 0 and result[0].distance < distance

    @profile
    def get_closest_distances(self, object_name, link_name, object_b, distance):
        obj_a = self.pb_subworld.named_objects[self.get_link_path(object_name, link_name)]
        world_object_b = self.get_object(object_b)
        body_bs = [self.pb_subworld.named_objects[path] for path in world_object_b.get_link_paths() if
                   path in self.pb_subworld.named_objects]
        contacts = self.pb_subworld.world.get_closest_filtered(obj_a, body_bs, distance)
        result = OrderedDict()
        for contact in contacts:  # type: ClosestPair
            path = Path(self.pb_subworld.object_name_map[contact.obj_b])
            link_b_name = path[-1]
            for p in contact.points:  # type: ContactPoint
                if object_name == object_b:
                    if link_b_name == link_name:
                        continue
                    if object_name == self.robot.get_name():
                        if (link_name, link_b_name) not in self.robot.get_self_collision_matrix() and \
                                (link_b_name, link_name) not in self.robot.get_self_collision_matrix():
                            continue
                result[path] = p.distance
        return OrderedDict(sorted([(key, value) for key, value in result.items()], key=lambda x: x[1]))

    @profile
    def init_collision_avoidance_data_structures(self, cut_off_distances):
        self.reverse_map_a = {}
        self.reverse_map_b = {}
        self.query = defaultdict(set)

        for (robot_link, body_b, link_b), distance in cut_off_distances.items():
            distance *= 1.1
            obj_a = self.pb_subworld.named_objects[self.robot.get_link_path(robot_link)]
            self.reverse_map_a[obj_a] = robot_link
            if link_b == CollisionEntry.ALL:
                obj_bs = set()
                for path in self.get_object(body_b).get_link_paths():
                    if path in self.pb_subworld.named_objects:
                        obj_b = self.pb_subworld.named_objects[path]
                        obj_bs.add((obj_b, distance))
                        self.reverse_map_b[obj_b] = (body_b, link_b)
                self.query[obj_a] |= obj_bs
            else:
                path = self.get_object(body_b).get_link_path(link_b)
                if path in self.pb_subworld.named_objects:
                    obj_b = self.pb_subworld.named_objects[path]
                    self.reverse_map_b[obj_b] = (body_b, link_b)
                    self.query[obj_a].add((obj_b, distance))

        for key in self.query.keys():
            self.query[key] = list(self.query[key])

    @profile
    def check_collisions(self, cut_off_distances, collision_list_size=20):
        self.sync_bullet_world()
        collisions = Collisions(self, collision_list_size)
        if self.query is None:
            self.init_collision_avoidance_data_structures(cut_off_distances)

        result = self.pb_subworld.world.get_closest_filtered_POD_batch(self.query)
        for obj_a, contacts in result.items():
            map_T_a = obj_a.np_transform
            link_a = self.reverse_map_a[obj_a]
            for contact in contacts:  # type: ClosestPair
                map_T_b = contact.obj_b.np_transform
                # b_T_map = contact.obj_b.np_inv_transform
                body_b, link_b = self.reverse_map_b[contact.obj_b]
                # b_T_map = self.get_fk_np(self.robot.get_link_path(link_b), 'map')
                for p in contact.points:  # type: ContactPoint
                    map_P_a = map_T_a.dot(p.point_a)
                    map_P_b = map_T_b.dot(p.point_b)

                    c = Collision(link_a, body_b, link_b, map_P_a, map_P_b, p.normal_world_b, p.distance)
                    collisions.add(c)
        return collisions

    # Objects ----------------------------------------------------------------------------------------------------------

    def add_object(self, urdf, name=None):
        name = self.add_thing(urdf, name)
        self._objects_names.append(name)
        logging.loginfo(u'--> added {} to world'.format(name))

    def add_thing(self, urdf, name=None, **kwargs):
        """
        :type object_: URDFObject
        """
        if isinstance(urdf, WorldBody):
            name, urdf = self.world_body_to_urdf_str(urdf)
        with suppress_stderr():
            urdf_obj = urdf_filler(up.URDF.from_xml_string(hacky_urdf_parser_fix(urdf)), fill_with_visual=False)
        if name is None:
            name = urdf_obj.name

        if self.km_model.has_data(name):
            raise DuplicateNameException(u'Something with name \'{}\' already exists'.format(name))

        root_pose = PoseStampedInput(self.god_map.identivier_to_symbol,
                                     translation_prefix=[self.__prefix, u'km_model', u'data_tree', u'data_tree', name,
                                                         u'base_pose',
                                                         u'position'],
                                     rotation_prefix=[self.__prefix, u'km_model', u'data_tree', u'data_tree', name,
                                                      u'base_pose',
                                                      u'orientation']).get_frame()

        limit_map = load_urdf(ks=self.km_model,
                              prefix=Path(str(name)),
                              urdf=urdf_obj,
                              reference_frame=self.world_frame,
                              joint_prefix=Path(
                                  [self.__prefix, u'km_model', u'data_tree', u'data_tree', name, u'joint_state']),
                              limit_prefix=Path(
                                  [self.__prefix, u'km_model', u'data_tree', u'data_tree', name, u'joint_limits']),
                              robot_class=Robot,
                              root_transform=root_pose,
                              limit_symbols=True,
                              name_override=name)
        obj = self.km_model.get_data(name)  # type: Robot
        obj.init2(world=self, limit_map=limit_map,
                  path_to_data_folder=self.god_map.get_data(identifier.data_folder), **kwargs)

        self.km_model.register_on_model_changed(Path(name), obj.reset_cache)
        self.km_model.register_on_model_changed(Path(name), self.init_fast_fks)
        self.reset_cache()
        obj.get_joint_position_symbols()  # FIXME used to call to_symbol

        return name

    def world_body_to_urdf_str(self, world_body):
        links = []
        joints = []
        urdf_name = world_body.name
        if world_body.type == world_body.PRIMITIVE_BODY or world_body.type == world_body.MESH_BODY:
            if world_body.shape.type == world_body.shape.BOX:
                geometry = up.Box(world_body.shape.dimensions)
            elif world_body.shape.type == world_body.shape.SPHERE:
                geometry = up.Sphere(world_body.shape.dimensions[0])
            elif world_body.shape.type == world_body.shape.CYLINDER:
                geometry = up.Cylinder(world_body.shape.dimensions[world_body.shape.CYLINDER_RADIUS],
                                       world_body.shape.dimensions[world_body.shape.CYLINDER_HEIGHT])
            elif world_body.shape.type == world_body.shape.CONE:
                raise TypeError(u'primitive shape cone not supported')
            elif world_body.type == world_body.MESH_BODY:
                geometry = up.Mesh(world_body.mesh)
            else:
                raise CorruptShapeException(u'primitive shape \'{}\' not supported'.format(world_body.shape.type))
            # FIXME test if this works on 16.04
            try:
                link = up.Link(urdf_name)
                link.add_aggregate(u'visual', up.Visual(geometry,
                                                        material=up.Material(u'green', color=up.Color(0, 1, 0, 1))))
                link.add_aggregate(u'collision', up.Collision(geometry))
            except AssertionError:
                link = up.Link(world_body.name,
                               visual=up.Visual(geometry, material=up.Material(u'green', color=up.Color(0, 1, 0, 1))),
                               collision=up.Collision(geometry))
            links.append(link)
        elif world_body.type == world_body.URDF_BODY:
            result_str = world_body.urdf
            urdf_name = world_body.name
            return urdf_name, result_str
        else:
            raise CorruptShapeException(u'world body type \'{}\' not supported'.format(world_body.type))

        r = up.Robot(urdf_name)
        r.version = u'1.0'
        for link in links:
            r.add_link(link)
        for joint in joints:
            r.add_joint(joint)
        return urdf_name, r.to_xml_string()

    def set_object_pose(self, name, pose):
        """
        :type pose: Pose
        :return:
        """
        self.get_object(name).base_pose = pose

    def get_object(self, name):
        """
        :type name: Union[str, unicode]
        :rtype: Robot
        """
        return self.km_model.get_data(name)

    def get_objects(self):
        return [self.get_object(name) for name in self._objects_names]

    def get_object_names(self):
        """
        :rtype: list
        """
        return self._objects_names

    def has_object(self, name):
        """
        Checks for objects with the same name.
        :type name: Union[str, unicode]
        :rtype: bool
        """
        return name in self.get_object_names()

    def set_object_joint_state(self, name, joint_state):
        """
        :type name: Union[str, unicode]
        :param joint_state: joint name -> SingleJointState
        :type joint_state: dict
        """
        self.get_object(name).joint_state = joint_state

    def remove_object(self, name):
        if self.has_object(name):
            self.__remove_object(name)
        else:
            raise UnknownBodyException(u'can\'t remove object \'{}\', because it doesn\' exist'.format(name))
        self._objects_names.remove(name)
        self.reset_cache()
        self.km_model.clean_structure()
        self.km_model.dispatch_events()

    def __remove_object(self, name):
        self.__remove_thing(name)
        logging.loginfo(u'<-- removed object {} from world'.format(name))

    def __remove_thing(self, name):
        self.km_model.deregister_on_model_changed(self.km_model.get_data(name).reset_cache)
        operations = self.km_model.get_history_of(Path(name))
        for tagged_operation in reversed(operations):
            self.km_model.remove_operation(tagged_operation.tag)

    def remove_all_objects(self):
        for attach_object_name in self.robot.attached_objects:
            self.detach(attach_object_name)
        for object_name in self.get_object_names():
            # I'm not using remove object, because has object ignores hidden objects in pybullet world
            self.__remove_object(object_name)
            logging.loginfo(u'<-- removed object {} from world'.format(object_name))
        self._objects_names = []
        self.reset_cache()
        self.km_model.clean_structure()
        self.km_model.dispatch_events()

    # Robot ------------------------------------------------------------------------------------------------------------

<<<<<<< HEAD
    def add_robot(self, robot_urdf, base_pose, controlled_joints, ignored_pairs, added_pairs):
=======
    @profile
    def add_robot(self, robot, base_pose, controlled_joints, ignored_pairs, added_pairs):
>>>>>>> 6712c9f3
        """
        :type robot: giskardpy.world_object.WorldObject
        :type controlled_joints: list
        :type base_pose: PoseStamped
        """
        if self.has_robot():
            raise RobotExistsException(u'A robot is already loaded')
        self.add_thing(robot_urdf,
                       name=self._robot_name,
                       base_pose=base_pose,
                       controlled_joints=controlled_joints,
                       ignored_pairs=ignored_pairs,
                       added_pairs=added_pairs)
        logging.loginfo(u'--> added {} to world'.format(self._robot_name))

    @property
    def robot(self):
        """
        :rtype: Robot
        """
        return self.get_object(self._robot_name)

    def has_robot(self):
        """
        :rtype: bool
        """
        try:
            self.robot
        except:
            return False
        return True

    def set_robot_joint_state(self, joint_state):
        """
        Set the current joint state readings for a robot in the world.
        :param joint_state: joint name -> SingleJointState
        :type joint_state: dict
        """
        self.set_object_joint_state(self._robot_name, joint_state)

    def remove_robot(self):
        self.__remove_thing(self._robot_name)
        logging.loginfo(u'<-- removed robot {} from world'.format(self._robot_name))
        self._robot_name = None
        self.reset_cache()
        # self.km_model.clean_structure()
        # self.km_model.dispatch_events()

    def reset_pb_subworld(self):
        self.pb_subworld = self.km_model.get_active_geometry(self.km_model._symbol_co_map.keys())
        symbols = self.pb_subworld.free_symbols
        for symbol in symbols:
            self.god_map.register_symbol(symbol)

    @memoize
    def get_split_chain(self, root_path, tip_path, joints=True, links=True, fixed=True):
        if root_path == tip_path:
            return [], [], []
        root_chain = self.get_simple_chain(self.world_frame, root_path, False, True, True)
        tip_chain = self.get_simple_chain(self.world_frame, tip_path, False, True, True)
        for i in range(min(len(root_chain), len(tip_chain))):
            if root_chain[i] != tip_chain[i]:
                break
        else:  # if not break
            i += 1
        connection = tip_chain[i - 1]
        root_chain = self.get_simple_chain(connection, root_path, joints, links, fixed)
        if links:
            root_chain = root_chain[1:]
        root_chain.reverse()
        tip_chain = self.get_simple_chain(connection, tip_path, joints, links, fixed)
        if links:
            tip_chain = tip_chain[1:]
        return root_chain, [connection] if links else [], tip_chain

    @memoize
    def get_chain(self, root, tip, joints=True, links=True, fixed=True):
        """
        :type root: str
        :type tip: str
        :type joints: bool
        :type links: bool
        :type fixed: bool
        :rtype: list
        """
        root_chain, connection, tip_chain = self.get_split_chain(root, tip, joints, links, fixed)
        return root_chain + connection + tip_chain

    @memoize
    def get_simple_chain(self, root_path, tip_path, joints=True, links=True, fixed=True):
        """
        :type root_path: Path
        :type tip_path: Path
        :type joints: bool
        :type links: bool
        :type fixed: bool
        :rtype: list
        """
        chain = []
        if links:
            chain.append(tip_path)
        link_path = tip_path
        while link_path != root_path:
            link = self.km_model.get_data(link_path)
            joint = link.parent_joint
            parent = link.parent

            if joints:
                if fixed or not self.km_model.get_data(joint).type == 'fixed':  # fixme
                    chain.append(joint)
            if links:
                chain.append(parent)
            link_path = parent
        chain.reverse()
        return chain

    @profile
    def get_fk_expression(self, root_path, tip_path):
        """
        :type root_link: str
        :type tip_link: str
        :return: 4d matrix describing the transformation from root_link to tip_link
        :rtype: spw.Matrix
        """
        fk = w.eye(4)
        root_chain, _, tip_chain = self.get_split_chain(root_path, tip_path, joints=False, links=True)
        for frame_name in root_chain:
            fk = w.dot(fk, w.inverse_frame(self.km_model.get_data(frame_name).to_parent))
        for frame_name in tip_chain:
            fk = w.dot(fk, self.km_model.get_data(frame_name).to_parent)
        # FIXME there is some reference fuckup going on, but i don't know where; deepcopy is just a quick fix
        return deepcopy(fk)

    @profile
    def get_fk_pose(self, root_path, tip_path):
        # try:
        homo_m = self.get_fk_np(root_path, tip_path)
        p = PoseStamped()
        p.header.frame_id = root_path[-1]
        p.pose = homo_matrix_to_pose(homo_m)
        # except Exception as e:
        #     traceback.print_exc()
        #     pass
        return p

    @profile
    def get_fk_np(self, root_path, tip_path):
        data = self.god_map.get_values(self._fks[root_path, tip_path].str_params)
        return self._fks[root_path, tip_path].call2(data)

    def get_attached_object_names(self):
        return [path[-1] for path in self.attached_objects]

    @profile
    def init_fast_fks(self, *args, **kwargs):
        def f(key):
            root, tip = key
            fk = self.get_fk_expression(root, tip)
            m = w.speed_up(fk, w.free_symbols(fk))
            return m

        self._fks = KeyDefaultDict(f)

    def get_link_path(self, object_name, link_name):
        """
        :type object_name: str
        :type link_name: str
        :rtype: Path
        """
        path = Path(object_name) + ('links', link_name)
        if object_name == self._robot_name:
            if path in self.attached_objects:
                return self.attached_objects[path]
        return path

    def get_joint_path(self, object_name, link_name):
        return Path(object_name) + ('joints', link_name)

    def attach_existing_obj_to_robot(self, name, link):
        """
        :param name: name of the existing object
        :type name: name
        """
        object_ = self.get_object(name)
        object_root = object_.get_root()

        joint_path = self.get_joint_path(self._robot_name, name)
        parent_path = self.get_link_path(self._robot_name, link)
        child_path = self.get_link_path(name, object_root)

        casadi_pose = w.Matrix(self.get_fk_np(parent_path, child_path))

        joint_operation = ExecFunction(joint_path,
                                       FixedJoint,
                                       CPath(parent_path),
                                       CPath(child_path),
                                       casadi_pose)

        self.km_model.apply_operation('create {}'.format(joint_path), joint_operation)

        self.km_model.apply_operation('connect {} {}'.format(parent_path, child_path),
                                      CreateURDFFrameConnection(joint_path, parent_path, child_path))
        self.km_model.apply_operation('attach {} to {}'.format(child_path, parent_path),
                                      ExecFunction(Path([self._robot_name, 'attached_objects']),
                                                   lambda attached_objects, new_object: attached_objects.union(
                                                       {new_object}),
                                                   Path([self._robot_name, 'attached_objects']),
                                                   str(name)))
        self.reset_cache()
        self.get_object(name).base_pose = Pose(orientation=Quaternion(w=1))
        # self.km_model.clean_structure()
        # self.km_model.dispatch_events()
        self._objects_names.remove(name)
        self.attached_objects[self.get_link_path(self._robot_name, name)] = child_path

        self.robot.update_self_collision_matrix(added_links=set(product(self.robot.get_links_with_collision(),
                                                                        object_.get_links_with_collision())))
        logging.loginfo(u'--> attached object {} on link {}'.format(name, link))

    def detach(self, joint_name, from_obj=None):
        if joint_name not in self.robot.get_joint_names():
            raise UnknownBodyException(u'"{}" has not link "{}"'.format(self.robot.get_name(), joint_name))
        if from_obj is None:
            from_obj = self._robot_name
        elif from_obj != self._robot_name:
            raise UnsupportedOptionException(u'only detach from robot supported')
        o = self.get_object(from_obj)
        joint_path = self.get_joint_path(from_obj, joint_name)
        parent_path = o.get_parent_path_of_joint(joint_name)
        child_path = o.get_child_path_of_joint(joint_name)

        child_name = child_path[0]
        if child_name != self._robot_name:
            child_obj = self.get_object(child_name)
            o_in_w = self.get_fk_pose(Path(self.world_frame), child_obj.get_link_path(child_obj.get_root())).pose
        try:
            self.km_model.remove_operation('attach {} to {}'.format(child_path, parent_path))
            self.km_model.remove_operation('connect {} {}'.format(parent_path, child_path))
            self.km_model.remove_operation('create {}'.format(joint_path))
        except Exception as e:
            raise UnknownBodyException(u'can\'t detach: {}\n{}'.format(joint_name, e))

        self.reset_cache()
        if child_name != self._robot_name:
            o = self.get_object(from_obj)
            child_obj = self.get_object(child_name)
            child_obj.base_pose = o_in_w
            logging.loginfo(u'<-- detached {} from link {}'.format(joint_name, parent_path[-1]))
            o.update_self_collision_matrix(removed_links=[child_obj.get_link_names()])

        self._objects_names.append(str(child_path[:-2]))
        # fixme remove pr2 arm

    def get_robot_collision_matrix(self, min_dist):
        robot_name = self.robot.get_name()
        collision_matrix = self.robot.get_self_collision_matrix()
        collision_matrix2 = {}
        for link1, link2 in collision_matrix:
            # FIXME should I use the minimum of both distances?
            if self.robot.link_order(link1, link2):
                collision_matrix2[link1, robot_name, link2] = min_dist[link1]
            else:
                collision_matrix2[link2, robot_name, link1] = min_dist[link1]
        return collision_matrix2

    def collision_goals_to_collision_matrix(self, collision_goals, min_dist):
        """
        :param collision_goals: list of CollisionEntry
        :type collision_goals: list
        :return: dict mapping (robot_link, body_b, link_b) -> min allowed distance
        :rtype: dict
        """
        collision_goals = self.verify_collision_entries(collision_goals)
        min_allowed_distance = {}
        for collision_entry in collision_goals:  # type: CollisionEntry
            if self.is_avoid_all_self_collision(collision_entry):
                min_allowed_distance.update(self.get_robot_collision_matrix(min_dist))
                continue
            assert len(collision_entry.robot_links) == 1
            assert len(collision_entry.link_bs) == 1
            key = (collision_entry.robot_links[0], collision_entry.body_b, collision_entry.link_bs[0])
            r_key = (collision_entry.link_bs[0], collision_entry.body_b, collision_entry.robot_links[0])
            if self.is_allow_collision(collision_entry):
                if self.all_link_bs(collision_entry):
                    for key2 in list(min_allowed_distance.keys()):
                        if key[0] == key2[0] and key[1] == key2[1]:
                            del min_allowed_distance[key2]
                elif key in min_allowed_distance:
                    del min_allowed_distance[key]
                elif r_key in min_allowed_distance:
                    del min_allowed_distance[r_key]

            elif self.is_avoid_collision(collision_entry):
                min_allowed_distance[key] = min_dist[key[0]]
            else:
                raise Exception('todo')
        return min_allowed_distance

    def verify_collision_entries(self, collision_goals):
        for ce in collision_goals:  # type: CollisionEntry
            if ce.type in [CollisionEntry.ALLOW_ALL_COLLISIONS,
                           CollisionEntry.AVOID_ALL_COLLISIONS]:
                # logging.logwarn(u'ALLOW_ALL_COLLISIONS and AVOID_ALL_COLLISIONS deprecated, use AVOID_COLLISIONS and'
                #               u'ALLOW_COLLISIONS instead with ALL constant instead.')
                if ce.type == CollisionEntry.ALLOW_ALL_COLLISIONS:
                    ce.type = CollisionEntry.ALLOW_COLLISION
                else:
                    ce.type = CollisionEntry.AVOID_COLLISION

        for ce in collision_goals:  # type: CollisionEntry
            if CollisionEntry.ALL in ce.robot_links and len(ce.robot_links) != 1:
                raise PhysicsWorldException(u'ALL used in robot_links, but it\'s not the only entry')
            if CollisionEntry.ALL in ce.link_bs and len(ce.link_bs) != 1:
                raise PhysicsWorldException(u'ALL used in link_bs, but it\'s not the only entry')
            if ce.body_b == CollisionEntry.ALL and not self.all_link_bs(ce):
                raise PhysicsWorldException(u'if body_b == ALL, link_bs has to be ALL as well')

        self.are_entries_known(collision_goals)

        for ce in collision_goals:
            if not ce.robot_links:
                ce.robot_links = [CollisionEntry.ALL]
            if not ce.link_bs:
                ce.link_bs = [CollisionEntry.ALL]

        for i, ce in enumerate(reversed(collision_goals)):
            if self.is_avoid_all_collision(ce):
                collision_goals = collision_goals[len(collision_goals) - i - 1:]
                break
            if self.is_allow_all_collision(ce):
                collision_goals = collision_goals[len(collision_goals) - i:]
                break
        else:
            ce = CollisionEntry()
            ce.type = CollisionEntry.AVOID_COLLISION
            ce.robot_links = [CollisionEntry.ALL]
            ce.body_b = CollisionEntry.ALL
            ce.link_bs = [CollisionEntry.ALL]
            ce.min_dist = -1
            collision_goals.insert(0, ce)

        # split body bs
        collision_goals = self.split_body_b(collision_goals)

        # split robot links
        collision_goals = self.robot_related_stuff(collision_goals)

        # split link_bs
        collision_goals = self.split_link_bs(collision_goals)

        return collision_goals

    def are_entries_known(self, collision_goals):
        robot_name = self.robot.get_name()
        robot_links = set(self.robot.get_link_names())
        for collision_entry in collision_goals:
            if not (collision_entry.body_b == robot_name or
                    collision_entry.body_b in self.get_object_names() or
                    self.all_body_bs(collision_entry)):
                raise UnknownBodyException(u'body b \'{}\' unknown'.format(collision_entry.body_b))
            if not self.all_robot_links(collision_entry):
                for robot_link in collision_entry.robot_links:
                    if robot_link not in robot_links:
                        raise UnknownBodyException(u'robot link \'{}\' unknown'.format(robot_link))
            if collision_entry.body_b == robot_name:
                for robot_link in collision_entry.link_bs:
                    if robot_link != CollisionEntry.ALL and robot_link not in robot_links:
                        raise UnknownBodyException(
                            u'link b \'{}\' of body \'{}\' unknown'.format(robot_link, collision_entry.body_b))
            elif not self.all_body_bs(collision_entry) and not self.all_link_bs(collision_entry):
                object_links = self.get_object(collision_entry.body_b).get_link_names()
                for link_b in collision_entry.link_bs:
                    if link_b not in object_links:
                        raise UnknownBodyException(
                            u'link b \'{}\' of body \'{}\' unknown'.format(link_b, collision_entry.body_b))

    def split_link_bs(self, collision_goals):
        # FIXME remove the side effects of these three methods
        i = 0
        while i < len(collision_goals):
            collision_entry = collision_goals[i]
            if self.is_avoid_all_self_collision(collision_entry):
                i += 1
                continue
            if self.all_link_bs(collision_entry):
                if collision_entry.body_b == self.robot.get_name():
                    new_ces = []
                    link_bs = self.robot.get_possible_collisions(list(collision_entry.robot_links)[0])
                elif [x for x in collision_goals[i:] if
                      x.robot_links == collision_entry.robot_links and
                      x.body_b == collision_entry.body_b and not self.all_link_bs(x)]:
                    new_ces = []
                    link_bs = self.get_object(collision_entry.body_b).get_link_names_with_collision()
                else:
                    i += 1
                    continue
                collision_goals.remove(collision_entry)
                for link_b in link_bs:
                    ce = CollisionEntry()
                    ce.type = collision_entry.type
                    ce.robot_links = collision_entry.robot_links
                    ce.body_b = collision_entry.body_b
                    ce.min_dist = collision_entry.min_dist
                    ce.link_bs = [link_b]
                    new_ces.append(ce)
                for new_ce in new_ces:
                    collision_goals.insert(i, new_ce)
                i += len(new_ces)
                continue
            elif len(collision_entry.link_bs) > 1:
                collision_goals.remove(collision_entry)
                for link_b in collision_entry.link_bs:
                    ce = CollisionEntry()
                    ce.type = collision_entry.type
                    ce.robot_links = collision_entry.robot_links
                    ce.body_b = collision_entry.body_b
                    ce.link_bs = [link_b]
                    ce.min_dist = collision_entry.min_dist
                    collision_goals.insert(i, ce)
                i += len(collision_entry.link_bs)
                continue
            i += 1
        return collision_goals

    def robot_related_stuff(self, collision_goals):
        i = 0
        # FIXME detached objects get returned by get controlled links
        controlled_robot_links = self.robot.get_controlled_links()
        while i < len(collision_goals):
            collision_entry = collision_goals[i]
            if self.is_avoid_all_self_collision(collision_entry):
                i += 1
                continue
            if self.all_robot_links(collision_entry):
                collision_goals.remove(collision_entry)

                new_ces = []
                for robot_link in controlled_robot_links:
                    ce = CollisionEntry()
                    ce.type = collision_entry.type
                    ce.robot_links = [robot_link]
                    ce.body_b = collision_entry.body_b
                    ce.min_dist = collision_entry.min_dist
                    ce.link_bs = collision_entry.link_bs
                    new_ces.append(ce)

                for new_ce in new_ces:
                    collision_goals.insert(i, new_ce)
                i += len(new_ces)
                continue
            elif len(collision_entry.robot_links) > 1:
                collision_goals.remove(collision_entry)
                for robot_link in collision_entry.robot_links:
                    ce = CollisionEntry()
                    ce.type = collision_entry.type
                    ce.robot_links = [robot_link]
                    ce.body_b = collision_entry.body_b
                    ce.min_dist = collision_entry.min_dist
                    ce.link_bs = collision_entry.link_bs
                    collision_goals.insert(i, ce)
                i += len(collision_entry.robot_links)
                continue
            i += 1
        return collision_goals

    def split_body_b(self, collision_goals):
        i = 0
        while i < len(collision_goals):
            collision_entry = collision_goals[i]
            if self.all_body_bs(collision_entry):
                collision_goals.remove(collision_entry)
                new_ces = []
                for body_b in [self.robot.get_name()] + self.get_object_names():
                    ce = CollisionEntry()
                    ce.type = collision_entry.type
                    ce.robot_links = collision_entry.robot_links
                    ce.min_dist = collision_entry.min_dist
                    ce.body_b = body_b
                    ce.link_bs = collision_entry.link_bs
                    new_ces.append(ce)
                for new_ce in reversed(new_ces):
                    collision_goals.insert(i, new_ce)
                i += len(new_ces)
                continue
            i += 1
        return collision_goals

    def all_robot_links(self, collision_entry):
        return CollisionEntry.ALL in collision_entry.robot_links and len(collision_entry.robot_links) == 1

    def all_link_bs(self, collision_entry):
        return CollisionEntry.ALL in collision_entry.link_bs and len(collision_entry.link_bs) == 1 or \
               not collision_entry.link_bs

    def all_body_bs(self, collision_entry):
        return collision_entry.body_b == CollisionEntry.ALL

    def is_avoid_collision(self, collision_entry):
        return collision_entry.type in [CollisionEntry.AVOID_COLLISION, CollisionEntry.AVOID_ALL_COLLISIONS]

    def is_allow_collision(self, collision_entry):
        return collision_entry.type in [CollisionEntry.ALLOW_COLLISION, CollisionEntry.ALLOW_ALL_COLLISIONS]

    def is_avoid_all_self_collision(self, collision_entry):
        """
        :type collision_entry: CollisionEntry
        :return: bool
        """
        return self.is_avoid_collision(collision_entry) \
               and self.all_robot_links(collision_entry) \
               and collision_entry.body_b == self.robot.get_name() \
               and self.all_link_bs(collision_entry)

    def is_allow_all_self_collision(self, collision_entry):
        """
        :type collision_entry: CollisionEntry
        :return: bool
        """
        return self.is_allow_collision(collision_entry) \
               and self.all_robot_links(collision_entry) \
               and collision_entry.body_b == self.robot.get_name() \
               and self.all_link_bs(collision_entry)

    def is_avoid_all_collision(self, collision_entry):
        """
        :type collision_entry: CollisionEntry
        :return: bool
        """
        return self.is_avoid_collision(collision_entry) \
               and self.all_robot_links(collision_entry) \
               and self.all_body_bs(collision_entry) \
               and self.all_link_bs(collision_entry)

    def is_allow_all_collision(self, collision_entry):
        """
        :type collision_entry: CollisionEntry
        :return: bool
        """
        return self.is_allow_collision(collision_entry) \
               and self.all_robot_links(collision_entry) \
               and self.all_body_bs(collision_entry) \
               and self.all_link_bs(collision_entry)

    def reset_cache(self, *args, **kwargs):
        states = {}
        for key, value in self.km_model.data_tree.data_tree.items():
            if isinstance(value, Robot):
                states[key] = self.get_object(key).dump_state()

        self.km_model.clean_structure()
        self.km_model.dispatch_events()
        for method_name in dir(self):
            try:
                getattr(self, method_name).memo.clear()
            except:
                pass
        for object_name, state in states.items():
            if self.km_model.has_data(object_name):
                self.get_object(object_name).load_state(state)<|MERGE_RESOLUTION|>--- conflicted
+++ resolved
@@ -11,7 +11,7 @@
 from geometry_msgs.msg import PoseStamped, Pose, Quaternion
 from giskard_msgs.msg import CollisionEntry, WorldBody
 
-from giskardpy import cas_wrapper as w
+from giskardpy import casadi_wrapper as w
 from giskardpy import identifier
 from giskardpy import logging
 from giskardpy.data_types import Collisions, Collision
@@ -335,12 +335,8 @@
 
     # Robot ------------------------------------------------------------------------------------------------------------
 
-<<<<<<< HEAD
+    @profile
     def add_robot(self, robot_urdf, base_pose, controlled_joints, ignored_pairs, added_pairs):
-=======
-    @profile
-    def add_robot(self, robot, base_pose, controlled_joints, ignored_pairs, added_pairs):
->>>>>>> 6712c9f3
         """
         :type robot: giskardpy.world_object.WorldObject
         :type controlled_joints: list

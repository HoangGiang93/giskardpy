--- conflicted
+++ resolved
@@ -66,22 +66,9 @@
 
 
     def compile(self):
-<<<<<<< HEAD
-=======
-        a = ''.join(str(x) for x in sorted(chain([(x,) for x in self.soft_constraints.keys()],
-                                                 self.hard_constraints.keys(),
-                                                 self.joint_constraints.keys())))
-        function_hash = hashlib.md5((a + self.robot.get_urdf_str()).encode('utf-8')).hexdigest()
-        path_to_functions = self.path_to_functions + function_hash
->>>>>>> 6712c9f3
         self.qp_problem_builder = QProblemBuilder(self.joint_constraints,
                                                   self.soft_constraints,
-<<<<<<< HEAD
-                                                  self.joint_to_symbols_str.values())
-=======
-                                                  list(self.joint_to_symbols_str.values()),
-                                                  path_to_functions)
->>>>>>> 6712c9f3
+                                                  list(self.joint_to_symbols_str.values()))
 
     @profile
     def get_cmd(self, substitutions, nWSR=None):

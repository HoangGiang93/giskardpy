import datetime
import os
from collections import OrderedDict, defaultdict
from copy import deepcopy
from time import time
from typing import List, Dict, Tuple, Type, Union, Optional

import matplotlib.pyplot as plt
import numpy as np
import pandas as pd

from giskardpy import casadi_wrapper as w, identifier
from giskardpy.configs.data_types import SupportedQPSolver
from giskardpy.data_types import JointStates, _JointState
from giskardpy.exceptions import OutOfJointLimitsException, \
    HardConstraintsViolatedException, QPSolverException, InfeasibleException
from giskardpy.god_map import GodMap
from giskardpy.model.world import WorldTree
from giskardpy.my_types import derivative_joint_map, Derivatives
<<<<<<< HEAD
from giskardpy.qp.constraint import VelocityConstraint, InequalityConstraint, EqualityConstraint
=======
from giskardpy.qp.constraint import DerivativeConstraint, IntegralConstraint
>>>>>>> df8864ee
from giskardpy.qp.free_variable import FreeVariable
from giskardpy.qp.next_command import NextCommands
from giskardpy.qp.qp_solver import QPSolver
from giskardpy.utils import logging
from giskardpy.utils.utils import memoize, create_path, suppress_stdout, get_all_classes_in_package


def save_pandas(dfs, names, path):
    folder_name = f'{path}/pandas_{datetime.datetime.now().strftime("%Yy-%mm-%dd--%Hh-%Mm-%Ss")}/'
    create_path(folder_name)
    for df, name in zip(dfs, names):
        csv_string = 'name\n'
        with pd.option_context('display.max_rows', None, 'display.max_columns', None):
            if df.shape[1] > 1:
                for column_name, column in df.T.items():
                    zero_filtered_column = column.replace(0, pd.np.nan).dropna(how='all').replace(pd.np.nan, 0)
                    csv_string += zero_filtered_column.add_prefix(column_name + '||').to_csv(float_format='%.4f')
            else:
                csv_string += df.to_csv(float_format='%.4f')
        file_name2 = f'{folder_name}{name}.csv'
        with open(file_name2, 'w') as f:
            f.write(csv_string)


class Parent:
    free_variables: List[FreeVariable]
    constraints: List[IntegralConstraint]
    velocity_constraints: List[DerivativeConstraint]

    def __init__(self,
                 free_variables: List[FreeVariable],
                 constraints: List[IntegralConstraint],
                 derivative_constraints: List[DerivativeConstraint],
                 sample_period: float, prediction_horizon: int, order: Derivatives,):
        self.free_variables = free_variables  # type: list[FreeVariable]
        self.constraints = constraints  # type: list[IntegralConstraint]
        self.derivative_constraints = derivative_constraints  # type: list[DerivativeConstraint]
        self.prediction_horizon = prediction_horizon
        self.dt = sample_period
        self.order = order

    def replace_hack(self, expression: Union[float, w.Expression], new_value):
        if not isinstance(expression, w.Expression):
            return expression
        hack = GodMap().to_symbol(identifier.hack)
        expression.s = w.ca.substitute(expression.s, hack.s, new_value)
        return expression

    def get_derivative_constraints(self, derivative: Derivatives) -> List[DerivativeConstraint]:
        return [c for c in self.derivative_constraints if c.derivative == derivative]

    @property
    def velocity_constraints(self) -> List[DerivativeConstraint]:
        return self.get_derivative_constraints(Derivatives.velocity)

    @property
    def acceleration_constraints(self) -> List[DerivativeConstraint]:
        return self.get_derivative_constraints(Derivatives.acceleration)

    @property
    def jerk_constraints(self) -> List[DerivativeConstraint]:
        return self.get_derivative_constraints(Derivatives.jerk)

    def _sorter(self, *args):
        """
        Sorts every arg dict individually and then appends all of them.
        :arg args: a bunch of dicts
        :return: list
        """
        result = []
        result_names = []
        for arg in args:
            result.extend(self.__helper(arg))
            result_names.extend(self.__helper_names(arg))
        return result, result_names

    def __helper(self, param):
        return [x for _, x in sorted(param.items())]

    def __helper_names(self, param):
        return [x for x, _ in sorted(param.items())]


class H(Parent):
<<<<<<< HEAD
    def __init__(self, free_variables, constraints, velocity_constraints, sample_period, prediction_horizon, order,
                 default_limits=False):
        super().__init__(sample_period, prediction_horizon, order)
        self.free_variables = free_variables
        self.constraints = constraints  # type: list[InequalityConstraint]
        self.velocity_constraints = velocity_constraints  # type: list[velocity_constraints]
=======
    def __init__(self,
                 free_variables: List[FreeVariable],
                 constraints: List[IntegralConstraint],
                 derivative_constraints: List[DerivativeConstraint],
                 sample_period: float,
                 prediction_horizon: int,
                 order: Derivatives,
                 default_limits: bool = False):
        super().__init__(free_variables, constraints, derivative_constraints, sample_period, prediction_horizon, order)
>>>>>>> df8864ee
        self.height = 0
        self._compute_height()
        self.evaluated = True

    def _compute_height(self):
        self.height = self.number_of_free_variables_with_horizon()
        self.height += self.number_of_constraint_derivative_variables()
        self.height += self.number_of_constraint_error_variables()

    @property
    def width(self):
        return self.height

    def number_of_free_variables_with_horizon(self):
        h = 0
        for v in self.free_variables:
            h += (min(v.order, self.order)) * self.prediction_horizon
        return h

    def number_of_constraint_derivative_variables(self):
        h = 0
        for d in range(Derivatives.velocity, self.order + 1):
            d = Derivatives(d)
            for c in self.get_derivative_constraints(d):
                h += c.control_horizon
        return h

    def number_of_constraint_error_variables(self):
        return len(self.constraints)

    @profile
    def weights(self):
        params = []
        weights = defaultdict(dict)  # maps order to joints
        for t in range(self.prediction_horizon):
            for v in self.free_variables:  # type: FreeVariable
                for o in Derivatives.range(Derivatives.velocity, min(v.order, self.order)):
                    o = Derivatives(o)
                    weights[o][f't{t:03}/{v.position_name}/{o}'] = v.normalized_weight(t, o,
                                                                                       self.prediction_horizon,
                                                                                       evaluated=self.evaluated)
        for _, weight in sorted(weights.items()):
            params.append(weight)

        for d in Derivatives.range(Derivatives.velocity, self.order):
            derivative_constr_weights = {}
            for t in range(self.prediction_horizon):
                d = Derivatives(d)
                for c in self.get_derivative_constraints(d):  # type: DerivativeConstraint
                    if t < c.control_horizon:
                        derivative_constr_weights[f't{t:03}/{c.name}'] = c.normalized_weight(t)
            params.append(derivative_constr_weights)

        error_slack_weights = {f'{c.name}/error': c.normalized_weight(self.prediction_horizon) for c in
                               self.constraints}

        params.append(error_slack_weights)
        weights, _ = self._sorter(*params)
        for i in range(len(weights)):
            weights[i] = self.replace_hack(weights[i], 0)
        return weights


class B(Parent):
<<<<<<< HEAD
    def __init__(self, free_variables, constraints, velocity_constraints, sample_period, prediction_horizon, order,
                 default_limits=False):
        super().__init__(sample_period, prediction_horizon, order)
        self.free_variables = free_variables  # type: list[FreeVariable]
        self.constraints = constraints  # type: list[InequalityConstraint]
        self.velocity_constraints = velocity_constraints  # type: list[VelocityConstraint]
=======

    def __init__(self,
                 free_variables: List[FreeVariable],
                 constraints: List[IntegralConstraint],
                 derivative_constraints: List[DerivativeConstraint],
                 sample_period: float,
                 prediction_horizon: int,
                 order: Derivatives,
                 default_limits: bool = False):
        super().__init__(free_variables, constraints, derivative_constraints, sample_period, prediction_horizon, order)
>>>>>>> df8864ee
        self.no_limits = 1e4
        self.evaluated = True
        self.default_limits = default_limits

    def get_derivative_slack_limits(self, derivative: Derivatives) \
            -> Tuple[Dict[str, w.Expression], Dict[str, w.Expression]]:
        lower_slack = {}
        upper_slack = {}
        for t in range(self.prediction_horizon):
            for c in self.get_derivative_constraints(derivative):
                if t < c.control_horizon:
                    lower_slack[f't{t:03}/{c.name}'] = c.lower_slack_limit[t]
                    upper_slack[f't{t:03}/{c.name}'] = c.upper_slack_limit[t]
        return lower_slack, upper_slack

    def get_lower_error_slack_limits(self):
        return {f'{c.name}/error': c.lower_slack_limit for c in self.constraints}

    def get_upper_error_slack_limits(self):
        return {f'{c.name}/error': c.upper_slack_limit for c in self.constraints}

    def __call__(self):
        lb = defaultdict(dict)
        ub = defaultdict(dict)
        for t in range(self.prediction_horizon):
            for v in self.free_variables:  # type: FreeVariable
                for derivative in Derivatives.range(Derivatives.velocity, min(v.order, self.order)):
                    if t == self.prediction_horizon - 1 \
                            and derivative < min(v.order, self.order) \
                            and self.prediction_horizon > 2:  # and False:
                        lb[derivative][f't{t:03}/{v.name}/{derivative}'] = 0
                        ub[derivative][f't{t:03}/{v.name}/{derivative}'] = 0
                    else:
                        lb[derivative][f't{t:03}/{v.name}/{derivative}'] = v.get_lower_limit(derivative, evaluated=self.evaluated)
                        ub[derivative][f't{t:03}/{v.name}/{derivative}'] = v.get_upper_limit(derivative, evaluated=self.evaluated)
        lb_params = []
        ub_params = []
        for derivative, x in sorted(lb.items()):
            lb_params.append(x)
        for derivative, x in sorted(ub.items()):
            ub_params.append(x)

        for d in range(Derivatives.velocity, self.order + 1):
            d = Derivatives(d)
            lower_slack, upper_slack = self.get_derivative_slack_limits(d)
            lb_params.append(lower_slack)
            ub_params.append(upper_slack)

        lb_params.append(self.get_lower_error_slack_limits())
        ub_params.append(self.get_upper_error_slack_limits())

        lb, self.names = self._sorter(*lb_params)
        ub, _ = self._sorter(*ub_params)
        for i in range(len(lb)):
            lb[i] = self.replace_hack(lb[i], 0)
            ub[i] = self.replace_hack(ub[i], 0)
        return lb, ub


class BA(Parent):

    def __init__(self,
                 free_variables: List[FreeVariable],
                 constraints: List[IntegralConstraint],
                 derivative_constraints: List[DerivativeConstraint],
                 sample_period: float,
                 prediction_horizon: int,
                 order: Derivatives,
                 default_limits=False):
        super().__init__(free_variables, constraints, derivative_constraints, sample_period, prediction_horizon, order)
        self.round_to = 5
        self.round_to2 = 10
        self.default_limits = default_limits
        self.evaluated = True

    def get_derivative_Ax_limits(self, derivative: Derivatives) \
            -> Tuple[Dict[str, w.Expression], Dict[str, w.Expression]]:
        lower = {}
        upper = {}
        for t in range(self.prediction_horizon):
            for c in self.get_derivative_constraints(derivative):
                if t < c.control_horizon:
                    lower[f't{t:03}/{c.name}'] = w.limit(c.lower_limit[t] * self.dt,
                                                         -c.normalization_factor * self.dt,
                                                         c.normalization_factor * self.dt)
                    upper[f't{t:03}/{c.name}'] = w.limit(c.upper_limit[t] * self.dt,
                                                         -c.normalization_factor * self.dt,
                                                         c.normalization_factor * self.dt)
        return lower, upper

    @memoize
    def get_lower_constraint_error(self):
        return {f'{c.name}/e': w.limit(c.lower_error,
                                       -c.velocity_limit * self.dt * c.control_horizon,
                                       c.velocity_limit * self.dt * c.control_horizon)
                for c in self.constraints}

    @memoize
    def get_upper_constraint_error(self):
        return {f'{c.name}/e': w.limit(c.upper_error,
                                       -c.velocity_limit * self.dt * c.control_horizon,
                                       c.velocity_limit * self.dt * c.control_horizon)
                for c in self.constraints}

    def __call__(self) -> tuple:
        lb = {}
        ub = {}
        # position limits
        for t in range(self.prediction_horizon):
            for v in self.free_variables:  # type: FreeVariable
                if v.has_position_limits():
                    normal_lower_bound = v.get_lower_limit(Derivatives.position, False,
                                                           evaluated=self.evaluated) - v.get_symbol(Derivatives.position)
                    normal_upper_bound = v.get_upper_limit(Derivatives.position, False,
                                                           evaluated=self.evaluated) - v.get_symbol(Derivatives.position)
                    if self.default_limits:
                        if self.order >= Derivatives.jerk:
                            lower_vel = w.min(v.get_upper_limit(derivative=Derivatives.velocity,
                                                                default=False,
                                                                evaluated=True) * self.dt,
                                              v.get_upper_limit(derivative=Derivatives.jerk,
                                                                default=False,
                                                                evaluated=self.evaluated) * self.dt ** 3)
                            upper_vel = w.max(v.get_lower_limit(derivative=Derivatives.velocity,
                                                                default=False,
                                                                evaluated=True) * self.dt,
                                              v.get_lower_limit(derivative=Derivatives.jerk,
                                                                default=False,
                                                                evaluated=self.evaluated) * self.dt ** 3)
                        else:
                            lower_vel = w.min(v.get_upper_limit(derivative=Derivatives.velocity,
                                                                default=False,
                                                                evaluated=True) * self.dt,
                                              v.get_upper_limit(derivative=Derivatives.acceleration,
                                                                default=False,
                                                                evaluated=self.evaluated) * self.dt ** 2)
                            upper_vel = w.max(v.get_lower_limit(derivative=Derivatives.velocity,
                                                                default=False,
                                                                evaluated=True) * self.dt,
                                              v.get_lower_limit(derivative=Derivatives.acceleration,
                                                                default=False,
                                                                evaluated=self.evaluated) * self.dt ** 2)
                        lower_bound = w.if_greater(normal_lower_bound, 0,
                                                   if_result=lower_vel,
                                                   else_result=normal_lower_bound)
                        lb[f't{t:03d}/{v.name}/p_limit'] = lower_bound

                        upper_bound = w.if_less(normal_upper_bound, 0,
                                                if_result=upper_vel,
                                                else_result=normal_upper_bound)
                        ub[f't{t:03d}/{v.name}/p_limit'] = upper_bound
                    else:
                        lb[f't{t:03d}/{v.name}/p_limit'] = normal_lower_bound
                        ub[f't{t:03d}/{v.name}/p_limit'] = normal_upper_bound

        l_last_stuff = defaultdict(dict)
        u_last_stuff = defaultdict(dict)
        for v in self.free_variables:
<<<<<<< HEAD
            for o in range(1, min(v.order, self.order) - 1):
                o = Derivatives(o)
                l_last_stuff[o][f'{v.position_name}/last_{o}'] = v.get_symbol(o)
                u_last_stuff[o][f'{v.position_name}/last_{o}'] = v.get_symbol(o)
=======
            for o in Derivatives.range(Derivatives.velocity, min(v.order, self.order)):
                l_last_stuff[o][f'{v.name}/last_{o}'] = w.round_down(v.get_symbol(o), self.round_to)
                u_last_stuff[o][f'{v.name}/last_{o}'] = w.round_up(v.get_symbol(o), self.round_to)
>>>>>>> df8864ee

        derivative_link = defaultdict(dict)
        for t in range(self.prediction_horizon - 1):
            for v in self.free_variables:
                for o in range(1, min(v.order, self.order)):
                    derivative_link[o][f't{t:03}/{o}/{v.name}/link'] = 0

        lb_params = [lb]
        ub_params = [ub]
        for o in range(1, self.order):
            lb_params.append(l_last_stuff[o])
            lb_params.append(derivative_link[o])
            ub_params.append(u_last_stuff[o])
            ub_params.append(derivative_link[o])

        for d in range(Derivatives.velocity, self.order + 1):
            d = Derivatives(d)
            lower, upper = self.get_derivative_Ax_limits(d)
            lb_params.append(lower)
            ub_params.append(upper)

        lb_params.append(self.get_lower_constraint_error())
        ub_params.append(self.get_upper_constraint_error())

        lbA, self.names = self._sorter(*lb_params)
        ubA, _ = self._sorter(*ub_params)

        for i in range(len(lbA)):
            lbA[i] = self.replace_hack(lbA[i], 0)
            ubA[i] = self.replace_hack(ubA[i], 0)
        return lbA, ubA


class A(Parent):
<<<<<<< HEAD
    def __init__(self, free_variables, constraints, velocity_constraints, sample_period, prediction_horizon, order,
                 default_limits=False):
        super().__init__(sample_period, prediction_horizon, order)
        self.free_variables = free_variables  # type: list[FreeVariable]
        self.constraints = constraints  # type: list[InequalityConstraint]
        self.velocity_constraints = velocity_constraints  # type: list[VelocityConstraint]
=======
    def __init__(self,
                 free_variables: List[FreeVariable],
                 constraints: List[IntegralConstraint],
                 derivative_constraints: List[DerivativeConstraint],
                 sample_period: float,
                 prediction_horizon: int,
                 order: Derivatives,

                 default_limits: bool = False):
        super().__init__(free_variables, constraints, derivative_constraints,
                         sample_period, prediction_horizon, order)
>>>>>>> df8864ee
        self.joints = {}
        self.height = 0
        self._compute_height()
        self.width = 0
        self._compute_width()
        self.default_limits = default_limits

    def _compute_height(self):
        # rows for position limits of non-continuous joints
        self.height = self.prediction_horizon * (self.num_position_limits())
        # rows for linking vel/acc/jerk
        self.height += self.number_of_joints * self.prediction_horizon * (self.order - 1)
        # rows for velocity constraints
        for i, c in enumerate(self.velocity_constraints):
            self.height += c.control_horizon
        # rows for acceleration constraints
        for i, c in enumerate(self.acceleration_constraints):
            self.height += c.control_horizon
        # rows for jerk constraints
        for i, c in enumerate(self.jerk_constraints):
            self.height += c.control_horizon
        # row for constraint error
        self.height += len(self.constraints)

    def _compute_width(self):
        # columns for joint vel/acc/jerk symbols
        self.width = self.number_of_joints * self.prediction_horizon * self.order
        # columns for velocity constraints
        for i, c in enumerate(self.velocity_constraints):
            self.width += c.control_horizon
        # columns for acceleration constraints
        for i, c in enumerate(self.acceleration_constraints):
            self.width += c.control_horizon
        # columns for jerk constraints
        for i, c in enumerate(self.jerk_constraints):
            self.width += c.control_horizon
        # slack variable for constraint error
        self.width += len(self.constraints)
        # constraints for getting out of hard limits
        # if self.default_limits:
        #     self.width += self.num_position_limits()

    @property
    def number_of_joints(self):
        return len(self.free_variables)

    @memoize
    def num_position_limits(self):
        return self.number_of_joints - self.num_of_continuous_joints()

    @memoize
    def num_of_continuous_joints(self):
        return len([v for v in self.free_variables if not v.has_position_limits()])

    def get_constraint_expressions(self):
        return self._sorter({c.name: c.expression for c in self.constraints})[0]

    def get_derivative_constraint_expressions(self, derivative: Derivatives):
        return self._sorter({c.name: c.expression for c in self.derivative_constraints if c.derivative == derivative})[
            0]

    def get_free_variable_symbols(self, order: Derivatives):
        return self._sorter({v.position_name: v.get_symbol(order) for v in self.free_variables})[0]

    @profile
    def construct_A(self):
        #         |   t1   |   tn   |   t1   |   tn   |   t1   |   tn   |   t1   |   tn   |
        #         |v1 v2 vn|v1 v2 vn|a1 a2 an|a1 a2 an|j1 j2 jn|j1 j2 jn|s1 s2 sn|s1 s2 sn|
        #         |-----------------------------------------------------------------------|
        #         |sp      |        |        |        |        |        |        |        |
        #         |   sp   |        |        |        |        |        |        |        |
        #         |      sp|        |        |        |        |        |        |        |
        #         |-----------------------------------------------------------------------|
        #         |sp      |sp      |        |        |        |        |        |        |
        #         |   sp   |   sp   |        |        |        |        |        |        |
        #         |      sp|      sp|        |        |        |        |        |        |
        #         |=======================================================================|
        #         | 1      |        |-sp     |        |        |        |        |        |
        #         |    1   |        |   -sp  |        |        |        |        |        |
        #         |       1|        |     -sp|        |        |        |        |        |
        #         |-----------------------------------------------------------------------|
        #         |-1      | 1      |        |-sp     |        |        |        |        |
        #         |   -1   |    1   |        |   -sp  |        |        |        |        |
        #         |      -1|       1|        |     -sp|        |        |        |        |
        #         |=======================================================================|
        #         |        |        | 1      |        |-sp     |        |-sp     |        |
        #         |        |        |    1   |        |   -sp  |        |   -sp  |        |
        #         |        |        |       1|        |     -sp|        |     -sp|        |
        #         |-----------------------------------------------------------------------|
        #         |        |        |-1      | 1      |        |-sp     |        |-sp     |
        #         |        |        |   -1   |    1   |        |   -sp  |        |   -sp  |
        #         |        |        |      -1|       1|        |     -sp|        |     -sp|
        #         |=======================================================================|
        #         |  J*sp  |        |        |        |        |        |   sp   |        |
        #         |-----------------------------------------------------------------------|
        #         |        |  J*sp  |        |        |        |        |        |   sp   |
        #         |-----------------------------------------------------------------------|
        #         |  J*sp  |  J*sp  |        |        |        |        | sp*ph  | sp*ph  |
        #         |-----------------------------------------------------------------------|

        #         |   t1   |   t2   |   t3   |   t3   |
        #         |v1 v2 vn|v1 v2 vn|v1 v2 vn|v1 v2 vn|
        #         |-----------------------------------|
        #         |sp      |        |        |        |
        #         |   sp   |        |        |        |
        #         |      sp|        |        |        |
        #         |sp      |sp      |        |        |
        #         |   sp   |   sp   |        |        |
        #         |      sp|      sp|        |        |
        #         |sp      |sp      |sp      |        |
        #         |   sp   |   sp   |   sp   |        |
        #         |      sp|      sp|      sp|        |
        #         |sp      |sp      |sp      |sp      |
        #         |   sp   |   sp   |   sp   |   sp   |
        #         |      sp|      sp|      sp|      sp|
        #         |===================================|
        number_of_joints = self.number_of_joints

        num_position_constraints = self.prediction_horizon * number_of_joints
        num_derivative_links = number_of_joints * self.prediction_horizon * (self.order - 1)
        number_of_vel_rows = len(self.velocity_constraints) * self.prediction_horizon
        number_of_acc_rows = len(self.acceleration_constraints) * self.prediction_horizon
        number_of_jerk_rows = len(self.jerk_constraints) * self.prediction_horizon
        number_of_task_constr_rows = len(self.constraints)

        number_of_non_slack_columns = number_of_joints * self.prediction_horizon * (self.order)
        number_of_vel_slack_columns = len(self.velocity_constraints) * self.prediction_horizon
        number_of_acc_slack_columns = len(self.acceleration_constraints) * self.prediction_horizon
        number_of_jerk_slack_columns = len(self.jerk_constraints) * self.prediction_horizon
        number_of_integral_slack_columns = len(self.constraints)
        A_soft = w.zeros(
            num_position_constraints + num_derivative_links
            + number_of_vel_rows + number_of_acc_rows + number_of_jerk_rows + number_of_task_constr_rows,
            number_of_non_slack_columns +
            number_of_vel_slack_columns + number_of_acc_slack_columns + number_of_jerk_slack_columns
            + number_of_integral_slack_columns
        )

        rows_to_delete = []
        columns_to_delete = []

        # position limits -----------------------------------------
        vertical_offset = num_position_constraints
        for p in range(1, self.prediction_horizon + 1):
            matrix_size = number_of_joints * p
            I = w.eye(matrix_size) * self.dt
            start = vertical_offset - matrix_size
            A_soft[start:vertical_offset, :matrix_size] += I

        # delete rows with position limits of continuous joints
        continuous_joint_indices = [i for i, v in enumerate(self.free_variables) if not v.has_position_limits()]
        for o in range(self.prediction_horizon):
            for i in continuous_joint_indices:
                rows_to_delete.append(i + len(self.free_variables) * o)
        # position limits -----------------------------------------

        # derivative links ----------------------------------------
        I = w.eye(num_derivative_links)
        A_soft[vertical_offset:vertical_offset + num_derivative_links, :num_derivative_links] += I
        h_offset = number_of_joints * self.prediction_horizon
        A_soft[vertical_offset:vertical_offset + num_derivative_links,
        h_offset:h_offset + num_derivative_links] += -I * self.dt

        I_height = number_of_joints * (self.prediction_horizon - 1)
        I = -w.eye(I_height)
        offset_v = vertical_offset
        offset_h = 0
        for o in range(self.order - 1):
            offset_v += number_of_joints
            A_soft[offset_v:offset_v + I_height, offset_h:offset_h + I_height] += I
            offset_v += I_height
            offset_h += self.prediction_horizon * number_of_joints
        # vertical_offset = vertical_offset + num_derivative_links
        # derivative links ----------------------------------------

        # velocity constraints ------------------------------------
        expressions = w.Expression(self.get_derivative_constraint_expressions(Derivatives.velocity))
        if len(expressions) > 0:
            vertical_offset = num_position_constraints + num_derivative_links
            next_vertical_offset = num_position_constraints + num_derivative_links + number_of_vel_rows
            for order in range(self.order):
                order = Derivatives(order)
                J_vel = w.jacobian(expressions=expressions,
                                   symbols=self.get_free_variable_symbols(order)) * self.dt
                J_vel_limit_block = w.kron(w.eye(self.prediction_horizon), J_vel)
                horizontal_offset = self.number_of_joints * self.prediction_horizon
                A_soft[vertical_offset:next_vertical_offset,
                horizontal_offset * order:horizontal_offset * (order + 1)] = J_vel_limit_block
            # velocity constraint slack
            I = w.eye(number_of_vel_rows) * self.dt
            A_soft[vertical_offset:next_vertical_offset,
            number_of_non_slack_columns:number_of_non_slack_columns + number_of_vel_slack_columns] = I
            # delete rows if control horizon of constraint shorter than prediction horizon
            # delete columns where control horizon is shorter than prediction horizon
            for t in range(self.prediction_horizon):
                for i, c in enumerate(self.velocity_constraints):
                    h_index = number_of_non_slack_columns + i + (t * len(self.velocity_constraints))
                    v_index = vertical_offset + i + (t * len(self.velocity_constraints))
                    if t + 1 > c.control_horizon:
                        rows_to_delete.append(v_index)
                        columns_to_delete.append(h_index)
        # velocity constraints ------------------------------------

        # acceleration constraints --------------------------------
        v_acc_start = num_position_constraints + num_derivative_links + number_of_vel_rows
        v_acc_end = v_acc_start + number_of_acc_rows
        h_acc_start = number_of_non_slack_columns + number_of_vel_slack_columns
        h_acc_end = h_acc_start + number_of_acc_slack_columns
        expressions = w.Expression(self.get_derivative_constraint_expressions(Derivatives.acceleration))
        if len(expressions) > 0:
            assert self.order >= Derivatives.jerk
            # task acceleration = Jd_q * qd + (J_q + Jd_qd) * qdd + J_qd * qddd
            J_q = w.jacobian(expressions=expressions,
                             symbols=self.get_free_variable_symbols(Derivatives.position)) * self.dt
            Jd_q = w.jacobian_dot(expressions=expressions,
                                  symbols=self.get_free_variable_symbols(Derivatives.position),
                                  symbols_dot=self.get_free_variable_symbols(Derivatives.velocity)) * self.dt
            J_qd = w.jacobian(expressions=expressions,
                              symbols=self.get_free_variable_symbols(Derivatives.velocity)) * self.dt
            Jd_qd = w.jacobian_dot(expressions=expressions,
                                   symbols=self.get_free_variable_symbols(Derivatives.velocity),
                                   symbols_dot=self.get_free_variable_symbols(
                                       Derivatives.acceleration)) * self.dt
            J_vel_block = w.kron(w.eye(self.prediction_horizon), Jd_q)
            J_acc_block = w.kron(w.eye(self.prediction_horizon), J_q + Jd_qd)
            J_jerk_block = w.kron(w.eye(self.prediction_horizon), J_qd)
            horizontal_offset = self.number_of_joints * self.prediction_horizon
            A_soft[v_acc_start:v_acc_end, :horizontal_offset] = J_vel_block
            A_soft[v_acc_start:v_acc_end, horizontal_offset:horizontal_offset * 2] = J_acc_block
            A_soft[v_acc_start:v_acc_end, horizontal_offset * 2:horizontal_offset * 3] = J_jerk_block
            # velocity constraint slack
            I = w.eye(J_vel_block.shape[0]) * self.dt
            A_soft[v_acc_start:v_acc_end, h_acc_start:h_acc_end] = I
            # delete rows if control horizon of constraint shorter than prediction horizon
            # delete columns where control horizon is shorter than prediction horizon
            for t in range(self.prediction_horizon):
                for i, c in enumerate(self.acceleration_constraints):
                    h_index = h_acc_start + i + (t * len(self.acceleration_constraints))
                    v_index = v_acc_start + i + (t * len(self.acceleration_constraints))
                    if t + 1 > c.control_horizon:
                        rows_to_delete.append(v_index)
                        columns_to_delete.append(h_index)
        # acceleration constraints --------------------------------

        # jerk constraints --------------------------------
        v_jerk_start = num_position_constraints + num_derivative_links + number_of_vel_rows + number_of_acc_rows
        v_jerk_end = v_jerk_start + number_of_jerk_rows
        h_jerk_start = number_of_non_slack_columns + number_of_vel_slack_columns + number_of_acc_slack_columns
        h_jerk_end = h_jerk_start + number_of_jerk_slack_columns
        expressions = w.Expression(self.get_derivative_constraint_expressions(Derivatives.jerk))
        if len(expressions) > 0:
            assert self.order >= Derivatives.snap
            # task acceleration = Jd_q * qd + (J_q + Jd_qd) * qdd + J_qd * qddd
            J_q = self.dt * w.jacobian(expressions=expressions,
                                       symbols=self.get_free_variable_symbols(Derivatives.position))
            Jd_q = self.dt * w.jacobian_dot(expressions=expressions,
                                            symbols=self.get_free_variable_symbols(Derivatives.position),
                                            symbols_dot=self.get_free_variable_symbols(Derivatives.velocity))
            Jdd_q = self.dt * w.jacobian_ddot(expressions=expressions,
                                              symbols=self.get_free_variable_symbols(Derivatives.position),
                                              symbols_dot=self.get_free_variable_symbols(Derivatives.velocity),
                                              symbols_ddot=self.get_free_variable_symbols(Derivatives.acceleration))
            J_qd = self.dt * w.jacobian(expressions=expressions,
                                        symbols=self.get_free_variable_symbols(Derivatives.velocity))
            Jd_qd = self.dt * w.jacobian_dot(expressions=expressions,
                                             symbols=self.get_free_variable_symbols(Derivatives.velocity),
                                             symbols_dot=self.get_free_variable_symbols(Derivatives.acceleration))
            Jdd_qd = self.dt * w.jacobian_ddot(expressions=expressions,
                                               symbols=self.get_free_variable_symbols(Derivatives.velocity),
                                               symbols_dot=self.get_free_variable_symbols(Derivatives.acceleration),
                                               symbols_ddot=self.get_free_variable_symbols(Derivatives.jerk))
            J_vel_block = w.kron(w.eye(self.prediction_horizon), Jdd_q)
            J_acc_block = w.kron(w.eye(self.prediction_horizon), 2 * Jd_q + Jdd_qd)
            J_jerk_block = w.kron(w.eye(self.prediction_horizon), J_q + 2 * Jd_qd)
            J_snap_block = w.kron(w.eye(self.prediction_horizon), J_qd)
            horizontal_offset = self.number_of_joints * self.prediction_horizon
            A_soft[v_jerk_start:v_jerk_end, :horizontal_offset] = J_vel_block
            A_soft[v_jerk_start:v_jerk_end, horizontal_offset:horizontal_offset * 2] = J_acc_block
            A_soft[v_jerk_start:v_jerk_end, horizontal_offset * 2:horizontal_offset * 3] = J_jerk_block
            A_soft[v_jerk_start:v_jerk_end, horizontal_offset * 3:horizontal_offset * 4] = J_snap_block
            # slack
            I = w.eye(J_vel_block.shape[0]) * self.dt
            A_soft[v_jerk_start:v_jerk_end, h_jerk_start:h_jerk_end] = I
            # delete rows if control horizon of constraint shorter than prediction horizon
            # delete columns where control horizon is shorter than prediction horizon
            for t in range(self.prediction_horizon):
                for i, c in enumerate(self.jerk_constraints):
                    h_index = h_jerk_start + i + (t * len(self.jerk_constraints))
                    v_index = v_jerk_start + i + (t * len(self.jerk_constraints))
                    if t + 1 > c.control_horizon:
                        rows_to_delete.append(v_index)
                        columns_to_delete.append(h_index)
        # jerk constraints --------------------------------

        # J stack for total error
        if len(self.constraints) > 0:
            vertical_offset = num_position_constraints + num_derivative_links \
                              + number_of_vel_rows + number_of_acc_rows + number_of_jerk_rows
            next_vertical_offset = vertical_offset + number_of_task_constr_rows
            for order in range(self.order):
                order = Derivatives(order)
                J_err = w.jacobian(expressions=w.Expression(self.get_constraint_expressions()),
                                   symbols=self.get_free_variable_symbols(order)) * self.dt
                J_hstack = w.hstack([J_err for _ in range(self.prediction_horizon)])
                # set jacobian entry to 0 if control horizon shorter than prediction horizon
                for i, c in enumerate(self.constraints):
                    # offset = vertical_offset + i
                    J_hstack[i, c.control_horizon * len(self.free_variables):] = 0
                horizontal_offset = J_hstack.shape[1]
                A_soft[vertical_offset:next_vertical_offset,
                horizontal_offset * (order):horizontal_offset * (order + 1)] = J_hstack

            # extra slack variable for total error
            I = w.diag(w.Expression([self.dt * c.control_horizon for c in self.constraints]))
            A_soft[vertical_offset:next_vertical_offset, -I.shape[1]:] = I

        A_soft.remove(rows_to_delete, [])
        A_soft.remove([], columns_to_delete)

        A_soft = self.replace_hack(A_soft, 1)

        return A_soft

    def A(self):
        return self.construct_A()


available_solvers: Dict[SupportedQPSolver, Type[QPSolver]] = {}


def detect_solvers():
    global available_solvers
    solver_name: str
    qp_solver_class: Type[QPSolver]
    for solver_name, qp_solver_class in get_all_classes_in_package('giskardpy.qp', QPSolver, silent=True).items():
        try:
            available_solvers[qp_solver_class.solver_id] = qp_solver_class
        except Exception:
            pass
    solver_names = [str(solver_name).split('.')[1] for solver_name in available_solvers.keys()]
    logging.loginfo(f'Found these qp solvers: {solver_names}')


detect_solvers()


class qpSWIFTBuilder:
    def __init__(self):


class QPController:
    """
    Wraps around QP Solver. Builds the required matrices from constraints.
    """
    debug_expressions: Dict[str, w.all_expressions]
    compiled_debug_expressions: Dict[str, w.CompiledFunction]
    evaluated_debug_expressions: Dict[str, np.ndarray]

    def __init__(self,
                 sample_period: float,
                 prediction_horizon: int,
                 solver_id: Optional[SupportedQPSolver] = None,
                 free_variables: List[FreeVariable] = None,
<<<<<<< HEAD
                 inequality_constraints: List[InequalityConstraint] = None,
                 equality_constraints: List[EqualityConstraint] = None,
                 velocity_constraints: List[VelocityConstraint] = None,
=======
                 constraints: List[IntegralConstraint] = None,
                 velocity_constraints: List[DerivativeConstraint] = None,
>>>>>>> df8864ee
                 debug_expressions: Dict[str, Union[w.Symbol, float]] = None,
                 retries_with_relaxed_constraints: int = 0,
                 retry_added_slack: float = 100,
                 retry_weight_factor: float = 100):
        self.free_variables = []
        self.constraints = []
        self.velocity_constraints = []
        self.debug_expressions = {}
        self.prediction_horizon = prediction_horizon
        self.sample_period = sample_period
        self.retries_with_relaxed_constraints = retries_with_relaxed_constraints
        self.retry_added_slack = retry_added_slack
        self.retry_weight_factor = retry_weight_factor
        self.evaluated_debug_expressions = {}
        self.xdot_full = None
        if free_variables is not None:
            self.add_free_variables(free_variables)
        if inequality_constraints is not None:
            self.add_constraints(inequality_constraints)
        if velocity_constraints is not None:
            self.add_velocity_constraints(velocity_constraints)
        if debug_expressions is not None:
            self.add_debug_expressions(debug_expressions)

        if solver_id is not None:
            qp_solver_class = available_solvers[solver_id]
        else:
            for solver_id in SupportedQPSolver:
                if solver_id in available_solvers:
                    qp_solver_class = available_solvers[solver_id]
                    break
            else:
                raise QPSolverException(f'No qp solver found')
        num_non_slack = len(self.free_variables) * self.prediction_horizon * (self.order)
        self.qp_solver = qp_solver_class(num_non_slack=num_non_slack,
                                         retry_added_slack=self.retry_added_slack,
                                         retry_weight_factor=self.retry_weight_factor,
                                         retries_with_relaxed_constraints=self.retries_with_relaxed_constraints)
        logging.loginfo(f'Using QP Solver \'{solver_id}\'')
        logging.loginfo(f'Prediction horizon: \'{self.prediction_horizon}\'')

    def add_free_variables(self, free_variables):
        """
        :type free_variables: list
        """
        if len(free_variables) == 0:
            raise QPSolverException('Cannot solve qp with no free variables')
        self.free_variables.extend(list(sorted(free_variables, key=lambda x: x.position_name)))
        l = [x.position_name for x in free_variables]
        duplicates = set([x for x in l if l.count(x) > 1])
        self.order = Derivatives(min(self.prediction_horizon, max(v.order for v in self.free_variables)))
        assert duplicates == set(), f'there are free variables with the same name: {duplicates}'

    def get_free_variable(self, name):
        """
        :type name: str
        :rtype: FreeVariable
        """
        for v in self.free_variables:
            if v.position_name == name:
                return v
        raise KeyError(f'No free variable with name: {name}')

    def add_constraints(self, constraints):
        """
        :type constraints: list
        """
        self.constraints.extend(list(sorted(constraints, key=lambda x: x.name)))
        l = [x.name for x in constraints]
        duplicates = set([x for x in l if l.count(x) > 1])
        assert duplicates == set(), f'there are multiple constraints with the same name: {duplicates}'
        for c in self.constraints:
            c.control_horizon = min(c.control_horizon, self.prediction_horizon)
            self.check_control_horizon(c)

    def add_velocity_constraints(self, constraints):
        """
        :type constraints: list
        """
        self.velocity_constraints.extend(list(sorted(constraints, key=lambda x: x.name)))
        l = [x.name for x in constraints]
        duplicates = set([x for x in l if l.count(x) > 1])
        assert duplicates == set(), f'there are multiple constraints with the same name: {duplicates}'
        for c in self.velocity_constraints:
            self.check_control_horizon(c)

    def check_control_horizon(self, constraint):
        if constraint.control_horizon is None:
            constraint.control_horizon = self.prediction_horizon
        elif constraint.control_horizon <= 0 or not isinstance(constraint.control_horizon, int):
            raise ValueError(f'Control horizon of {constraint.name} is {constraint.control_horizon}, '
                             f'it has to be an integer 1 <= control horizon <= prediction horizon')
        elif constraint.control_horizon > self.prediction_horizon:
            logging.logwarn(f'Specified control horizon of {constraint.name} is bigger than prediction horizon.'
                            f'Reducing control horizon of {constraint.control_horizon} '
                            f'to prediction horizon of {self.prediction_horizon}')
            constraint.control_horizon = self.prediction_horizon

    def add_debug_expressions(self, debug_expressions):
        """
        :type debug_expressions: dict
        """
        self.debug_expressions.update(debug_expressions)

    @profile
    def compile(self):
        self._construct_big_ass_M(default_limits=False)
        self._compile_big_ass_M()
        self._compile_debug_expressions()

    def get_parameter_names(self):
        return self.compiled_big_ass_M.str_params

    @profile
    def _compile_big_ass_M(self):
        t = time()
        free_symbols = w.free_symbols(self.big_ass_M)
        # free_symbols = set(free_symbols)
        # free_symbols = list(free_symbols)
        self.compiled_big_ass_M = self.big_ass_M.compile(free_symbols)
        compilation_time = time() - t
        logging.loginfo(f'Compiled symbolic controller in {compilation_time:.5f}s')

    def _compile_debug_expressions(self):
        t = time()
        self.compiled_debug_expressions = {}
        free_symbols = set()
        for name, expr in self.debug_expressions.items():
            free_symbols.update(expr.free_symbols())
        free_symbols = list(free_symbols)
        for name, expr in self.debug_expressions.items():
            self.compiled_debug_expressions[name] = expr.compile(free_symbols)
        compilation_time = time() - t
        logging.loginfo(f'Compiled debug expressions in {compilation_time:.5f}s')

    def _are_joint_limits_violated(self, percentage: float = 0.0):
        joint_with_position_limits = [x for x in self.free_variables if x.has_position_limits()]
        num_joint_with_position_limits = len(joint_with_position_limits)
        name_replacements = {}
        for old_name in self.p_lbA_raw.index:
            for free_variable in self.free_variables:
                short_old_name = old_name.split('/')[1]
                if short_old_name == free_variable.position_name:
                    name_replacements[old_name] = str(free_variable.name)
        lbA = self.p_lbA_raw[:num_joint_with_position_limits]
        ubA = self.p_ubA_raw[:num_joint_with_position_limits]
        lbA = lbA.rename(name_replacements)
        ubA = ubA.rename(name_replacements)
        joint_range = ubA - lbA
        joint_range *= percentage
        lbA_danger = lbA[lbA > -joint_range].dropna()
        ubA_danger = ubA[ubA < joint_range].dropna()
        msg = None
        if len(lbA_danger) > 0:
            msg = f'The following joints are below their lower position limits by:\n{(-lbA_danger).to_string()}\n'
        if len(ubA_danger) > 0:
            if msg is None:
                msg = ''
            msg += f'The following joints are above their upper position limits by:\n{(-ubA_danger).to_string()}\n'
        return msg

    def save_all_pandas(self):
        if hasattr(self, 'p_xdot') and self.p_xdot is not None:
            save_pandas(
                [self.p_weights, self.p_A, self.p_Ax, self.p_lbA, self.p_ubA, self.p_lb, self.p_ub, self.p_debug,
                 self.p_xdot],
                ['weights', 'A', 'Ax', 'lbA', 'ubA', 'lb', 'ub', 'debug', 'xdot'],
                self.god_map.get_data(identifier.tmp_folder))
        else:
            save_pandas(
                [self.p_weights, self.p_A, self.p_lbA, self.p_ubA, self.p_lb, self.p_ub, self.p_debug],
                ['weights', 'A', 'lbA', 'ubA', 'lb', 'ub', 'debug'],
                self.god_map.get_data(identifier.tmp_folder))

    def _is_inf_in_data(self):
        logging.logerr(f'The following weight entries contain inf:\n'
                       f'{self.p_weights[self.p_weights == np.inf].dropna()}')
        logging.logerr(f'The following lbA entries contain inf:\n'
                       f'{self.p_lbA[self.p_lbA == np.inf].dropna()}')
        logging.logerr(f'The following ubA entries contain inf:\n'
                       f'{self.p_ubA[self.p_ubA == np.inf].dropna()}')
        logging.logerr(f'The following lb entries contain inf:\n'
                       f'{self.p_lb[self.p_lb == np.inf].dropna()}')
        logging.logerr(f'The following ub entries contain inf:\n'
                       f'{self.p_ub[self.p_ub == np.inf].dropna()}')
        if np.inf in self.np_A:
            rows = self.p_A[self.p_A == np.inf].dropna(how='all').dropna(axis=1)
            logging.logerr(f'A contains inf in:\n'
                           f'{list(rows.index)}')
        if np.any(np.isnan(self.np_A)):
            rows = self.p_A.isna()[self.p_A.isna()].dropna(how='all').dropna(axis=1)
            logging.logerr(f'A constrains nan in: \n'
                           f'{list(rows.index)}')
        return True

    @property
    def god_map(self) -> GodMap:
        return GodMap()

    @property
    def world(self) -> WorldTree:
        return self.god_map.get_data(identifier.world)

    def __print_pandas_array(self, array):
        import pandas as pd
        if len(array) > 0:
            with pd.option_context('display.max_rows', None, 'display.max_columns', None):
                print(array)

    def _init_big_ass_M(self):
        self.big_ass_M = w.zeros(self.A.height + 3,
                                 self.A.width + 2)
        # self.debug_v = w.zeros(len(self.debug_expressions), 1)

    def _set_A_soft(self, A_soft):
        self.big_ass_M[:self.A.height, :self.A.width] = A_soft

    def _set_weights(self, weights):
        self.big_ass_M[self.A.height, :-2] = weights

    def _set_lb(self, lb):
        self.big_ass_M[self.A.height + 1, :-2] = lb

    def _set_ub(self, ub):
        self.big_ass_M[self.A.height + 2, :-2] = ub

    def _set_lbA(self, lbA):
        self.big_ass_M[:self.A.height, self.A.width] = lbA

    def _set_ubA(self, ubA):
        self.big_ass_M[:self.A.height, self.A.width + 1] = ubA

    @profile
    def _construct_big_ass_M(self, default_limits=False):
        self.b = B(free_variables=self.free_variables,
                   constraints=self.constraints,
                   derivative_constraints=self.velocity_constraints,
                   sample_period=self.sample_period,
                   prediction_horizon=self.prediction_horizon,
                   order=self.order,
                   default_limits=default_limits)
        self.H = H(free_variables=self.free_variables,
                   constraints=self.constraints,
                   derivative_constraints=self.velocity_constraints,
                   sample_period=self.sample_period,
                   prediction_horizon=self.prediction_horizon,
                   order=self.order,
                   default_limits=default_limits)
        self.bA = BA(free_variables=self.free_variables,
                     constraints=self.constraints,
                     derivative_constraints=self.velocity_constraints,
                     sample_period=self.sample_period,
                     prediction_horizon=self.prediction_horizon,
                     order=self.order,
                     default_limits=default_limits)
        self.A = A(free_variables=self.free_variables,
                   constraints=self.constraints,
                   derivative_constraints=self.velocity_constraints,
                   sample_period=self.sample_period,
                   prediction_horizon=self.prediction_horizon,
                   order=self.order,
                   default_limits=default_limits)

        logging.loginfo(f'Constructing new controller with {self.A.height} constraints '
                        f'and {self.A.width} free variables...')
        self._init_big_ass_M()

        self._set_weights(w.Expression(self.H.weights()))
        self._set_A_soft(self.A.A())
        lbA, ubA = self.bA()
        self._set_lbA(w.Expression(lbA))
        self._set_ubA(w.Expression(ubA))
        lb, ub = self.b()
        self._set_lb(w.Expression(lb))
        self._set_ub(w.Expression(ub))
        self.np_g = np.zeros(self.H.width)
        # self.debug_names = list(sorted(self.debug_expressions.keys()))
        # self.debug_v = w.Expression([self.debug_expressions[name] for name in self.debug_names])

    @profile
    def eval_debug_exprs(self):
        self.evaluated_debug_expressions = {}
        for name, f in self.compiled_debug_expressions.items():
            params = self.god_map.get_values(f.str_params)
            self.evaluated_debug_expressions[name] = f.call2(params).copy()
        return self.evaluated_debug_expressions

    @profile
    def update_filters(self):
        b_filter = self.np_weights != 0
        b_filter[:self.H.number_of_free_variables_with_horizon()] = True
        # offset = self.H.number_of_free_variables_with_horizon() + self.H.number_of_constraint_vel_variables()
        # map_ = self.H.make_error_id_to_vel_ids_map()
        # for i in range(self.H.number_of_contraint_error_variables()):
        #     index = i+offset
        #     if not b_filter[index]:
        #         b_filter[map_[index]] = False

        bA_filter = np.ones(self.A.height, dtype=bool)
        ll = self.H.number_of_constraint_derivative_variables() + self.H.number_of_constraint_error_variables()
        bA_filter[-ll:] = b_filter[-ll:]
        self.b_filter = np.array(b_filter)
        self.bA_filter = np.array(bA_filter)

    def __swap_compiled_matrices(self):
        if not hasattr(self, 'compiled_big_ass_M_with_default_limits'):
            with suppress_stdout():
                self.compiled_big_ass_M_with_default_limits = self.compiled_big_ass_M
                self._construct_big_ass_M(default_limits=True)
                self._compile_big_ass_M()
        else:
            self.compiled_big_ass_M, \
            self.compiled_big_ass_M_with_default_limits = self.compiled_big_ass_M_with_default_limits, \
                                                          self.compiled_big_ass_M

    @property
    def traj_time_in_sec(self):
        return self.god_map.unsafe_get_data(identifier.time) * self.god_map.unsafe_get_data(identifier.sample_period)

    @profile
    def get_cmd(self, substitutions: list) -> NextCommands:
        """
        Uses substitutions for each symbol to compute the next commands for each joint.
        :param substitutions:
        :return: joint name -> joint command
        """
        self.evaluate_and_create_np_data(substitutions)
        try:
            # self.__swap_compiled_matrices()
            self.xdot_full = self.qp_solver.solve_and_retry(weights=self.np_weights_filtered,
                                                            g=self.np_g_filtered,
                                                            A=self.np_A_filtered,
                                                            lb=self.np_lb_filtered,
                                                            ub=self.np_ub_filtered,
                                                            lbA=self.np_lbA_filtered,
                                                            ubA=self.np_ubA_filtered)
            # self.__swap_compiled_matrices()
            # self._create_debug_pandas()
            return NextCommands(free_variables=self.free_variables, xdot=self.xdot_full, max_derivative=self.order,
                                prediction_horizon=self.prediction_horizon)
        except InfeasibleException as e_original:
            if isinstance(e_original, HardConstraintsViolatedException):
                raise
            self.xdot_full = None
            self._create_debug_pandas()
            joint_limits_violated_msg = self._are_joint_limits_violated()
            if joint_limits_violated_msg is not None:
                self.__swap_compiled_matrices()
                try:
                    self.evaluate_and_create_np_data(substitutions)
                    self.xdot_full = self.qp_solver.solve(weights=self.np_weights_filtered,
                                                          g=self.np_g_filtered,
                                                          A=self.np_A_filtered,
                                                          lb=self.np_lb_filtered,
                                                          ub=self.np_ub_filtered,
                                                          lbA=self.np_lbA_filtered,
                                                          ubA=self.np_ubA_filtered)
                    return NextCommands(free_variables=self.free_variables, xdot=self.xdot_full,
                                        max_derivative=self.order, prediction_horizon=self.prediction_horizon)
                except Exception as e2:
                    # self._create_debug_pandas()
                    # raise OutOfJointLimitsException(self._are_joint_limits_violated())
                    raise OutOfJointLimitsException(joint_limits_violated_msg)
                finally:
                    self.__swap_compiled_matrices()
            #         self.free_variables[0].god_map.get_data(['world']).state.pretty_print()
            self._are_hard_limits_violated(str(e_original))
            self._is_inf_in_data()
            raise

    @profile
    def evaluate_and_create_np_data(self, substitutions):
        self.substitutions = substitutions
        np_big_ass_M = self.compiled_big_ass_M.call2(substitutions)
        self.np_weights = np_big_ass_M[self.A.height, :-2]
        self.np_A = np_big_ass_M[:self.A.height, :self.A.width]
        self.np_lb = np_big_ass_M[self.A.height + 1, :-2]
        self.np_ub = np_big_ass_M[self.A.height + 2, :-2]
        self.np_lbA = np_big_ass_M[:self.A.height, -2]
        self.np_ubA = np_big_ass_M[:self.A.height, -1]

        self.update_filters()
        self.np_weights_filtered = self.np_weights[self.b_filter]
        self.np_g_filtered = np.zeros(self.np_weights_filtered.shape[0])
        self.np_A_filtered = self.np_A[self.bA_filter, :][:, self.b_filter]
        self.np_lb_filtered = self.np_lb[self.b_filter]
        self.np_ub_filtered = self.np_ub[self.b_filter]
        self.np_lbA_filtered = self.np_lbA[self.bA_filter]
        self.np_ubA_filtered = self.np_ubA[self.bA_filter]

    def _are_hard_limits_violated(self, error_message):
        num_non_slack = len(self.free_variables) * self.prediction_horizon * (self.order)
        num_of_slack = len(self.np_lb_filtered) - num_non_slack
        lb = self.np_lb_filtered.copy()
        lb[-num_of_slack:] = -100
        ub = self.np_ub_filtered.copy()
        ub[-num_of_slack:] = 100
        try:
            self.xdot_full = self.qp_solver.solve(weights=self.np_weights_filtered,
                                                  g=self.np_g_filtered,
                                                  A=self.np_A_filtered,
                                                  lb=self.np_lb_filtered,
                                                  ub=self.np_ub_filtered,
                                                  lbA=self.np_lbA_filtered,
                                                  ubA=self.np_ubA_filtered)
        except Exception as e:
            logging.loginfo(f'Can\'t determine if hard constraints are violated: {e}.')
            return False
        else:
            self._create_debug_pandas()
            upper_violations = self.p_xdot[self.p_ub.data < self.p_xdot.data]
            lower_violations = self.p_xdot[self.p_lb.data > self.p_xdot.data]
            if len(upper_violations) > 0 or len(lower_violations) > 0:
                error_message += '\n'
                if len(upper_violations) > 0:
                    error_message += 'upper slack bounds of following constraints might be too low: {}\n'.format(
                        list(upper_violations.index))
                if len(lower_violations) > 0:
                    error_message += 'lower slack bounds of following constraints might be too high: {}'.format(
                        list(lower_violations.index))
                raise HardConstraintsViolatedException(error_message)
        logging.loginfo('No slack limit violation detected.')
    def split_xdot(self, xdot) -> derivative_joint_map:
        split = {}
        offset = len(self.free_variables)
        for derivative in range(Derivatives.velocity, self.order + 1):
            split.update({x.get_symbol(derivative): xdot[i + offset * self.prediction_horizon * (derivative - 1)] for i, x in enumerate(self.free_variables)})
            # split[Derivatives(derivative)] = OrderedDict((x.position_name,
            #                                               xdot[i + offset * self.prediction_horizon * (derivative - 1)])
            #                                              for i, x in enumerate(self.free_variables))
        return split
        return False


    def b_names(self):
        return self.b.names

    def bA_names(self):
        return self.bA.names

    def _viz_mpc(self, joint_name):
        def pad(a, desired_length):
            tmp = np.zeros(desired_length)
            tmp[:len(a)] = a
            return tmp

        sample_period = self.state[str(self.sample_period)]
        try:
            start_pos = self.state[joint_name]
        except KeyError:
            logging.loginfo('start position not found in state')
            start_pos = 0
        ts = np.array([(i + 1) * sample_period for i in range(self.prediction_horizon)])
        filtered_x = self.p_xdot.filter(like='{}'.format(joint_name), axis=0)
        velocities = filtered_x[:self.prediction_horizon].values
        if joint_name in self.state:
            accelerations = filtered_x[self.prediction_horizon:self.prediction_horizon * 2].values
            jerks = filtered_x[self.prediction_horizon * 2:self.prediction_horizon * 3].values
        positions = [start_pos]
        for x_ in velocities:
            positions.append(positions[-1] + x_ * sample_period)

        positions = np.array(positions[1:])
        velocities = pad(velocities.T[0], len(ts))
        positions = pad(positions.T[0], len(ts))

        f, axs = plt.subplots(4, sharex=True)
        axs[0].set_title('position')
        axs[0].plot(ts, positions, 'b')
        axs[0].grid()
        axs[1].set_title('velocity')
        axs[1].plot(ts, velocities, 'b')
        axs[1].grid()
        if joint_name in self.state:
            axs[2].set_title('acceleration')
            axs[2].plot(ts, accelerations, 'b')
            axs[2].grid()
            axs[3].set_title('jerk')
            axs[3].plot(ts, jerks, 'b')
            axs[3].grid()
        plt.tight_layout()
        path, dirs, files = next(os.walk('tmp_data/mpc'))
        file_count = len(files)
        plt.savefig('tmp_data/mpc/mpc_{}_{}.png'.format(joint_name, file_count))

    @profile
    def _create_debug_pandas(self):
        substitutions = self.substitutions
        self.state = {k: v for k, v in zip(self.compiled_big_ass_M.str_params, substitutions)}
        sample_period = self.sample_period
        b_names = self.b_names()
        bA_names = self.bA_names()
        filtered_b_names = np.array(b_names)[self.b_filter]
        filtered_bA_names = np.array(bA_names)[self.bA_filter]
        # H, g, A, lb, ub, lbA, ubA = self.filter_zero_weight_stuff(b_filter, bA_filter)
        # H, g, A, lb, ub, lbA, ubA = self.np_H, self.np_g, self.np_A, self.np_lb, self.np_ub, self.np_lbA, self.np_ubA
        # num_non_slack = len(self.free_variables) * self.prediction_horizon * 3
        # num_of_slack = len(lb) - num_non_slack
        num_vel_constr = len(self.velocity_constraints) * (self.prediction_horizon - 2)
        num_task_constr = len(self.constraints)
        num_constr = num_vel_constr + num_task_constr
        # num_non_slack = l

        # self._eval_debug_exprs()
        p_debug = {}
        for name, value in self.evaluated_debug_expressions.items():
            if isinstance(value, np.ndarray):
                p_debug[name] = value.reshape((value.shape[0] * value.shape[1]))
            else:
                p_debug[name] = np.array(value)
        self.p_debug = pd.DataFrame.from_dict(p_debug, orient='index').sort_index()

        self.p_lb = pd.DataFrame(self.np_lb_filtered, filtered_b_names, ['data'], dtype=float)
        self.p_ub = pd.DataFrame(self.np_ub_filtered, filtered_b_names, ['data'], dtype=float)
        # self.p_g = pd.DataFrame(g, filtered_b_names, ['data'], dtype=float)
        self.p_lbA_raw = pd.DataFrame(self.np_lbA_filtered, filtered_bA_names, ['data'], dtype=float)
        self.p_lbA = deepcopy(self.p_lbA_raw)
        self.p_ubA_raw = pd.DataFrame(self.np_ubA_filtered, filtered_bA_names, ['data'], dtype=float)
        self.p_ubA = deepcopy(self.p_ubA_raw)
        # remove sample period factor
        self.p_lbA[-num_constr:] /= sample_period
        self.p_ubA[-num_constr:] /= sample_period
        self.p_weights = pd.DataFrame(self.np_weights, b_names, ['data'], dtype=float)
        self.p_A = pd.DataFrame(self.np_A_filtered, filtered_bA_names, filtered_b_names, dtype=float)
        if self.xdot_full is not None:
            self.p_xdot = pd.DataFrame(self.xdot_full, filtered_b_names, ['data'], dtype=float)
            # Ax = np.dot(self.np_A, xdot_full)
            # xH = np.dot((self.xdot_full ** 2).T, H)
            # self.p_xH = pd.DataFrame(xH, filtered_b_names, ['data'], dtype=float)
            # p_xg = p_g * p_xdot
            # xHx = np.dot(np.dot(xdot_full.T, H), xdot_full)

            self.p_pure_xdot = deepcopy(self.p_xdot)
            self.p_pure_xdot[-num_constr:] = 0
            self.p_Ax = pd.DataFrame(self.p_A.dot(self.p_xdot), filtered_bA_names, ['data'], dtype=float)
            self.p_Ax_without_slack_raw = pd.DataFrame(self.p_A.dot(self.p_pure_xdot), filtered_bA_names, ['data'],
                                                       dtype=float)
            self.p_Ax_without_slack = deepcopy(self.p_Ax_without_slack_raw)
            self.p_Ax_without_slack[-num_constr:] /= sample_period

        else:
            self.p_xdot = None

        # if self.lbAs is None:
        #     self.lbAs = p_lbA
        # else:
        #     self.lbAs = self.lbAs.T.append(p_lbA.T, ignore_index=True).T
        # self.lbAs.T[[c for c in self.lbAs.T.columns if 'dist' in c]].plot()

        # self.save_all(p_weights, p_A, p_lbA, p_ubA, p_lb, p_ub, p_xdot)

        # self._viz_mpc('j2')
        # self._viz_mpc(self.p_xdot, 'world_robot_joint_state_r_shoulder_lift_joint_position', state)
        # self._viz_mpc(self.p_Ax_without_slack, bA_names[-91][:-2], state)
        # p_lbA[p_lbA != 0].abs().sort_values(by='data')
        # get non 0 A entries
        # p_A.iloc[[1133]].T.loc[p_A.values[1133] != 0]
        # self.save_all_pandas()
        # self._viz_mpc(bA_names[-1])
        pass<|MERGE_RESOLUTION|>--- conflicted
+++ resolved
@@ -17,11 +17,7 @@
 from giskardpy.god_map import GodMap
 from giskardpy.model.world import WorldTree
 from giskardpy.my_types import derivative_joint_map, Derivatives
-<<<<<<< HEAD
 from giskardpy.qp.constraint import VelocityConstraint, InequalityConstraint, EqualityConstraint
-=======
-from giskardpy.qp.constraint import DerivativeConstraint, IntegralConstraint
->>>>>>> df8864ee
 from giskardpy.qp.free_variable import FreeVariable
 from giskardpy.qp.next_command import NextCommands
 from giskardpy.qp.qp_solver import QPSolver
@@ -106,14 +102,6 @@
 
 
 class H(Parent):
-<<<<<<< HEAD
-    def __init__(self, free_variables, constraints, velocity_constraints, sample_period, prediction_horizon, order,
-                 default_limits=False):
-        super().__init__(sample_period, prediction_horizon, order)
-        self.free_variables = free_variables
-        self.constraints = constraints  # type: list[InequalityConstraint]
-        self.velocity_constraints = velocity_constraints  # type: list[velocity_constraints]
-=======
     def __init__(self,
                  free_variables: List[FreeVariable],
                  constraints: List[IntegralConstraint],
@@ -123,7 +111,6 @@
                  order: Derivatives,
                  default_limits: bool = False):
         super().__init__(free_variables, constraints, derivative_constraints, sample_period, prediction_horizon, order)
->>>>>>> df8864ee
         self.height = 0
         self._compute_height()
         self.evaluated = True
@@ -188,14 +175,6 @@
 
 
 class B(Parent):
-<<<<<<< HEAD
-    def __init__(self, free_variables, constraints, velocity_constraints, sample_period, prediction_horizon, order,
-                 default_limits=False):
-        super().__init__(sample_period, prediction_horizon, order)
-        self.free_variables = free_variables  # type: list[FreeVariable]
-        self.constraints = constraints  # type: list[InequalityConstraint]
-        self.velocity_constraints = velocity_constraints  # type: list[VelocityConstraint]
-=======
 
     def __init__(self,
                  free_variables: List[FreeVariable],
@@ -206,7 +185,6 @@
                  order: Derivatives,
                  default_limits: bool = False):
         super().__init__(free_variables, constraints, derivative_constraints, sample_period, prediction_horizon, order)
->>>>>>> df8864ee
         self.no_limits = 1e4
         self.evaluated = True
         self.default_limits = default_limits
@@ -365,16 +343,9 @@
         l_last_stuff = defaultdict(dict)
         u_last_stuff = defaultdict(dict)
         for v in self.free_variables:
-<<<<<<< HEAD
-            for o in range(1, min(v.order, self.order) - 1):
-                o = Derivatives(o)
-                l_last_stuff[o][f'{v.position_name}/last_{o}'] = v.get_symbol(o)
-                u_last_stuff[o][f'{v.position_name}/last_{o}'] = v.get_symbol(o)
-=======
             for o in Derivatives.range(Derivatives.velocity, min(v.order, self.order)):
-                l_last_stuff[o][f'{v.name}/last_{o}'] = w.round_down(v.get_symbol(o), self.round_to)
-                u_last_stuff[o][f'{v.name}/last_{o}'] = w.round_up(v.get_symbol(o), self.round_to)
->>>>>>> df8864ee
+                l_last_stuff[o][f'{v.name}/last_{o}'] = v.get_symbol(o)
+                u_last_stuff[o][f'{v.name}/last_{o}'] = v.get_symbol(o)
 
         derivative_link = defaultdict(dict)
         for t in range(self.prediction_horizon - 1):
@@ -409,14 +380,6 @@
 
 
 class A(Parent):
-<<<<<<< HEAD
-    def __init__(self, free_variables, constraints, velocity_constraints, sample_period, prediction_horizon, order,
-                 default_limits=False):
-        super().__init__(sample_period, prediction_horizon, order)
-        self.free_variables = free_variables  # type: list[FreeVariable]
-        self.constraints = constraints  # type: list[InequalityConstraint]
-        self.velocity_constraints = velocity_constraints  # type: list[VelocityConstraint]
-=======
     def __init__(self,
                  free_variables: List[FreeVariable],
                  constraints: List[IntegralConstraint],
@@ -428,7 +391,6 @@
                  default_limits: bool = False):
         super().__init__(free_variables, constraints, derivative_constraints,
                          sample_period, prediction_horizon, order)
->>>>>>> df8864ee
         self.joints = {}
         self.height = 0
         self._compute_height()
@@ -792,14 +754,8 @@
                  prediction_horizon: int,
                  solver_id: Optional[SupportedQPSolver] = None,
                  free_variables: List[FreeVariable] = None,
-<<<<<<< HEAD
-                 inequality_constraints: List[InequalityConstraint] = None,
-                 equality_constraints: List[EqualityConstraint] = None,
-                 velocity_constraints: List[VelocityConstraint] = None,
-=======
                  constraints: List[IntegralConstraint] = None,
                  velocity_constraints: List[DerivativeConstraint] = None,
->>>>>>> df8864ee
                  debug_expressions: Dict[str, Union[w.Symbol, float]] = None,
                  retries_with_relaxed_constraints: int = 0,
                  retry_added_slack: float = 100,
